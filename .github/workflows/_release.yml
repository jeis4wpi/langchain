name: '🚀 Package Release'
<<<<<<< HEAD
run-name: '🚀 Release ${{ inputs.working-directory }} by @${{ github.actor }}'
=======
run-name: 'Release ${{ inputs.working-directory }} ${{ inputs.release-version }}'
>>>>>>> a9e52ca6
on:
  workflow_call:
    inputs:
      working-directory:
        required: true
        type: string
        description: "From which folder this pipeline executes"
  workflow_dispatch:
    inputs:
      working-directory:
        required: true
        type: string
        description: "From which folder this pipeline executes"
        default: 'libs/langchain'
      release-version:
        required: true
        type: string
        default: '0.1.0'
        description: "New version of package being released"
      dangerous-nonmaster-release:
        required: false
        type: boolean
        default: false
        description: "Release from a non-master branch (danger!) - Only use for hotfixes"

env:
  PYTHON_VERSION: "3.11"
  UV_FROZEN: "true"
  UV_NO_SYNC: "true"

jobs:
  # Build the distribution package and extract version info
  # Runs in isolated environment with minimal permissions for security
  build:
    if: github.ref == 'refs/heads/master' || inputs.dangerous-nonmaster-release
    environment: Scheduled testing
    runs-on: ubuntu-latest

    outputs:
      pkg-name: ${{ steps.check-version.outputs.pkg-name }}
      version: ${{ steps.check-version.outputs.version }}

    steps:
      - uses: actions/checkout@v4

      - name: Set up Python + uv
        uses: "./.github/actions/uv_setup"
        with:
          python-version: ${{ env.PYTHON_VERSION }}

      # We want to keep this build stage *separate* from the release stage,
      # so that there's no sharing of permissions between them.
      # The release stage has trusted publishing and GitHub repo contents write access,
      # and we want to keep the scope of that access limited just to the release job.
      # Otherwise, a malicious `build` step (e.g. via a compromised dependency)
      # could get access to our GitHub or PyPI credentials.
      #
      # Per the trusted publishing GitHub Action:
      # > It is strongly advised to separate jobs for building [...]
      # > from the publish job.
      # https://github.com/pypa/gh-action-pypi-publish#non-goals
      - name: Build project for distribution
        run: uv build
        working-directory: ${{ inputs.working-directory }}

      - name: Upload build
        uses: actions/upload-artifact@v4
        with:
          name: dist
          path: ${{ inputs.working-directory }}/dist/

      - name: Check version
        id: check-version
        shell: python
        working-directory: ${{ inputs.working-directory }}
        run: |
          import os
          import tomllib
          with open("pyproject.toml", "rb") as f:
              data = tomllib.load(f)
          pkg_name = data["project"]["name"]
          version = data["project"]["version"]
          with open(os.environ["GITHUB_OUTPUT"], "a") as f:
              f.write(f"pkg-name={pkg_name}\n")
              f.write(f"version={version}\n")
  release-notes:
    needs:
      - build
    runs-on: ubuntu-latest
    outputs:
      release-body: ${{ steps.generate-release-body.outputs.release-body }}
    steps:
      - uses: actions/checkout@v4
        with:
          repository: langchain-ai/langchain
          path: langchain
          sparse-checkout: | # this only grabs files for relevant dir
            ${{ inputs.working-directory }}
          ref: ${{ github.ref }} # this scopes to just ref'd branch
          fetch-depth: 0 # this fetches entire commit history
      - name: Check tags
        id: check-tags
        shell: bash
        working-directory: langchain/${{ inputs.working-directory }}
        env:
          PKG_NAME: ${{ needs.build.outputs.pkg-name }}
          VERSION: ${{ needs.build.outputs.version }}
        run: |
          # Handle regular versions and pre-release versions differently
          if [[ "$VERSION" == *"-"* ]]; then
            # This is a pre-release version (contains a hyphen)
            # Extract the base version without the pre-release suffix
            BASE_VERSION=${VERSION%%-*}
            # Look for the latest release of the same base version
            REGEX="^$PKG_NAME==$BASE_VERSION\$"
            PREV_TAG=$(git tag --sort=-creatordate | (grep -P "$REGEX" || true) | head -1)

            # If no exact base version match, look for the latest release of any kind
            if [ -z "$PREV_TAG" ]; then
              REGEX="^$PKG_NAME==\\d+\\.\\d+\\.\\d+\$"
              PREV_TAG=$(git tag --sort=-creatordate | (grep -P "$REGEX" || true) | head -1)
            fi
          else
            # Regular version handling
            PREV_TAG="$PKG_NAME==${VERSION%.*}.$(( ${VERSION##*.} - 1 ))"; [[ "${VERSION##*.}" -eq 0 ]] && PREV_TAG=""

            # backup case if releasing e.g. 0.3.0, looks up last release
            # note if last release (chronologically) was e.g. 0.1.47 it will get
            # that instead of the last 0.2 release
            if [ -z "$PREV_TAG" ]; then
              REGEX="^$PKG_NAME==\\d+\\.\\d+\\.\\d+\$"
              echo $REGEX
              PREV_TAG=$(git tag --sort=-creatordate | (grep -P $REGEX || true) | head -1)
            fi
          fi

          # if PREV_TAG is empty, let it be empty
          if [ -z "$PREV_TAG" ]; then
            echo "No previous tag found - first release"
          else
            # confirm prev-tag actually exists in git repo with git tag
            GIT_TAG_RESULT=$(git tag -l "$PREV_TAG")
            if [ -z "$GIT_TAG_RESULT" ]; then
              echo "Previous tag $PREV_TAG not found in git repo"
              exit 1
            fi
          fi


          TAG="${PKG_NAME}==${VERSION}"
          if [ "$TAG" == "$PREV_TAG" ]; then
            echo "No new version to release"
            exit 1
          fi
          echo tag="$TAG" >> $GITHUB_OUTPUT
          echo prev-tag="$PREV_TAG" >> $GITHUB_OUTPUT
      - name: Generate release body
        id: generate-release-body
        working-directory: langchain
        env:
          WORKING_DIR: ${{ inputs.working-directory }}
          PKG_NAME: ${{ needs.build.outputs.pkg-name }}
          TAG: ${{ steps.check-tags.outputs.tag }}
          PREV_TAG: ${{ steps.check-tags.outputs.prev-tag }}
        run: |
          PREAMBLE="Changes since $PREV_TAG"
          # if PREV_TAG is empty, then we are releasing the first version
          if [ -z "$PREV_TAG" ]; then
            PREAMBLE="Initial release"
            PREV_TAG=$(git rev-list --max-parents=0 HEAD)
          fi
          {
            echo 'release-body<<EOF'
            echo $PREAMBLE
            echo
            git log --format="%s" "$PREV_TAG"..HEAD -- $WORKING_DIR
            echo EOF
          } >> "$GITHUB_OUTPUT"

  test-pypi-publish:
    needs:
      - build
      - release-notes
    uses:
      ./.github/workflows/_test_release.yml
    permissions: write-all
    with:
      working-directory: ${{ inputs.working-directory }}
      dangerous-nonmaster-release: ${{ inputs.dangerous-nonmaster-release }}
    secrets: inherit

  pre-release-checks:
    needs:
      - build
      - release-notes
      - test-pypi-publish
    runs-on: ubuntu-latest
    timeout-minutes: 20
    steps:
      - uses: actions/checkout@v4

      # We explicitly *don't* set up caching here. This ensures our tests are
      # maximally sensitive to catching breakage.
      #
      # For example, here's a way that caching can cause a falsely-passing test:
      # - Make the langchain package manifest no longer list a dependency package
      #   as a requirement. This means it won't be installed by `pip install`,
      #   and attempting to use it would cause a crash.
      # - That dependency used to be required, so it may have been cached.
      #   When restoring the venv packages from cache, that dependency gets included.
      # - Tests pass, because the dependency is present even though it wasn't specified.
      # - The package is published, and it breaks on the missing dependency when
      #   used in the real world.

      - name: Set up Python + uv
        uses: "./.github/actions/uv_setup"
        id: setup-python
        with:
          python-version: ${{ env.PYTHON_VERSION }}

      - uses: actions/download-artifact@v4
        with:
          name: dist
          path: ${{ inputs.working-directory }}/dist/

      - name: Import dist package
        shell: bash
        working-directory: ${{ inputs.working-directory }}
        env:
          PKG_NAME: ${{ needs.build.outputs.pkg-name }}
          VERSION: ${{ needs.build.outputs.version }}
        # Here we use:
        # - The default regular PyPI index as the *primary* index, meaning
        #   that it takes priority (https://pypi.org/simple)
        # - The test PyPI index as an extra index, so that any dependencies that
        #   are not found on test PyPI can be resolved and installed anyway.
        #   (https://test.pypi.org/simple). This will include the PKG_NAME==VERSION
        #   package because VERSION will not have been uploaded to regular PyPI yet.
        # - attempt install again after 5 seconds if it fails because there is
        #   sometimes a delay in availability on test pypi
        run: |
          uv venv
          VIRTUAL_ENV=.venv uv pip install dist/*.whl

          # Replace all dashes in the package name with underscores,
          # since that's how Python imports packages with dashes in the name.
          # also remove _official suffix
          IMPORT_NAME="$(echo "$PKG_NAME" | sed s/-/_/g | sed s/_official//g)"

          uv run python -c "import $IMPORT_NAME; print(dir($IMPORT_NAME))"

      - name: Import test dependencies
        run: uv sync --group test
        working-directory: ${{ inputs.working-directory }}

      # Overwrite the local version of the package with the built version
      - name: Import published package (again)
        working-directory: ${{ inputs.working-directory }}
        shell: bash
        env:
          PKG_NAME: ${{ needs.build.outputs.pkg-name }}
          VERSION: ${{ needs.build.outputs.version }}
        run: |
          VIRTUAL_ENV=.venv uv pip install dist/*.whl

      - name: Run unit tests
        run: make tests
        working-directory: ${{ inputs.working-directory }}

      - name: Check for prerelease versions
        working-directory: ${{ inputs.working-directory }}
        run: |
          uv run python $GITHUB_WORKSPACE/.github/scripts/check_prerelease_dependencies.py pyproject.toml

      - name: Get minimum versions
        working-directory: ${{ inputs.working-directory }}
        id: min-version
        run: |
          VIRTUAL_ENV=.venv uv pip install packaging requests
          python_version="$(uv run python --version | awk '{print $2}')"
          min_versions="$(uv run python $GITHUB_WORKSPACE/.github/scripts/get_min_versions.py pyproject.toml release $python_version)"
          echo "min-versions=$min_versions" >> "$GITHUB_OUTPUT"
          echo "min-versions=$min_versions"

      - name: Run unit tests with minimum dependency versions
        if: ${{ steps.min-version.outputs.min-versions != '' }}
        env:
          MIN_VERSIONS: ${{ steps.min-version.outputs.min-versions }}
        run: |
          VIRTUAL_ENV=.venv uv pip install --force-reinstall $MIN_VERSIONS --editable .
          make tests
        working-directory: ${{ inputs.working-directory }}

      - name: Import integration test dependencies
        run: uv sync --group test --group test_integration
        working-directory: ${{ inputs.working-directory }}

      - name: Run integration tests
        if: ${{ startsWith(inputs.working-directory, 'libs/partners/') }}
        env:
          AI21_API_KEY: ${{ secrets.AI21_API_KEY }}
          GOOGLE_API_KEY: ${{ secrets.GOOGLE_API_KEY }}
          ANTHROPIC_API_KEY: ${{ secrets.ANTHROPIC_API_KEY }}
          MISTRAL_API_KEY: ${{ secrets.MISTRAL_API_KEY }}
          TOGETHER_API_KEY: ${{ secrets.TOGETHER_API_KEY }}
          OPENAI_API_KEY: ${{ secrets.OPENAI_API_KEY }}
          AZURE_OPENAI_API_VERSION: ${{ secrets.AZURE_OPENAI_API_VERSION }}
          AZURE_OPENAI_API_BASE: ${{ secrets.AZURE_OPENAI_API_BASE }}
          AZURE_OPENAI_API_KEY: ${{ secrets.AZURE_OPENAI_API_KEY }}
          AZURE_OPENAI_CHAT_DEPLOYMENT_NAME: ${{ secrets.AZURE_OPENAI_CHAT_DEPLOYMENT_NAME }}
          AZURE_OPENAI_LEGACY_CHAT_DEPLOYMENT_NAME: ${{ secrets.AZURE_OPENAI_LEGACY_CHAT_DEPLOYMENT_NAME }}
          AZURE_OPENAI_LLM_DEPLOYMENT_NAME: ${{ secrets.AZURE_OPENAI_LLM_DEPLOYMENT_NAME }}
          AZURE_OPENAI_EMBEDDINGS_DEPLOYMENT_NAME: ${{ secrets.AZURE_OPENAI_EMBEDDINGS_DEPLOYMENT_NAME }}
          NVIDIA_API_KEY: ${{ secrets.NVIDIA_API_KEY }}
          GOOGLE_SEARCH_API_KEY: ${{ secrets.GOOGLE_SEARCH_API_KEY }}
          GOOGLE_CSE_ID: ${{ secrets.GOOGLE_CSE_ID }}
          GROQ_API_KEY: ${{ secrets.GROQ_API_KEY }}
          HUGGINGFACEHUB_API_TOKEN: ${{ secrets.HUGGINGFACEHUB_API_TOKEN }}
          EXA_API_KEY: ${{ secrets.EXA_API_KEY }}
          NOMIC_API_KEY: ${{ secrets.NOMIC_API_KEY }}
          WATSONX_APIKEY: ${{ secrets.WATSONX_APIKEY }}
          WATSONX_PROJECT_ID: ${{ secrets.WATSONX_PROJECT_ID }}
          ASTRA_DB_API_ENDPOINT: ${{ secrets.ASTRA_DB_API_ENDPOINT }}
          ASTRA_DB_APPLICATION_TOKEN: ${{ secrets.ASTRA_DB_APPLICATION_TOKEN }}
          ASTRA_DB_KEYSPACE: ${{ secrets.ASTRA_DB_KEYSPACE }}
          ES_URL: ${{ secrets.ES_URL }}
          ES_CLOUD_ID: ${{ secrets.ES_CLOUD_ID }}
          ES_API_KEY: ${{ secrets.ES_API_KEY }}
          MONGODB_ATLAS_URI: ${{ secrets.MONGODB_ATLAS_URI }}
          UPSTAGE_API_KEY: ${{ secrets.UPSTAGE_API_KEY }}
          FIREWORKS_API_KEY: ${{ secrets.FIREWORKS_API_KEY }}
          XAI_API_KEY: ${{ secrets.XAI_API_KEY }}
          DEEPSEEK_API_KEY: ${{ secrets.DEEPSEEK_API_KEY }}
          PPLX_API_KEY: ${{ secrets.PPLX_API_KEY }}
        run: make integration_tests
        working-directory: ${{ inputs.working-directory }}

  # Test select published packages against new core
  test-prior-published-packages-against-new-core:
    needs:
      - build
      - release-notes
      - test-pypi-publish
      - pre-release-checks
    runs-on: ubuntu-latest
    strategy:
      matrix:
        partner: [openai, anthropic]
      fail-fast: false  # Continue testing other partners if one fails
    env:
      ANTHROPIC_API_KEY: ${{ secrets.ANTHROPIC_API_KEY }}
      ANTHROPIC_FILES_API_IMAGE_ID: ${{ secrets.ANTHROPIC_FILES_API_IMAGE_ID }}
      ANTHROPIC_FILES_API_PDF_ID: ${{ secrets.ANTHROPIC_FILES_API_PDF_ID }}
      OPENAI_API_KEY: ${{ secrets.OPENAI_API_KEY }}
      AZURE_OPENAI_API_VERSION: ${{ secrets.AZURE_OPENAI_API_VERSION }}
      AZURE_OPENAI_API_BASE: ${{ secrets.AZURE_OPENAI_API_BASE }}
      AZURE_OPENAI_API_KEY: ${{ secrets.AZURE_OPENAI_API_KEY }}
      AZURE_OPENAI_CHAT_DEPLOYMENT_NAME: ${{ secrets.AZURE_OPENAI_CHAT_DEPLOYMENT_NAME }}
      AZURE_OPENAI_LEGACY_CHAT_DEPLOYMENT_NAME: ${{ secrets.AZURE_OPENAI_LEGACY_CHAT_DEPLOYMENT_NAME }}
      AZURE_OPENAI_LLM_DEPLOYMENT_NAME: ${{ secrets.AZURE_OPENAI_LLM_DEPLOYMENT_NAME }}
      AZURE_OPENAI_EMBEDDINGS_DEPLOYMENT_NAME: ${{ secrets.AZURE_OPENAI_EMBEDDINGS_DEPLOYMENT_NAME }}
    steps:
      - uses: actions/checkout@v4

      # We implement this conditional as Github Actions does not have good support
      # for conditionally needing steps. https://github.com/actions/runner/issues/491
      - name: Check if libs/core
        run: |
          if [ "${{ startsWith(inputs.working-directory, 'libs/core') }}" != "true" ]; then
            echo "Not in libs/core. Exiting successfully."
            exit 0
          fi

      - name: Set up Python + uv
        if: startsWith(inputs.working-directory, 'libs/core')
        uses: "./.github/actions/uv_setup"
        with:
          python-version: ${{ env.PYTHON_VERSION }}

      - uses: actions/download-artifact@v4
        if: startsWith(inputs.working-directory, 'libs/core')
        with:
          name: dist
          path: ${{ inputs.working-directory }}/dist/

      - name: Test against ${{ matrix.partner }}
        if: startsWith(inputs.working-directory, 'libs/core')
        run: |
          # Identify latest tag
          LATEST_PACKAGE_TAG="$(
            git ls-remote --tags origin "langchain-${{ matrix.partner }}*" \
            | awk '{print $2}' \
            | sed 's|refs/tags/||' \
            | sort -Vr \
            | head -n 1
          )"
          echo "Latest package tag: $LATEST_PACKAGE_TAG"

          # Shallow-fetch just that single tag
          git fetch --depth=1 origin tag "$LATEST_PACKAGE_TAG"

          # Checkout the latest package files
          rm -rf $GITHUB_WORKSPACE/libs/partners/${{ matrix.partner }}/*
          rm -rf $GITHUB_WORKSPACE/libs/standard-tests/*
          cd $GITHUB_WORKSPACE/libs/
          git checkout "$LATEST_PACKAGE_TAG" -- standard-tests/
          git checkout "$LATEST_PACKAGE_TAG" -- partners/${{ matrix.partner }}/
          cd partners/${{ matrix.partner }}

          # Print as a sanity check
          echo "Version number from pyproject.toml: "
          cat pyproject.toml | grep "version = "

          # Run tests
          uv sync --group test --group test_integration
          uv pip install ../../core/dist/*.whl
          make integration_tests

  publish:
    needs:
      - build
      - release-notes
      - test-pypi-publish
      - pre-release-checks
      - test-prior-published-packages-against-new-core
    runs-on: ubuntu-latest
    permissions:
      # This permission is used for trusted publishing:
      # https://blog.pypi.org/posts/2023-04-20-introducing-trusted-publishers/
      #
      # Trusted publishing has to also be configured on PyPI for each package:
      # https://docs.pypi.org/trusted-publishers/adding-a-publisher/
      id-token: write

    defaults:
      run:
        working-directory: ${{ inputs.working-directory }}

    steps:
      - uses: actions/checkout@v4

      - name: Set up Python + uv
        uses: "./.github/actions/uv_setup"
        with:
          python-version: ${{ env.PYTHON_VERSION }}

      - uses: actions/download-artifact@v4
        with:
          name: dist
          path: ${{ inputs.working-directory }}/dist/

      - name: Publish package distributions to PyPI
        uses: pypa/gh-action-pypi-publish@release/v1
        with:
          packages-dir: ${{ inputs.working-directory }}/dist/
          verbose: true
          print-hash: true
          # Temp workaround since attestations are on by default as of gh-action-pypi-publish v1.11.0
          attestations: false

  mark-release:
    needs:
      - build
      - release-notes
      - test-pypi-publish
      - pre-release-checks
      - publish
    runs-on: ubuntu-latest
    permissions:
      # This permission is needed by `ncipollo/release-action` to
      # create the GitHub release.
      contents: write

    defaults:
      run:
        working-directory: ${{ inputs.working-directory }}

    steps:
      - uses: actions/checkout@v4

      - name: Set up Python + uv
        uses: "./.github/actions/uv_setup"
        with:
          python-version: ${{ env.PYTHON_VERSION }}

      - uses: actions/download-artifact@v4
        with:
          name: dist
          path: ${{ inputs.working-directory }}/dist/

      - name: Create Tag
        uses: ncipollo/release-action@v1
        with:
          artifacts: "dist/*"
          token: ${{ secrets.GITHUB_TOKEN }}
          generateReleaseNotes: false
          tag: ${{needs.build.outputs.pkg-name}}==${{ needs.build.outputs.version }}
          body: ${{ needs.release-notes.outputs.release-body }}
          commit: ${{ github.sha }}
          makeLatest: ${{ needs.build.outputs.pkg-name == 'langchain-core'}}<|MERGE_RESOLUTION|>--- conflicted
+++ resolved
@@ -1,9 +1,5 @@
 name: '🚀 Package Release'
-<<<<<<< HEAD
-run-name: '🚀 Release ${{ inputs.working-directory }} by @${{ github.actor }}'
-=======
 run-name: 'Release ${{ inputs.working-directory }} ${{ inputs.release-version }}'
->>>>>>> a9e52ca6
 on:
   workflow_call:
     inputs:
