--- conflicted
+++ resolved
@@ -6,20 +6,12 @@
    "metadata": {},
    "source": [
     "# Hugging Face Local Pipelines\n",
-<<<<<<< HEAD
-    "*Last updated: 2024-01-02*\n",
-=======
->>>>>>> 7562f70c
     "\n",
     "Hugging Face models can be run locally through the `HuggingFacePipeline` class.\n",
     "\n",
     "The [Hugging Face Model Hub](https://huggingface.co/models) hosts over 120k models, 20k datasets, and 50k demo apps (Spaces), all open source and publicly available, in an online platform where people can easily collaborate and build ML together.\n",
     "\n",
-<<<<<<< HEAD
-    "These can be called from LangChain either through this local pipeline wrapper or by calling their hosted inference endpoints through the HuggingFaceHub class. For more information on the hosted pipelines, see the [HuggingFaceHub](huggingface_hub.html) notebook."
-=======
     "These can be called from LangChain either through this local pipeline wrapper or by calling their hosted inference endpoints through the HuggingFaceHub class. For more information on the hosted pipelines, see the [HuggingFaceHub](./huggingface_hub) notebook."
->>>>>>> 7562f70c
    ]
   },
   {
@@ -41,11 +33,7 @@
    },
    "outputs": [],
    "source": [
-<<<<<<< HEAD
-    "%pip install transformers --quiet"
-=======
     "%pip install --upgrade --quiet  transformers --quiet"
->>>>>>> 7562f70c
    ]
   },
   {
@@ -222,11 +210,7 @@
    "name": "python",
    "nbconvert_exporter": "python",
    "pygments_lexer": "ipython3",
-<<<<<<< HEAD
-   "version": "3.10.5"
-=======
    "version": "3.10.1"
->>>>>>> 7562f70c
   }
  },
  "nbformat": 4,
