--- conflicted
+++ resolved
@@ -2,11 +2,7 @@
 
 from typing import Any
 
-<<<<<<< HEAD
-__version__ = "1.0.0a2"
-=======
 __version__ = "1.0.0a3"
->>>>>>> b999f356
 
 
 def __getattr__(name: str) -> Any:  # noqa: ANN401
