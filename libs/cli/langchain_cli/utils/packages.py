--- conflicted
+++ resolved
@@ -6,11 +6,7 @@
 from tomlkit import load
 
 
-<<<<<<< HEAD
 def get_package_root(cwd: Path | None = None) -> Path:
-    """Get package root directory."""
-=======
-def get_package_root(cwd: Optional[Path] = None) -> Path:
     """Get package root directory.
 
     Args:
@@ -24,7 +20,6 @@
         FileNotFoundError: If no `pyproject.toml` file is found in the directory
             hierarchy.
     """
->>>>>>> cc98fb9b
     # traverse path for routes to host (any directory holding a pyproject.toml file)
     package_root = Path.cwd() if cwd is None else cwd
     visited: set[Path] = set()
