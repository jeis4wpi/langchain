"""Test ChatOpenAI chat model."""

import base64
import json
from collections.abc import AsyncIterator
from pathlib import Path
from textwrap import dedent
from typing import Any, Literal, Optional, cast

import httpx
import openai
import pytest
from langchain_core.callbacks import CallbackManager
from langchain_core.messages import (
    AIMessage,
    AIMessageChunk,
    BaseMessage,
    BaseMessageChunk,
    HumanMessage,
    SystemMessage,
    ToolCall,
    ToolMessage,
)
from langchain_core.outputs import ChatGeneration, ChatResult, LLMResult
from langchain_core.prompts import ChatPromptTemplate
from langchain_tests.integration_tests.chat_models import (
    _validate_tool_call_message,
    magic_function,
)
from pydantic import BaseModel, Field

from langchain_openai import ChatOpenAI
from tests.unit_tests.fake.callbacks import FakeCallbackHandler

MAX_TOKEN_COUNT = 100


@pytest.mark.scheduled
def test_chat_openai() -> None:
    """Test ChatOpenAI wrapper."""
    chat = ChatOpenAI(
        temperature=0.7,
        base_url=None,
        organization=None,
        openai_proxy=None,
        timeout=10.0,
        max_retries=3,
        http_client=None,
        n=1,
        max_tokens=MAX_TOKEN_COUNT,  # type: ignore[call-arg]
        default_headers=None,
        default_query=None,
    )
    message = HumanMessage(content="Hello")
    response = chat.invoke([message])
    assert isinstance(response, BaseMessage)
    assert isinstance(response.content, str)


def test_chat_openai_model() -> None:
    """Test ChatOpenAI wrapper handles model_name."""
    chat = ChatOpenAI(model="foo")
    assert chat.model_name == "foo"
    chat = ChatOpenAI(model_name="bar")  # type: ignore[call-arg]
    assert chat.model_name == "bar"


@pytest.mark.parametrize("use_responses_api", [False, True])
def test_chat_openai_system_message(use_responses_api: bool) -> None:
    """Test ChatOpenAI wrapper with system message."""
    chat = ChatOpenAI(use_responses_api=use_responses_api, max_tokens=MAX_TOKEN_COUNT)  # type: ignore[call-arg]
    system_message = SystemMessage(content="You are to chat with the user.")
    human_message = HumanMessage(content="Hello")
    response = chat.invoke([system_message, human_message])
    assert isinstance(response, BaseMessage)
    assert isinstance(response.text(), str)


@pytest.mark.scheduled
def test_chat_openai_generate() -> None:
    """Test ChatOpenAI wrapper with generate."""
    chat = ChatOpenAI(max_tokens=MAX_TOKEN_COUNT, n=2)  # type: ignore[call-arg]
    message = HumanMessage(content="Hello")
    response = chat.generate([[message], [message]])
    assert isinstance(response, LLMResult)
    assert len(response.generations) == 2
    assert response.llm_output
    for generations in response.generations:
        assert len(generations) == 2
        for generation in generations:
            assert isinstance(generation, ChatGeneration)
            assert isinstance(generation.text, str)
            assert generation.text == generation.message.content


@pytest.mark.scheduled
def test_chat_openai_multiple_completions() -> None:
    """Test ChatOpenAI wrapper with multiple completions."""
    chat = ChatOpenAI(max_tokens=MAX_TOKEN_COUNT, n=5)  # type: ignore[call-arg]
    message = HumanMessage(content="Hello")
    response = chat._generate([message])
    assert isinstance(response, ChatResult)
    assert len(response.generations) == 5
    for generation in response.generations:
        assert isinstance(generation.message, BaseMessage)
        assert isinstance(generation.message.content, str)


@pytest.mark.scheduled
@pytest.mark.parametrize("use_responses_api", [False, True])
def test_chat_openai_streaming(use_responses_api: bool) -> None:
    """Test that streaming correctly invokes on_llm_new_token callback."""
    callback_handler = FakeCallbackHandler()
    callback_manager = CallbackManager([callback_handler])
    chat = ChatOpenAI(
        max_tokens=MAX_TOKEN_COUNT,  # type: ignore[call-arg]
        streaming=True,
        temperature=0,
        callback_manager=callback_manager,
        verbose=True,
        use_responses_api=use_responses_api,
    )
    message = HumanMessage(content="Hello")
    response = chat.invoke([message])
    assert callback_handler.llm_streams > 0
    assert isinstance(response, BaseMessage)


@pytest.mark.scheduled
def test_chat_openai_streaming_generation_info() -> None:
    """Test that generation info is preserved when streaming."""

    class _FakeCallback(FakeCallbackHandler):
        saved_things: dict = {}

        def on_llm_end(self, *args: Any, **kwargs: Any) -> Any:
            # Save the generation
            self.saved_things["generation"] = args[0]

    callback = _FakeCallback()
    callback_manager = CallbackManager([callback])
    chat = ChatOpenAI(max_tokens=2, temperature=0, callback_manager=callback_manager)  # type: ignore[call-arg]
    list(chat.stream("hi"))
    generation = callback.saved_things["generation"]
    # `Hello!` is two tokens, assert that that is what is returned
    assert generation.generations[0][0].text == "Hello!"


def test_chat_openai_llm_output_contains_model_name() -> None:
    """Test llm_output contains model_name."""
    chat = ChatOpenAI(max_tokens=MAX_TOKEN_COUNT)  # type: ignore[call-arg]
    message = HumanMessage(content="Hello")
    llm_result = chat.generate([[message]])
    assert llm_result.llm_output is not None
    assert llm_result.llm_output["model_name"] == chat.model_name


def test_chat_openai_streaming_llm_output_contains_model_name() -> None:
    """Test llm_output contains model_name."""
    chat = ChatOpenAI(max_tokens=MAX_TOKEN_COUNT, streaming=True)  # type: ignore[call-arg]
    message = HumanMessage(content="Hello")
    llm_result = chat.generate([[message]])
    assert llm_result.llm_output is not None
    assert llm_result.llm_output["model_name"] == chat.model_name


def test_chat_openai_invalid_streaming_params() -> None:
    """Test that streaming correctly invokes on_llm_new_token callback."""
    with pytest.raises(ValueError):
        ChatOpenAI(max_tokens=MAX_TOKEN_COUNT, streaming=True, temperature=0, n=5)  # type: ignore[call-arg]


@pytest.mark.scheduled
async def test_async_chat_openai_bind_functions() -> None:
    """Test ChatOpenAI wrapper with multiple completions."""

    class Person(BaseModel):
        """Identifying information about a person."""

        name: str = Field(..., title="Name", description="The person's name")
        age: int = Field(..., title="Age", description="The person's age")
        fav_food: Optional[str] = Field(
            default=None, title="Fav Food", description="The person's favorite food"
        )

    chat = ChatOpenAI(max_tokens=30, n=1, streaming=True).bind_functions(  # type: ignore[call-arg]
        functions=[Person], function_call="Person"
    )

    prompt = ChatPromptTemplate.from_messages(
        [("system", "Use the provided Person function"), ("user", "{input}")]
    )

    chain = prompt | chat

    message = HumanMessage(content="Sally is 13 years old")
    response = await chain.abatch([{"input": message}])

    assert isinstance(response, list)
    assert len(response) == 1
    for generation in response:
        assert isinstance(generation, AIMessage)


@pytest.mark.scheduled
@pytest.mark.parametrize("use_responses_api", [False, True])
async def test_openai_abatch_tags(use_responses_api: bool) -> None:
    """Test batch tokens from ChatOpenAI."""
    llm = ChatOpenAI(max_tokens=MAX_TOKEN_COUNT, use_responses_api=use_responses_api)  # type: ignore[call-arg]

    result = await llm.abatch(
        ["I'm Pickle Rick", "I'm not Pickle Rick"], config={"tags": ["foo"]}
    )
    for token in result:
        assert isinstance(token.text(), str)


@pytest.mark.flaky(retries=3, delay=1)
def test_openai_invoke() -> None:
    """Test invoke tokens from ChatOpenAI."""
    llm = ChatOpenAI(
        model="gpt-5-nano",
        service_tier="flex",  # Also test service_tier
        max_retries=3,  # Add retries for 503 capacity errors
    )

    result = llm.invoke("Hello", config=dict(tags=["foo"]))
    assert isinstance(result.content, str)

    # assert no response headers if include_response_headers is not set
    assert "headers" not in result.response_metadata


def test_stream() -> None:
    """Test streaming tokens from OpenAI."""
    llm = ChatOpenAI()

    full: Optional[BaseMessageChunk] = None
    for chunk in llm.stream("I'm Pickle Rick"):
        assert isinstance(chunk.content, str)
        full = chunk if full is None else full + chunk
    assert isinstance(full, AIMessageChunk)
    assert full.response_metadata.get("finish_reason") is not None
    assert full.response_metadata.get("model_name") is not None

    # check token usage
    aggregate: Optional[BaseMessageChunk] = None
    chunks_with_token_counts = 0
    chunks_with_response_metadata = 0
    for chunk in llm.stream("Hello", stream_usage=True):
        assert isinstance(chunk.content, str)
        aggregate = chunk if aggregate is None else aggregate + chunk
        assert isinstance(chunk, AIMessageChunk)
        if chunk.usage_metadata is not None:
            chunks_with_token_counts += 1
        if chunk.response_metadata:
            chunks_with_response_metadata += 1
    if chunks_with_token_counts != 1 or chunks_with_response_metadata != 1:
        raise AssertionError(
            "Expected exactly one chunk with metadata. "
            "AIMessageChunk aggregation can add these metadata. Check that "
            "this is behaving properly."
        )
    assert isinstance(aggregate, AIMessageChunk)
    assert aggregate.usage_metadata is not None
    assert aggregate.usage_metadata["input_tokens"] > 0
    assert aggregate.usage_metadata["output_tokens"] > 0
    assert aggregate.usage_metadata["total_tokens"] > 0


async def test_astream() -> None:
    """Test streaming tokens from OpenAI."""

    async def _test_stream(stream: AsyncIterator, expect_usage: bool) -> None:
        full: Optional[BaseMessageChunk] = None
        chunks_with_token_counts = 0
        chunks_with_response_metadata = 0
        async for chunk in stream:
            assert isinstance(chunk.content, str)
            full = chunk if full is None else full + chunk
            assert isinstance(chunk, AIMessageChunk)
            if chunk.usage_metadata is not None:
                chunks_with_token_counts += 1
            if chunk.response_metadata:
                chunks_with_response_metadata += 1
        assert isinstance(full, AIMessageChunk)
        if chunks_with_response_metadata != 1:
            raise AssertionError(
                "Expected exactly one chunk with metadata. "
                "AIMessageChunk aggregation can add these metadata. Check that "
                "this is behaving properly."
            )
        assert full.response_metadata.get("finish_reason") is not None
        assert full.response_metadata.get("model_name") is not None
        if expect_usage:
            if chunks_with_token_counts != 1:
                raise AssertionError(
                    "Expected exactly one chunk with token counts. "
                    "AIMessageChunk aggregation adds counts. Check that "
                    "this is behaving properly."
                )
            assert full.usage_metadata is not None
            assert full.usage_metadata["input_tokens"] > 0
            assert full.usage_metadata["output_tokens"] > 0
            assert full.usage_metadata["total_tokens"] > 0
        else:
            assert chunks_with_token_counts == 0
            assert full.usage_metadata is None

    llm = ChatOpenAI(temperature=0, max_tokens=MAX_TOKEN_COUNT)  # type: ignore[call-arg]
    await _test_stream(llm.astream("Hello"), expect_usage=False)
    await _test_stream(
        llm.astream("Hello", stream_options={"include_usage": True}), expect_usage=True
    )
    await _test_stream(llm.astream("Hello", stream_usage=True), expect_usage=True)
    llm = ChatOpenAI(
        temperature=0,
        max_tokens=MAX_TOKEN_COUNT,  # type: ignore[call-arg]
        model_kwargs={"stream_options": {"include_usage": True}},
    )
    await _test_stream(llm.astream("Hello"), expect_usage=True)
    await _test_stream(
        llm.astream("Hello", stream_options={"include_usage": False}),
        expect_usage=False,
    )
    llm = ChatOpenAI(temperature=0, max_tokens=MAX_TOKEN_COUNT, stream_usage=True)  # type: ignore[call-arg]
    await _test_stream(llm.astream("Hello"), expect_usage=True)
    await _test_stream(llm.astream("Hello", stream_usage=False), expect_usage=False)


async def test_abatch_tags() -> None:
    """Test batch tokens from ChatOpenAI."""
    llm = ChatOpenAI()

    result = await llm.abatch(
        ["I'm Pickle Rick", "I'm not Pickle Rick"], config={"tags": ["foo"]}
    )
    for token in result:
        assert isinstance(token.content, str)


def test_response_metadata() -> None:
    llm = ChatOpenAI()
    result = llm.invoke([HumanMessage(content="I'm PickleRick")], logprobs=True)
    assert result.response_metadata
    assert all(
        k in result.response_metadata
        for k in (
            "token_usage",
            "model_name",
            "logprobs",
            "system_fingerprint",
            "finish_reason",
            "service_tier",
        )
    )
    assert "content" in result.response_metadata["logprobs"]


async def test_async_response_metadata() -> None:
    llm = ChatOpenAI()
    result = await llm.ainvoke([HumanMessage(content="I'm PickleRick")], logprobs=True)
    assert result.response_metadata
    assert all(
        k in result.response_metadata
        for k in (
            "token_usage",
            "model_name",
            "logprobs",
            "system_fingerprint",
            "finish_reason",
            "service_tier",
        )
    )
    assert "content" in result.response_metadata["logprobs"]


def test_response_metadata_streaming() -> None:
    llm = ChatOpenAI()
    full: Optional[BaseMessageChunk] = None
    for chunk in llm.stream("I'm Pickle Rick", logprobs=True):
        assert isinstance(chunk.content, str)
        full = chunk if full is None else full + chunk
    assert all(
        k in cast(BaseMessageChunk, full).response_metadata
        for k in ("logprobs", "finish_reason", "service_tier")
    )
    assert "content" in cast(BaseMessageChunk, full).response_metadata["logprobs"]


async def test_async_response_metadata_streaming() -> None:
    llm = ChatOpenAI()
    full: Optional[BaseMessageChunk] = None
    async for chunk in llm.astream("I'm Pickle Rick", logprobs=True):
        assert isinstance(chunk.content, str)
        full = chunk if full is None else full + chunk
    assert all(
        k in cast(BaseMessageChunk, full).response_metadata
        for k in ("logprobs", "finish_reason", "service_tier")
    )
    assert "content" in cast(BaseMessageChunk, full).response_metadata["logprobs"]


class GenerateUsername(BaseModel):
    "Get a username based on someone's name and hair color."

    name: str
    hair_color: str


class MakeASandwich(BaseModel):
    "Make a sandwich given a list of ingredients."

    bread_type: str
    cheese_type: str
    condiments: list[str]
    vegetables: list[str]


def test_tool_use() -> None:
    llm = ChatOpenAI(model="gpt-5-nano", temperature=0)
    llm_with_tool = llm.bind_tools(tools=[GenerateUsername], tool_choice=True)
    msgs: list = [HumanMessage("Sally has green hair, what would her username be?")]
    ai_msg = llm_with_tool.invoke(msgs)

    assert isinstance(ai_msg, AIMessage)
    assert isinstance(ai_msg.tool_calls, list)
    assert len(ai_msg.tool_calls) == 1
    tool_call = ai_msg.tool_calls[0]
    assert "args" in tool_call

    tool_msg = ToolMessage(
        "sally_green_hair", tool_call_id=ai_msg.additional_kwargs["tool_calls"][0]["id"]
    )
    msgs.extend([ai_msg, tool_msg])
    llm_with_tool.invoke(msgs)

    # Test streaming
    ai_messages = llm_with_tool.stream(msgs)
    first = True
    for message in ai_messages:
        if first:
            gathered = message
            first = False
        else:
            gathered = gathered + message  # type: ignore
    assert isinstance(gathered, AIMessageChunk)
    assert isinstance(gathered.tool_call_chunks, list)
    assert len(gathered.tool_call_chunks) == 1
    tool_call_chunk = gathered.tool_call_chunks[0]
    assert "args" in tool_call_chunk

    streaming_tool_msg = ToolMessage(
        "sally_green_hair",
        tool_call_id=gathered.additional_kwargs["tool_calls"][0]["id"],
    )
    msgs.extend([gathered, streaming_tool_msg])
    llm_with_tool.invoke(msgs)


@pytest.mark.parametrize("use_responses_api", [False, True])
def test_manual_tool_call_msg(use_responses_api: bool) -> None:
    """Test passing in manually construct tool call message."""
    llm = ChatOpenAI(
        model="gpt-5-nano", temperature=0, use_responses_api=use_responses_api
    )
    llm_with_tool = llm.bind_tools(tools=[GenerateUsername])
    msgs: list = [
        HumanMessage("Sally has green hair, what would her username be?"),
        AIMessage(
            content="",
            tool_calls=[
                ToolCall(
                    name="GenerateUsername",
                    args={"name": "Sally", "hair_color": "green"},
                    id="foo",
                )
            ],
        ),
        ToolMessage("sally_green_hair", tool_call_id="foo"),
    ]
    output: AIMessage = cast(AIMessage, llm_with_tool.invoke(msgs))
    assert output.content
    # Should not have called the tool again.
    assert not output.tool_calls and not output.invalid_tool_calls

    # OpenAI should error when tool call id doesn't match across AIMessage and
    # ToolMessage
    msgs = [
        HumanMessage("Sally has green hair, what would her username be?"),
        AIMessage(
            content="",
            tool_calls=[
                ToolCall(
                    name="GenerateUsername",
                    args={"name": "Sally", "hair_color": "green"},
                    id="bar",
                )
            ],
        ),
        ToolMessage("sally_green_hair", tool_call_id="foo"),
    ]
    with pytest.raises(Exception):
        llm_with_tool.invoke(msgs)


@pytest.mark.parametrize("use_responses_api", [False, True])
def test_bind_tools_tool_choice(use_responses_api: bool) -> None:
    """Test passing in manually construct tool call message."""
    llm = ChatOpenAI(
        model="gpt-5-nano", temperature=0, use_responses_api=use_responses_api
    )
    for tool_choice in ("any", "required"):
        llm_with_tools = llm.bind_tools(
            tools=[GenerateUsername, MakeASandwich], tool_choice=tool_choice
        )
        msg = cast(AIMessage, llm_with_tools.invoke("how are you"))
        assert msg.tool_calls

    llm_with_tools = llm.bind_tools(tools=[GenerateUsername, MakeASandwich])
    msg = cast(AIMessage, llm_with_tools.invoke("how are you"))
    assert not msg.tool_calls


def test_disable_parallel_tool_calling() -> None:
<<<<<<< HEAD
    llm = ChatOpenAI(model="gpt-5")
=======
    llm = ChatOpenAI(model="gpt-5-nano")
>>>>>>> 088095b6
    llm_with_tools = llm.bind_tools([GenerateUsername], parallel_tool_calls=False)
    result = llm_with_tools.invoke(
        "Use the GenerateUsername tool to generate user names for:\n\n"
        "Sally with green hair\n"
        "Bob with blue hair"
    )
    assert isinstance(result, AIMessage)
    assert len(result.tool_calls) == 1


<<<<<<< HEAD
@pytest.mark.parametrize("model", ["gpt-5", "o1", "gpt-4"])
=======
@pytest.mark.parametrize("model", ["gpt-4o-mini", "o1", "gpt-4", "gpt-5-nano"])
>>>>>>> 088095b6
def test_openai_structured_output(model: str) -> None:
    class MyModel(BaseModel):
        """A Person"""

        name: str
        age: int

    llm = ChatOpenAI(model=model).with_structured_output(MyModel)
    result = llm.invoke("I'm a 27 year old named Erick")
    assert isinstance(result, MyModel)
    assert result.name == "Erick"
    assert result.age == 27


def test_openai_proxy() -> None:
    """Test ChatOpenAI with proxy."""
    chat_openai = ChatOpenAI(openai_proxy="http://localhost:8080")
    mounts = chat_openai.client._client._client._mounts
    assert len(mounts) == 1
    for key, value in mounts.items():
        proxy = value._pool._proxy_url.origin
        assert proxy.scheme == b"http"
        assert proxy.host == b"localhost"
        assert proxy.port == 8080

    async_client_mounts = chat_openai.async_client._client._client._mounts
    assert len(async_client_mounts) == 1
    for key, value in async_client_mounts.items():
        proxy = value._pool._proxy_url.origin
        assert proxy.scheme == b"http"
        assert proxy.host == b"localhost"
        assert proxy.port == 8080


@pytest.mark.parametrize("use_responses_api", [False, True])
def test_openai_response_headers(use_responses_api: bool) -> None:
    """Test ChatOpenAI response headers."""
    chat_openai = ChatOpenAI(
        include_response_headers=True, use_responses_api=use_responses_api
    )
    query = "I'm Pickle Rick"
    result = chat_openai.invoke(query, max_tokens=MAX_TOKEN_COUNT)  # type: ignore[call-arg]
    headers = result.response_metadata["headers"]
    assert headers
    assert isinstance(headers, dict)
    assert "content-type" in headers

    # Stream
    full: Optional[BaseMessageChunk] = None
    for chunk in chat_openai.stream(query, max_tokens=MAX_TOKEN_COUNT):  # type: ignore[call-arg]
        full = chunk if full is None else full + chunk
    assert isinstance(full, AIMessage)
    headers = full.response_metadata["headers"]
    assert headers
    assert isinstance(headers, dict)
    assert "content-type" in headers


@pytest.mark.parametrize("use_responses_api", [False, True])
async def test_openai_response_headers_async(use_responses_api: bool) -> None:
    """Test ChatOpenAI response headers."""
    chat_openai = ChatOpenAI(
        include_response_headers=True, use_responses_api=use_responses_api
    )
    query = "I'm Pickle Rick"
    result = await chat_openai.ainvoke(query, max_tokens=MAX_TOKEN_COUNT)  # type: ignore[call-arg]
    headers = result.response_metadata["headers"]
    assert headers
    assert isinstance(headers, dict)
    assert "content-type" in headers

    # Stream
    full: Optional[BaseMessageChunk] = None
    async for chunk in chat_openai.astream(query, max_tokens=MAX_TOKEN_COUNT):  # type: ignore[call-arg]
        full = chunk if full is None else full + chunk
    assert isinstance(full, AIMessage)
    headers = full.response_metadata["headers"]
    assert headers
    assert isinstance(headers, dict)
    assert "content-type" in headers


def test_image_token_counting_jpeg() -> None:
    model = ChatOpenAI(model="gpt-4o", temperature=0)
    image_url = "https://upload.wikimedia.org/wikipedia/commons/thumb/d/dd/Gfp-wisconsin-madison-the-nature-boardwalk.jpg/2560px-Gfp-wisconsin-madison-the-nature-boardwalk.jpg"
    message = HumanMessage(
        content=[
            {"type": "text", "text": "describe the weather in this image"},
            {"type": "image_url", "image_url": {"url": image_url}},
        ]
    )
    expected = cast(AIMessage, model.invoke([message])).usage_metadata[  # type: ignore[index]
        "input_tokens"
    ]
    actual = model.get_num_tokens_from_messages([message])
    assert expected == actual

    image_data = base64.b64encode(httpx.get(image_url).content).decode("utf-8")
    message = HumanMessage(
        content=[
            {"type": "text", "text": "describe the weather in this image"},
            {
                "type": "image_url",
                "image_url": {"url": f"data:image/jpeg;base64,{image_data}"},
            },
        ]
    )
    expected = cast(AIMessage, model.invoke([message])).usage_metadata[  # type: ignore[index]
        "input_tokens"
    ]
    actual = model.get_num_tokens_from_messages([message])
    assert expected == actual


def test_image_token_counting_png() -> None:
    model = ChatOpenAI(model="gpt-4o", temperature=0)
    image_url = "https://upload.wikimedia.org/wikipedia/commons/4/47/PNG_transparency_demonstration_1.png"
    message = HumanMessage(
        content=[
            {"type": "text", "text": "how many dice are in this image"},
            {"type": "image_url", "image_url": {"url": image_url}},
        ]
    )
    expected = cast(AIMessage, model.invoke([message])).usage_metadata[  # type: ignore[index]
        "input_tokens"
    ]
    actual = model.get_num_tokens_from_messages([message])
    assert expected == actual

    image_data = base64.b64encode(httpx.get(image_url).content).decode("utf-8")
    message = HumanMessage(
        content=[
            {"type": "text", "text": "how many dice are in this image"},
            {
                "type": "image_url",
                "image_url": {"url": f"data:image/png;base64,{image_data}"},
            },
        ]
    )
    expected = cast(AIMessage, model.invoke([message])).usage_metadata[  # type: ignore[index]
        "input_tokens"
    ]
    actual = model.get_num_tokens_from_messages([message])
    assert expected == actual


@pytest.mark.parametrize("use_responses_api", [False, True])
def test_tool_calling_strict(use_responses_api: bool) -> None:
    """Test tool calling with strict=True.

    Responses API appears to have fewer constraints on schema when strict=True.
    """

    class magic_function_notrequired_arg(BaseModel):
        """Applies a magic function to an input."""

        input: Optional[int] = Field(default=None)

    model = ChatOpenAI(
        model="gpt-5-nano", temperature=0, use_responses_api=use_responses_api
    )
    # N.B. magic_function adds metadata to schema (min/max for number fields)
    model_with_tools = model.bind_tools([magic_function], strict=True)
    # Having a not-required argument in the schema remains invalid.
    model_with_invalid_tool_schema = model.bind_tools(
        [magic_function_notrequired_arg], strict=True
    )

    # Test invoke
    query = "What is the value of magic_function(3)? Use the tool."
    response = model_with_tools.invoke(query)
    _validate_tool_call_message(response)

    # Test invalid tool schema
    with pytest.raises(openai.BadRequestError):
        model_with_invalid_tool_schema.invoke(query)

    # Test stream
    full: Optional[BaseMessageChunk] = None
    for chunk in model_with_tools.stream(query):
        full = chunk if full is None else full + chunk  # type: ignore
    assert isinstance(full, AIMessage)
    _validate_tool_call_message(full)

    # Test invalid tool schema
    with pytest.raises(openai.BadRequestError):
        next(model_with_invalid_tool_schema.stream(query))


@pytest.mark.parametrize("use_responses_api", [False, True])
@pytest.mark.parametrize(
    ("model", "method"),
    [("gpt-4o", "function_calling"), ("gpt-4o-2024-08-06", "json_schema")],
)
def test_structured_output_strict(
    model: str,
    method: Literal["function_calling", "json_schema"],
    use_responses_api: bool,
) -> None:
    """Test to verify structured output with strict=True."""

    from pydantic import BaseModel as BaseModelProper
    from pydantic import Field as FieldProper

    llm = ChatOpenAI(model=model, use_responses_api=use_responses_api)

    class Joke(BaseModelProper):
        """Joke to tell user."""

        setup: str = FieldProper(description="question to set up a joke")
        punchline: str = FieldProper(description="answer to resolve the joke")

    # Pydantic class
    chat = llm.with_structured_output(Joke, method=method, strict=True)
    result = chat.invoke("Tell me a joke about cats.")
    assert isinstance(result, Joke)

    for chunk in chat.stream("Tell me a joke about cats."):
        assert isinstance(chunk, Joke)

    # Schema
    chat = llm.with_structured_output(
        Joke.model_json_schema(), method=method, strict=True
    )
    result = chat.invoke("Tell me a joke about cats.")
    assert isinstance(result, dict)
    assert set(result.keys()) == {"setup", "punchline"}

    for chunk in chat.stream("Tell me a joke about cats."):
        assert isinstance(chunk, dict)
    assert isinstance(chunk, dict)  # for mypy
    assert set(chunk.keys()) == {"setup", "punchline"}


@pytest.mark.parametrize("use_responses_api", [False, True])
@pytest.mark.parametrize(("model", "method"), [("gpt-4o-2024-08-06", "json_schema")])
def test_nested_structured_output_strict(
    model: str, method: Literal["json_schema"], use_responses_api: bool
) -> None:
    """Test to verify structured output with strict=True for nested object."""

    from typing import TypedDict

    llm = ChatOpenAI(model=model, temperature=0, use_responses_api=use_responses_api)

    class SelfEvaluation(TypedDict):
        score: int
        text: str

    class JokeWithEvaluation(TypedDict):
        """Joke to tell user."""

        setup: str
        punchline: str
        self_evaluation: SelfEvaluation

    # Schema
    chat = llm.with_structured_output(JokeWithEvaluation, method=method, strict=True)
    result = chat.invoke("Tell me a joke about cats.")
    assert isinstance(result, dict)
    assert set(result.keys()) == {"setup", "punchline", "self_evaluation"}
    assert set(result["self_evaluation"].keys()) == {"score", "text"}

    for chunk in chat.stream("Tell me a joke about cats."):
        assert isinstance(chunk, dict)
    assert isinstance(chunk, dict)  # for mypy
    assert set(chunk.keys()) == {"setup", "punchline", "self_evaluation"}
    assert set(chunk["self_evaluation"].keys()) == {"score", "text"}


@pytest.mark.parametrize(
    ("strict", "method"),
    [
        (True, "json_schema"),
        (False, "json_schema"),
        (True, "function_calling"),
        (False, "function_calling"),
    ],
)
def test_json_schema_openai_format(
    strict: bool, method: Literal["json_schema", "function_calling"]
) -> None:
    """Test we can pass in OpenAI schema format specifying strict."""
<<<<<<< HEAD
    llm = ChatOpenAI(model="gpt-5")
=======
    llm = ChatOpenAI(model="gpt-5-nano")
>>>>>>> 088095b6
    schema = {
        "name": "get_weather",
        "description": "Fetches the weather in the given location",
        "strict": strict,
        "parameters": {
            "type": "object",
            "properties": {
                "location": {
                    "type": "string",
                    "description": "The location to get the weather for",
                },
                "unit": {
                    "type": "string",
                    "description": "The unit to return the temperature in",
                    "enum": ["F", "C"],
                },
            },
            "additionalProperties": False,
            "required": ["location", "unit"],
        },
    }
    chat = llm.with_structured_output(schema, method=method)
    result = chat.invoke("What is the weather in New York?")
    assert isinstance(result, dict)


def test_audio_output_modality() -> None:
    llm = ChatOpenAI(
        model="gpt-4o-audio-preview",
        temperature=0,
        model_kwargs={
            "modalities": ["text", "audio"],
            "audio": {"voice": "alloy", "format": "wav"},
        },
    )

    history: list[BaseMessage] = [
        HumanMessage("Make me a short audio clip of you yelling")
    ]

    output = llm.invoke(history)

    assert isinstance(output, AIMessage)
    assert "audio" in output.additional_kwargs

    history.append(output)
    history.append(HumanMessage("Make me a short audio clip of you whispering"))

    output = llm.invoke(history)

    assert isinstance(output, AIMessage)
    assert "audio" in output.additional_kwargs


def test_audio_input_modality() -> None:
    llm = ChatOpenAI(
        model="gpt-4o-audio-preview",
        temperature=0,
        model_kwargs={
            "modalities": ["text", "audio"],
            "audio": {"voice": "alloy", "format": "wav"},
        },
    )
    filepath = Path(__file__).parent / "audio_input.wav"

    audio_data = filepath.read_bytes()
    b64_audio_data = base64.b64encode(audio_data).decode("utf-8")

    history: list[BaseMessage] = [
        HumanMessage(
            [
                {"type": "text", "text": "What is happening in this audio clip"},
                {
                    "type": "input_audio",
                    "input_audio": {"data": b64_audio_data, "format": "wav"},
                },
            ]
        )
    ]

    output = llm.invoke(history)

    assert isinstance(output, AIMessage)
    assert "audio" in output.additional_kwargs

    history.append(output)
    history.append(HumanMessage("Why?"))

    output = llm.invoke(history)

    assert isinstance(output, AIMessage)
    assert "audio" in output.additional_kwargs


def test_prediction_tokens() -> None:
    code = dedent(
        """
    /// <summary>
    /// Represents a user with a first name, last name, and username.
    /// </summary>
    public class User
    {
        /// <summary>
        /// Gets or sets the user's first name.
        /// </summary>
        public string FirstName { get; set; }

        /// <summary>
        /// Gets or sets the user's last name.
        /// </summary>
        public string LastName { get; set; }

        /// <summary>
        /// Gets or sets the user's username.
        /// </summary>
        public string Username { get; set; }
    }
    """
    )

    llm = ChatOpenAI(model="gpt-4.1-nano")
    query = (
        "Replace the Username property with an Email property. "
        "Respond only with code, and with no markdown formatting."
    )
    response = llm.invoke(
        [{"role": "user", "content": query}, {"role": "user", "content": code}],
        prediction={"type": "content", "content": code},
    )
    assert isinstance(response, AIMessage)
    assert response.response_metadata is not None
    output_token_details = response.response_metadata["token_usage"][
        "completion_tokens_details"
    ]
    assert output_token_details["accepted_prediction_tokens"] > 0
    assert output_token_details["rejected_prediction_tokens"] > 0


@pytest.mark.parametrize("use_responses_api", [False, True])
def test_stream_o_series(use_responses_api: bool) -> None:
    list(
        ChatOpenAI(model="o3-mini", use_responses_api=use_responses_api).stream(
            "how are you"
        )
    )


@pytest.mark.parametrize("use_responses_api", [False, True])
async def test_astream_o_series(use_responses_api: bool) -> None:
    async for _ in ChatOpenAI(
        model="o3-mini", use_responses_api=use_responses_api
    ).astream("how are you"):
        pass


class Foo(BaseModel):
    response: str


def test_stream_response_format() -> None:
    full: Optional[BaseMessageChunk] = None
    chunks = []
<<<<<<< HEAD
    for chunk in ChatOpenAI(model="gpt-5").stream("how are ya", response_format=Foo):
=======
    for chunk in ChatOpenAI(model="gpt-5-nano").stream(
        "how are ya", response_format=Foo
    ):
>>>>>>> 088095b6
        chunks.append(chunk)
        full = chunk if full is None else full + chunk
    assert len(chunks) > 1
    assert isinstance(full, AIMessageChunk)
    parsed = full.additional_kwargs["parsed"]
    assert isinstance(parsed, Foo)
    assert isinstance(full.content, str)
    parsed_content = json.loads(full.content)
    assert parsed.response == parsed_content["response"]


async def test_astream_response_format() -> None:
    full: Optional[BaseMessageChunk] = None
    chunks = []
<<<<<<< HEAD
    async for chunk in ChatOpenAI(model="gpt-5").astream(
=======
    async for chunk in ChatOpenAI(model="gpt-5-nano").astream(
>>>>>>> 088095b6
        "how are ya", response_format=Foo
    ):
        chunks.append(chunk)
        full = chunk if full is None else full + chunk
    assert len(chunks) > 1
    assert isinstance(full, AIMessageChunk)
    parsed = full.additional_kwargs["parsed"]
    assert isinstance(parsed, Foo)
    assert isinstance(full.content, str)
    parsed_content = json.loads(full.content)
    assert parsed.response == parsed_content["response"]


@pytest.mark.parametrize("use_responses_api", [False, True])
@pytest.mark.parametrize("use_max_completion_tokens", [True, False])
def test_o1(use_max_completion_tokens: bool, use_responses_api: bool) -> None:
    if use_max_completion_tokens:
        kwargs: dict = {"max_completion_tokens": MAX_TOKEN_COUNT}
    else:
        kwargs = {"max_tokens": MAX_TOKEN_COUNT}
    response = ChatOpenAI(
        model="o1",
        reasoning_effort="low",
        use_responses_api=use_responses_api,
        **kwargs,
    ).invoke(
        [
            {"role": "developer", "content": "respond in all caps"},
            {"role": "user", "content": "HOW ARE YOU"},
        ]
    )
    assert isinstance(response, AIMessage)
    assert isinstance(response.text(), str)
    assert response.text().upper() == response.text()


@pytest.mark.parametrize("use_responses_api", [False, True])
@pytest.mark.parametrize("use_max_completion_tokens", [True, False])
def test_o1_minimal_reasoning_effort(
    use_max_completion_tokens: bool, use_responses_api: bool
) -> None:
    if use_max_completion_tokens:
        kwargs: dict = {"max_completion_tokens": MAX_TOKEN_COUNT}
    else:
        kwargs = {"max_tokens": MAX_TOKEN_COUNT}
    response = ChatOpenAI(
        model="o1",
        reasoning_effort="minimal",
        use_responses_api=use_responses_api,
        **kwargs,
    ).invoke(
        [
            {"role": "developer", "content": "respond with just 'test'"},
            {"role": "user", "content": "hello"},
        ]
    )
    assert isinstance(response, AIMessage)
    assert isinstance(response.text(), str)


@pytest.mark.scheduled
def test_o1_stream_default_works() -> None:
    result = list(ChatOpenAI(model="o1").stream("say 'hi'"))
    assert len(result) > 0


def test_multi_party_conversation() -> None:
    llm = ChatOpenAI(model="gpt-5-nano")
    messages = [
        HumanMessage("Hi, I have black hair.", name="Alice"),
        HumanMessage("Hi, I have brown hair.", name="Bob"),
        HumanMessage("Who just spoke?", name="Charlie"),
    ]
    response = llm.invoke(messages)
    assert "Bob" in response.content


def test_structured_output_and_tools() -> None:
    class ResponseFormat(BaseModel):
        response: str
        explanation: str

<<<<<<< HEAD
    llm = ChatOpenAI(model="gpt-5").bind_tools(
=======
    llm = ChatOpenAI(model="gpt-5-nano").bind_tools(
>>>>>>> 088095b6
        [GenerateUsername], strict=True, response_format=ResponseFormat
    )

    response = llm.invoke("What weighs more, a pound of feathers or a pound of gold?")
    assert isinstance(response.additional_kwargs["parsed"], ResponseFormat)

    # Test streaming tool calls
    full: Optional[BaseMessageChunk] = None
    for chunk in llm.stream(
        "Generate a user name for Alice, black hair. Use the tool."
    ):
        assert isinstance(chunk, AIMessageChunk)
        full = chunk if full is None else full + chunk
    assert isinstance(full, AIMessageChunk)
    assert len(full.tool_calls) == 1
    tool_call = full.tool_calls[0]
    assert tool_call["name"] == "GenerateUsername"


def test_tools_and_structured_output() -> None:
    class ResponseFormat(BaseModel):
        response: str
        explanation: str

<<<<<<< HEAD
    llm = ChatOpenAI(model="gpt-5").with_structured_output(
=======
    llm = ChatOpenAI(model="gpt-5-nano").with_structured_output(
>>>>>>> 088095b6
        ResponseFormat, strict=True, include_raw=True, tools=[GenerateUsername]
    )

    expected_keys = {"raw", "parsing_error", "parsed"}
    query = "Hello"
    tool_query = "Generate a user name for Alice, black hair. Use the tool."
    # Test invoke
    ## Engage structured output
    response = llm.invoke(query)
    assert isinstance(response["parsed"], ResponseFormat)
    ## Engage tool calling
    response_tools = llm.invoke(tool_query)
    ai_msg = response_tools["raw"]
    assert isinstance(ai_msg, AIMessage)
    assert ai_msg.tool_calls
    assert response_tools["parsed"] is None

    # Test stream
    aggregated: dict = {}
    for chunk in llm.stream(tool_query):
        assert isinstance(chunk, dict)
        assert all(key in expected_keys for key in chunk)
        aggregated = {**aggregated, **chunk}
    assert all(key in aggregated for key in expected_keys)
    assert isinstance(aggregated["raw"], AIMessage)
    assert aggregated["raw"].tool_calls
    assert aggregated["parsed"] is None


@pytest.mark.scheduled
def test_prompt_cache_key_invoke() -> None:
<<<<<<< HEAD
    """Test that prompt_cache_key works with invoke calls."""
    chat = ChatOpenAI(model="gpt-5", max_completion_tokens=20)
=======
    """Test that `prompt_cache_key` works with invoke calls."""
    chat = ChatOpenAI(model="gpt-5-nano", max_completion_tokens=500)
>>>>>>> 088095b6
    messages = [HumanMessage("Say hello")]

    # Test that invoke works with prompt_cache_key parameter
    response = chat.invoke(messages, prompt_cache_key="integration-test-v1")

    assert isinstance(response, AIMessage)
    assert isinstance(response.content, str)
    assert len(response.content) > 0

    # Test that subsequent call with same cache key also works
    response2 = chat.invoke(messages, prompt_cache_key="integration-test-v1")

    assert isinstance(response2, AIMessage)
    assert isinstance(response2.content, str)
    assert len(response2.content) > 0


@pytest.mark.scheduled
def test_prompt_cache_key_usage_methods_integration() -> None:
    """Integration test for `prompt_cache_key` usage methods."""
    messages = [HumanMessage("Say hi")]

    # Test keyword argument method
<<<<<<< HEAD
    chat = ChatOpenAI(model="gpt-5", max_completion_tokens=10)
=======
    chat = ChatOpenAI(model="gpt-5-nano", max_completion_tokens=10)
>>>>>>> 088095b6
    response = chat.invoke(messages, prompt_cache_key="integration-test-v1")
    assert isinstance(response, AIMessage)
    assert isinstance(response.content, str)

    # Test model-level via model_kwargs
    chat_model_level = ChatOpenAI(
<<<<<<< HEAD
        model="gpt-5",
=======
        model="gpt-5-nano",
>>>>>>> 088095b6
        max_completion_tokens=10,
        model_kwargs={"prompt_cache_key": "integration-model-level-v1"},
    )
    response_model_level = chat_model_level.invoke(messages)
    assert isinstance(response_model_level, AIMessage)
    assert isinstance(response_model_level.content, str)<|MERGE_RESOLUTION|>--- conflicted
+++ resolved
@@ -523,11 +523,7 @@
 
 
 def test_disable_parallel_tool_calling() -> None:
-<<<<<<< HEAD
-    llm = ChatOpenAI(model="gpt-5")
-=======
     llm = ChatOpenAI(model="gpt-5-nano")
->>>>>>> 088095b6
     llm_with_tools = llm.bind_tools([GenerateUsername], parallel_tool_calls=False)
     result = llm_with_tools.invoke(
         "Use the GenerateUsername tool to generate user names for:\n\n"
@@ -538,11 +534,7 @@
     assert len(result.tool_calls) == 1
 
 
-<<<<<<< HEAD
-@pytest.mark.parametrize("model", ["gpt-5", "o1", "gpt-4"])
-=======
-@pytest.mark.parametrize("model", ["gpt-4o-mini", "o1", "gpt-4", "gpt-5-nano"])
->>>>>>> 088095b6
+@pytest.mark.parametrize("model", ["o1", "gpt-4", "gpt-5-nano"])
 def test_openai_structured_output(model: str) -> None:
     class MyModel(BaseModel):
         """A Person"""
@@ -826,11 +818,7 @@
     strict: bool, method: Literal["json_schema", "function_calling"]
 ) -> None:
     """Test we can pass in OpenAI schema format specifying strict."""
-<<<<<<< HEAD
-    llm = ChatOpenAI(model="gpt-5")
-=======
     llm = ChatOpenAI(model="gpt-5-nano")
->>>>>>> 088095b6
     schema = {
         "name": "get_weather",
         "description": "Fetches the weather in the given location",
@@ -993,13 +981,9 @@
 def test_stream_response_format() -> None:
     full: Optional[BaseMessageChunk] = None
     chunks = []
-<<<<<<< HEAD
-    for chunk in ChatOpenAI(model="gpt-5").stream("how are ya", response_format=Foo):
-=======
     for chunk in ChatOpenAI(model="gpt-5-nano").stream(
         "how are ya", response_format=Foo
     ):
->>>>>>> 088095b6
         chunks.append(chunk)
         full = chunk if full is None else full + chunk
     assert len(chunks) > 1
@@ -1014,11 +998,7 @@
 async def test_astream_response_format() -> None:
     full: Optional[BaseMessageChunk] = None
     chunks = []
-<<<<<<< HEAD
-    async for chunk in ChatOpenAI(model="gpt-5").astream(
-=======
     async for chunk in ChatOpenAI(model="gpt-5-nano").astream(
->>>>>>> 088095b6
         "how are ya", response_format=Foo
     ):
         chunks.append(chunk)
@@ -1101,11 +1081,7 @@
         response: str
         explanation: str
 
-<<<<<<< HEAD
-    llm = ChatOpenAI(model="gpt-5").bind_tools(
-=======
     llm = ChatOpenAI(model="gpt-5-nano").bind_tools(
->>>>>>> 088095b6
         [GenerateUsername], strict=True, response_format=ResponseFormat
     )
 
@@ -1130,11 +1106,7 @@
         response: str
         explanation: str
 
-<<<<<<< HEAD
-    llm = ChatOpenAI(model="gpt-5").with_structured_output(
-=======
     llm = ChatOpenAI(model="gpt-5-nano").with_structured_output(
->>>>>>> 088095b6
         ResponseFormat, strict=True, include_raw=True, tools=[GenerateUsername]
     )
 
@@ -1166,13 +1138,8 @@
 
 @pytest.mark.scheduled
 def test_prompt_cache_key_invoke() -> None:
-<<<<<<< HEAD
-    """Test that prompt_cache_key works with invoke calls."""
-    chat = ChatOpenAI(model="gpt-5", max_completion_tokens=20)
-=======
     """Test that `prompt_cache_key` works with invoke calls."""
     chat = ChatOpenAI(model="gpt-5-nano", max_completion_tokens=500)
->>>>>>> 088095b6
     messages = [HumanMessage("Say hello")]
 
     # Test that invoke works with prompt_cache_key parameter
@@ -1196,22 +1163,14 @@
     messages = [HumanMessage("Say hi")]
 
     # Test keyword argument method
-<<<<<<< HEAD
-    chat = ChatOpenAI(model="gpt-5", max_completion_tokens=10)
-=======
     chat = ChatOpenAI(model="gpt-5-nano", max_completion_tokens=10)
->>>>>>> 088095b6
     response = chat.invoke(messages, prompt_cache_key="integration-test-v1")
     assert isinstance(response, AIMessage)
     assert isinstance(response.content, str)
 
     # Test model-level via model_kwargs
     chat_model_level = ChatOpenAI(
-<<<<<<< HEAD
-        model="gpt-5",
-=======
         model="gpt-5-nano",
->>>>>>> 088095b6
         max_completion_tokens=10,
         model_kwargs={"prompt_cache_key": "integration-model-level-v1"},
     )
