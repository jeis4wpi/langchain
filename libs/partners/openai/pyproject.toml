--- conflicted
+++ resolved
@@ -5,19 +5,11 @@
 [project]
 authors = []
 license = { text = "MIT" }
-<<<<<<< HEAD
-requires-python = ">=3.10"
+requires-python = ">=3.10.0,<4.0.0"
 dependencies = [
-    "langchain-core<2.0.0,>=1.0.0a2",
-    "openai<2.0.0,>=1.104.2",
-    "tiktoken<1,>=0.7",
-=======
-requires-python = ">=3.9.0,<4.0.0"
-dependencies = [
-    "langchain-core>=0.3.76,<2.0.0",
+    "langchain-core>=1.0.0a4,<2.0.0",
     "openai>=1.104.2,<2.0.0",
     "tiktoken>=0.7.0,<1.0.0",
->>>>>>> 6b4054c7
 ]
 name = "langchain-openai"
 version = "1.0.0a2"
