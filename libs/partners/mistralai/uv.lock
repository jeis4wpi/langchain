version = 1
revision = 2
requires-python = ">=3.10"
resolution-markers = [
    "python_full_version >= '3.13' and platform_python_implementation == 'PyPy'",
    "python_full_version >= '3.13' and platform_python_implementation != 'PyPy'",
    "python_full_version < '3.13' and platform_python_implementation != 'PyPy'",
    "python_full_version < '3.13' and platform_python_implementation == 'PyPy'",
]

[[package]]
name = "annotated-types"
version = "0.7.0"
source = { registry = "https://pypi.org/simple" }
sdist = { url = "https://files.pythonhosted.org/packages/ee/67/531ea369ba64dcff5ec9c3402f9f51bf748cec26dde048a2f973a4eea7f5/annotated_types-0.7.0.tar.gz", hash = "sha256:aff07c09a53a08bc8cfccb9c85b05f1aa9a2a6f23728d790723543408344ce89", size = 16081, upload-time = "2024-05-20T21:33:25.928Z" }
wheels = [
    { url = "https://files.pythonhosted.org/packages/78/b6/6307fbef88d9b5ee7421e68d78a9f162e0da4900bc5f5793f6d3d0e34fb8/annotated_types-0.7.0-py3-none-any.whl", hash = "sha256:1f02e8b43a8fbbc3f3e0d4f0f4bfc8131bcb4eebe8849b8e5c773f3a1c582a53", size = 13643, upload-time = "2024-05-20T21:33:24.1Z" },
]

[[package]]
name = "anyio"
version = "4.8.0"
source = { registry = "https://pypi.org/simple" }
dependencies = [
    { name = "exceptiongroup", marker = "python_full_version < '3.11'" },
    { name = "idna" },
    { name = "sniffio" },
    { name = "typing-extensions", marker = "python_full_version < '3.13'" },
]
sdist = { url = "https://files.pythonhosted.org/packages/a3/73/199a98fc2dae33535d6b8e8e6ec01f8c1d76c9adb096c6b7d64823038cde/anyio-4.8.0.tar.gz", hash = "sha256:1d9fe889df5212298c0c0723fa20479d1b94883a2df44bd3897aa91083316f7a", size = 181126, upload-time = "2025-01-05T13:13:11.095Z" }
wheels = [
    { url = "https://files.pythonhosted.org/packages/46/eb/e7f063ad1fec6b3178a3cd82d1a3c4de82cccf283fc42746168188e1cdd5/anyio-4.8.0-py3-none-any.whl", hash = "sha256:b5011f270ab5eb0abf13385f851315585cc37ef330dd88e27ec3d34d651fd47a", size = 96041, upload-time = "2025-01-05T13:13:07.985Z" },
]

[[package]]
name = "certifi"
version = "2025.1.31"
source = { registry = "https://pypi.org/simple" }
sdist = { url = "https://files.pythonhosted.org/packages/1c/ab/c9f1e32b7b1bf505bf26f0ef697775960db7932abeb7b516de930ba2705f/certifi-2025.1.31.tar.gz", hash = "sha256:3d5da6925056f6f18f119200434a4780a94263f10d1c21d032a6f6b2baa20651", size = 167577, upload-time = "2025-01-31T02:16:47.166Z" }
wheels = [
    { url = "https://files.pythonhosted.org/packages/38/fc/bce832fd4fd99766c04d1ee0eead6b0ec6486fb100ae5e74c1d91292b982/certifi-2025.1.31-py3-none-any.whl", hash = "sha256:ca78db4565a652026a4db2bcdf68f2fb589ea80d0be70e03929ed730746b84fe", size = 166393, upload-time = "2025-01-31T02:16:45.015Z" },
]

[[package]]
name = "cffi"
version = "1.17.1"
source = { registry = "https://pypi.org/simple" }
dependencies = [
    { name = "pycparser" },
]
sdist = { url = "https://files.pythonhosted.org/packages/fc/97/c783634659c2920c3fc70419e3af40972dbaf758daa229a7d6ea6135c90d/cffi-1.17.1.tar.gz", hash = "sha256:1c39c6016c32bc48dd54561950ebd6836e1670f2ae46128f67cf49e789c52824", size = 516621, upload-time = "2024-09-04T20:45:21.852Z" }
wheels = [
    { url = "https://files.pythonhosted.org/packages/90/07/f44ca684db4e4f08a3fdc6eeb9a0d15dc6883efc7b8c90357fdbf74e186c/cffi-1.17.1-cp310-cp310-macosx_10_9_x86_64.whl", hash = "sha256:df8b1c11f177bc2313ec4b2d46baec87a5f3e71fc8b45dab2ee7cae86d9aba14", size = 182191, upload-time = "2024-09-04T20:43:30.027Z" },
    { url = "https://files.pythonhosted.org/packages/08/fd/cc2fedbd887223f9f5d170c96e57cbf655df9831a6546c1727ae13fa977a/cffi-1.17.1-cp310-cp310-macosx_11_0_arm64.whl", hash = "sha256:8f2cdc858323644ab277e9bb925ad72ae0e67f69e804f4898c070998d50b1a67", size = 178592, upload-time = "2024-09-04T20:43:32.108Z" },
    { url = "https://files.pythonhosted.org/packages/de/cc/4635c320081c78d6ffc2cab0a76025b691a91204f4aa317d568ff9280a2d/cffi-1.17.1-cp310-cp310-manylinux_2_12_i686.manylinux2010_i686.manylinux_2_17_i686.manylinux2014_i686.whl", hash = "sha256:edae79245293e15384b51f88b00613ba9f7198016a5948b5dddf4917d4d26382", size = 426024, upload-time = "2024-09-04T20:43:34.186Z" },
    { url = "https://files.pythonhosted.org/packages/b6/7b/3b2b250f3aab91abe5f8a51ada1b717935fdaec53f790ad4100fe2ec64d1/cffi-1.17.1-cp310-cp310-manylinux_2_17_aarch64.manylinux2014_aarch64.whl", hash = "sha256:45398b671ac6d70e67da8e4224a065cec6a93541bb7aebe1b198a61b58c7b702", size = 448188, upload-time = "2024-09-04T20:43:36.286Z" },
    { url = "https://files.pythonhosted.org/packages/d3/48/1b9283ebbf0ec065148d8de05d647a986c5f22586b18120020452fff8f5d/cffi-1.17.1-cp310-cp310-manylinux_2_17_ppc64le.manylinux2014_ppc64le.whl", hash = "sha256:ad9413ccdeda48c5afdae7e4fa2192157e991ff761e7ab8fdd8926f40b160cc3", size = 455571, upload-time = "2024-09-04T20:43:38.586Z" },
    { url = "https://files.pythonhosted.org/packages/40/87/3b8452525437b40f39ca7ff70276679772ee7e8b394934ff60e63b7b090c/cffi-1.17.1-cp310-cp310-manylinux_2_17_s390x.manylinux2014_s390x.whl", hash = "sha256:5da5719280082ac6bd9aa7becb3938dc9f9cbd57fac7d2871717b1feb0902ab6", size = 436687, upload-time = "2024-09-04T20:43:40.084Z" },
    { url = "https://files.pythonhosted.org/packages/8d/fb/4da72871d177d63649ac449aec2e8a29efe0274035880c7af59101ca2232/cffi-1.17.1-cp310-cp310-manylinux_2_17_x86_64.manylinux2014_x86_64.whl", hash = "sha256:2bb1a08b8008b281856e5971307cc386a8e9c5b625ac297e853d36da6efe9c17", size = 446211, upload-time = "2024-09-04T20:43:41.526Z" },
    { url = "https://files.pythonhosted.org/packages/ab/a0/62f00bcb411332106c02b663b26f3545a9ef136f80d5df746c05878f8c4b/cffi-1.17.1-cp310-cp310-musllinux_1_1_aarch64.whl", hash = "sha256:045d61c734659cc045141be4bae381a41d89b741f795af1dd018bfb532fd0df8", size = 461325, upload-time = "2024-09-04T20:43:43.117Z" },
    { url = "https://files.pythonhosted.org/packages/36/83/76127035ed2e7e27b0787604d99da630ac3123bfb02d8e80c633f218a11d/cffi-1.17.1-cp310-cp310-musllinux_1_1_i686.whl", hash = "sha256:6883e737d7d9e4899a8a695e00ec36bd4e5e4f18fabe0aca0efe0a4b44cdb13e", size = 438784, upload-time = "2024-09-04T20:43:45.256Z" },
    { url = "https://files.pythonhosted.org/packages/21/81/a6cd025db2f08ac88b901b745c163d884641909641f9b826e8cb87645942/cffi-1.17.1-cp310-cp310-musllinux_1_1_x86_64.whl", hash = "sha256:6b8b4a92e1c65048ff98cfe1f735ef8f1ceb72e3d5f0c25fdb12087a23da22be", size = 461564, upload-time = "2024-09-04T20:43:46.779Z" },
    { url = "https://files.pythonhosted.org/packages/f8/fe/4d41c2f200c4a457933dbd98d3cf4e911870877bd94d9656cc0fcb390681/cffi-1.17.1-cp310-cp310-win32.whl", hash = "sha256:c9c3d058ebabb74db66e431095118094d06abf53284d9c81f27300d0e0d8bc7c", size = 171804, upload-time = "2024-09-04T20:43:48.186Z" },
    { url = "https://files.pythonhosted.org/packages/d1/b6/0b0f5ab93b0df4acc49cae758c81fe4e5ef26c3ae2e10cc69249dfd8b3ab/cffi-1.17.1-cp310-cp310-win_amd64.whl", hash = "sha256:0f048dcf80db46f0098ccac01132761580d28e28bc0f78ae0d58048063317e15", size = 181299, upload-time = "2024-09-04T20:43:49.812Z" },
    { url = "https://files.pythonhosted.org/packages/6b/f4/927e3a8899e52a27fa57a48607ff7dc91a9ebe97399b357b85a0c7892e00/cffi-1.17.1-cp311-cp311-macosx_10_9_x86_64.whl", hash = "sha256:a45e3c6913c5b87b3ff120dcdc03f6131fa0065027d0ed7ee6190736a74cd401", size = 182264, upload-time = "2024-09-04T20:43:51.124Z" },
    { url = "https://files.pythonhosted.org/packages/6c/f5/6c3a8efe5f503175aaddcbea6ad0d2c96dad6f5abb205750d1b3df44ef29/cffi-1.17.1-cp311-cp311-macosx_11_0_arm64.whl", hash = "sha256:30c5e0cb5ae493c04c8b42916e52ca38079f1b235c2f8ae5f4527b963c401caf", size = 178651, upload-time = "2024-09-04T20:43:52.872Z" },
    { url = "https://files.pythonhosted.org/packages/94/dd/a3f0118e688d1b1a57553da23b16bdade96d2f9bcda4d32e7d2838047ff7/cffi-1.17.1-cp311-cp311-manylinux_2_12_i686.manylinux2010_i686.manylinux_2_17_i686.manylinux2014_i686.whl", hash = "sha256:f75c7ab1f9e4aca5414ed4d8e5c0e303a34f4421f8a0d47a4d019ceff0ab6af4", size = 445259, upload-time = "2024-09-04T20:43:56.123Z" },
    { url = "https://files.pythonhosted.org/packages/2e/ea/70ce63780f096e16ce8588efe039d3c4f91deb1dc01e9c73a287939c79a6/cffi-1.17.1-cp311-cp311-manylinux_2_17_aarch64.manylinux2014_aarch64.whl", hash = "sha256:a1ed2dd2972641495a3ec98445e09766f077aee98a1c896dcb4ad0d303628e41", size = 469200, upload-time = "2024-09-04T20:43:57.891Z" },
    { url = "https://files.pythonhosted.org/packages/1c/a0/a4fa9f4f781bda074c3ddd57a572b060fa0df7655d2a4247bbe277200146/cffi-1.17.1-cp311-cp311-manylinux_2_17_ppc64le.manylinux2014_ppc64le.whl", hash = "sha256:46bf43160c1a35f7ec506d254e5c890f3c03648a4dbac12d624e4490a7046cd1", size = 477235, upload-time = "2024-09-04T20:44:00.18Z" },
    { url = "https://files.pythonhosted.org/packages/62/12/ce8710b5b8affbcdd5c6e367217c242524ad17a02fe5beec3ee339f69f85/cffi-1.17.1-cp311-cp311-manylinux_2_17_s390x.manylinux2014_s390x.whl", hash = "sha256:a24ed04c8ffd54b0729c07cee15a81d964e6fee0e3d4d342a27b020d22959dc6", size = 459721, upload-time = "2024-09-04T20:44:01.585Z" },
    { url = "https://files.pythonhosted.org/packages/ff/6b/d45873c5e0242196f042d555526f92aa9e0c32355a1be1ff8c27f077fd37/cffi-1.17.1-cp311-cp311-manylinux_2_17_x86_64.manylinux2014_x86_64.whl", hash = "sha256:610faea79c43e44c71e1ec53a554553fa22321b65fae24889706c0a84d4ad86d", size = 467242, upload-time = "2024-09-04T20:44:03.467Z" },
    { url = "https://files.pythonhosted.org/packages/1a/52/d9a0e523a572fbccf2955f5abe883cfa8bcc570d7faeee06336fbd50c9fc/cffi-1.17.1-cp311-cp311-musllinux_1_1_aarch64.whl", hash = "sha256:a9b15d491f3ad5d692e11f6b71f7857e7835eb677955c00cc0aefcd0669adaf6", size = 477999, upload-time = "2024-09-04T20:44:05.023Z" },
    { url = "https://files.pythonhosted.org/packages/44/74/f2a2460684a1a2d00ca799ad880d54652841a780c4c97b87754f660c7603/cffi-1.17.1-cp311-cp311-musllinux_1_1_i686.whl", hash = "sha256:de2ea4b5833625383e464549fec1bc395c1bdeeb5f25c4a3a82b5a8c756ec22f", size = 454242, upload-time = "2024-09-04T20:44:06.444Z" },
    { url = "https://files.pythonhosted.org/packages/f8/4a/34599cac7dfcd888ff54e801afe06a19c17787dfd94495ab0c8d35fe99fb/cffi-1.17.1-cp311-cp311-musllinux_1_1_x86_64.whl", hash = "sha256:fc48c783f9c87e60831201f2cce7f3b2e4846bf4d8728eabe54d60700b318a0b", size = 478604, upload-time = "2024-09-04T20:44:08.206Z" },
    { url = "https://files.pythonhosted.org/packages/34/33/e1b8a1ba29025adbdcda5fb3a36f94c03d771c1b7b12f726ff7fef2ebe36/cffi-1.17.1-cp311-cp311-win32.whl", hash = "sha256:85a950a4ac9c359340d5963966e3e0a94a676bd6245a4b55bc43949eee26a655", size = 171727, upload-time = "2024-09-04T20:44:09.481Z" },
    { url = "https://files.pythonhosted.org/packages/3d/97/50228be003bb2802627d28ec0627837ac0bf35c90cf769812056f235b2d1/cffi-1.17.1-cp311-cp311-win_amd64.whl", hash = "sha256:caaf0640ef5f5517f49bc275eca1406b0ffa6aa184892812030f04c2abf589a0", size = 181400, upload-time = "2024-09-04T20:44:10.873Z" },
    { url = "https://files.pythonhosted.org/packages/5a/84/e94227139ee5fb4d600a7a4927f322e1d4aea6fdc50bd3fca8493caba23f/cffi-1.17.1-cp312-cp312-macosx_10_9_x86_64.whl", hash = "sha256:805b4371bf7197c329fcb3ead37e710d1bca9da5d583f5073b799d5c5bd1eee4", size = 183178, upload-time = "2024-09-04T20:44:12.232Z" },
    { url = "https://files.pythonhosted.org/packages/da/ee/fb72c2b48656111c4ef27f0f91da355e130a923473bf5ee75c5643d00cca/cffi-1.17.1-cp312-cp312-macosx_11_0_arm64.whl", hash = "sha256:733e99bc2df47476e3848417c5a4540522f234dfd4ef3ab7fafdf555b082ec0c", size = 178840, upload-time = "2024-09-04T20:44:13.739Z" },
    { url = "https://files.pythonhosted.org/packages/cc/b6/db007700f67d151abadf508cbfd6a1884f57eab90b1bb985c4c8c02b0f28/cffi-1.17.1-cp312-cp312-manylinux_2_12_i686.manylinux2010_i686.manylinux_2_17_i686.manylinux2014_i686.whl", hash = "sha256:1257bdabf294dceb59f5e70c64a3e2f462c30c7ad68092d01bbbfb1c16b1ba36", size = 454803, upload-time = "2024-09-04T20:44:15.231Z" },
    { url = "https://files.pythonhosted.org/packages/1a/df/f8d151540d8c200eb1c6fba8cd0dfd40904f1b0682ea705c36e6c2e97ab3/cffi-1.17.1-cp312-cp312-manylinux_2_17_aarch64.manylinux2014_aarch64.whl", hash = "sha256:da95af8214998d77a98cc14e3a3bd00aa191526343078b530ceb0bd710fb48a5", size = 478850, upload-time = "2024-09-04T20:44:17.188Z" },
    { url = "https://files.pythonhosted.org/packages/28/c0/b31116332a547fd2677ae5b78a2ef662dfc8023d67f41b2a83f7c2aa78b1/cffi-1.17.1-cp312-cp312-manylinux_2_17_ppc64le.manylinux2014_ppc64le.whl", hash = "sha256:d63afe322132c194cf832bfec0dc69a99fb9bb6bbd550f161a49e9e855cc78ff", size = 485729, upload-time = "2024-09-04T20:44:18.688Z" },
    { url = "https://files.pythonhosted.org/packages/91/2b/9a1ddfa5c7f13cab007a2c9cc295b70fbbda7cb10a286aa6810338e60ea1/cffi-1.17.1-cp312-cp312-manylinux_2_17_s390x.manylinux2014_s390x.whl", hash = "sha256:f79fc4fc25f1c8698ff97788206bb3c2598949bfe0fef03d299eb1b5356ada99", size = 471256, upload-time = "2024-09-04T20:44:20.248Z" },
    { url = "https://files.pythonhosted.org/packages/b2/d5/da47df7004cb17e4955df6a43d14b3b4ae77737dff8bf7f8f333196717bf/cffi-1.17.1-cp312-cp312-manylinux_2_17_x86_64.manylinux2014_x86_64.whl", hash = "sha256:b62ce867176a75d03a665bad002af8e6d54644fad99a3c70905c543130e39d93", size = 479424, upload-time = "2024-09-04T20:44:21.673Z" },
    { url = "https://files.pythonhosted.org/packages/0b/ac/2a28bcf513e93a219c8a4e8e125534f4f6db03e3179ba1c45e949b76212c/cffi-1.17.1-cp312-cp312-musllinux_1_1_aarch64.whl", hash = "sha256:386c8bf53c502fff58903061338ce4f4950cbdcb23e2902d86c0f722b786bbe3", size = 484568, upload-time = "2024-09-04T20:44:23.245Z" },
    { url = "https://files.pythonhosted.org/packages/d4/38/ca8a4f639065f14ae0f1d9751e70447a261f1a30fa7547a828ae08142465/cffi-1.17.1-cp312-cp312-musllinux_1_1_x86_64.whl", hash = "sha256:4ceb10419a9adf4460ea14cfd6bc43d08701f0835e979bf821052f1805850fe8", size = 488736, upload-time = "2024-09-04T20:44:24.757Z" },
    { url = "https://files.pythonhosted.org/packages/86/c5/28b2d6f799ec0bdecf44dced2ec5ed43e0eb63097b0f58c293583b406582/cffi-1.17.1-cp312-cp312-win32.whl", hash = "sha256:a08d7e755f8ed21095a310a693525137cfe756ce62d066e53f502a83dc550f65", size = 172448, upload-time = "2024-09-04T20:44:26.208Z" },
    { url = "https://files.pythonhosted.org/packages/50/b9/db34c4755a7bd1cb2d1603ac3863f22bcecbd1ba29e5ee841a4bc510b294/cffi-1.17.1-cp312-cp312-win_amd64.whl", hash = "sha256:51392eae71afec0d0c8fb1a53b204dbb3bcabcb3c9b807eedf3e1e6ccf2de903", size = 181976, upload-time = "2024-09-04T20:44:27.578Z" },
    { url = "https://files.pythonhosted.org/packages/8d/f8/dd6c246b148639254dad4d6803eb6a54e8c85c6e11ec9df2cffa87571dbe/cffi-1.17.1-cp313-cp313-macosx_10_13_x86_64.whl", hash = "sha256:f3a2b4222ce6b60e2e8b337bb9596923045681d71e5a082783484d845390938e", size = 182989, upload-time = "2024-09-04T20:44:28.956Z" },
    { url = "https://files.pythonhosted.org/packages/8b/f1/672d303ddf17c24fc83afd712316fda78dc6fce1cd53011b839483e1ecc8/cffi-1.17.1-cp313-cp313-macosx_11_0_arm64.whl", hash = "sha256:0984a4925a435b1da406122d4d7968dd861c1385afe3b45ba82b750f229811e2", size = 178802, upload-time = "2024-09-04T20:44:30.289Z" },
    { url = "https://files.pythonhosted.org/packages/0e/2d/eab2e858a91fdff70533cab61dcff4a1f55ec60425832ddfdc9cd36bc8af/cffi-1.17.1-cp313-cp313-manylinux_2_12_i686.manylinux2010_i686.manylinux_2_17_i686.manylinux2014_i686.whl", hash = "sha256:d01b12eeeb4427d3110de311e1774046ad344f5b1a7403101878976ecd7a10f3", size = 454792, upload-time = "2024-09-04T20:44:32.01Z" },
    { url = "https://files.pythonhosted.org/packages/75/b2/fbaec7c4455c604e29388d55599b99ebcc250a60050610fadde58932b7ee/cffi-1.17.1-cp313-cp313-manylinux_2_17_aarch64.manylinux2014_aarch64.whl", hash = "sha256:706510fe141c86a69c8ddc029c7910003a17353970cff3b904ff0686a5927683", size = 478893, upload-time = "2024-09-04T20:44:33.606Z" },
    { url = "https://files.pythonhosted.org/packages/4f/b7/6e4a2162178bf1935c336d4da8a9352cccab4d3a5d7914065490f08c0690/cffi-1.17.1-cp313-cp313-manylinux_2_17_ppc64le.manylinux2014_ppc64le.whl", hash = "sha256:de55b766c7aa2e2a3092c51e0483d700341182f08e67c63630d5b6f200bb28e5", size = 485810, upload-time = "2024-09-04T20:44:35.191Z" },
    { url = "https://files.pythonhosted.org/packages/c7/8a/1d0e4a9c26e54746dc08c2c6c037889124d4f59dffd853a659fa545f1b40/cffi-1.17.1-cp313-cp313-manylinux_2_17_s390x.manylinux2014_s390x.whl", hash = "sha256:c59d6e989d07460165cc5ad3c61f9fd8f1b4796eacbd81cee78957842b834af4", size = 471200, upload-time = "2024-09-04T20:44:36.743Z" },
    { url = "https://files.pythonhosted.org/packages/26/9f/1aab65a6c0db35f43c4d1b4f580e8df53914310afc10ae0397d29d697af4/cffi-1.17.1-cp313-cp313-manylinux_2_17_x86_64.manylinux2014_x86_64.whl", hash = "sha256:dd398dbc6773384a17fe0d3e7eeb8d1a21c2200473ee6806bb5e6a8e62bb73dd", size = 479447, upload-time = "2024-09-04T20:44:38.492Z" },
    { url = "https://files.pythonhosted.org/packages/5f/e4/fb8b3dd8dc0e98edf1135ff067ae070bb32ef9d509d6cb0f538cd6f7483f/cffi-1.17.1-cp313-cp313-musllinux_1_1_aarch64.whl", hash = "sha256:3edc8d958eb099c634dace3c7e16560ae474aa3803a5df240542b305d14e14ed", size = 484358, upload-time = "2024-09-04T20:44:40.046Z" },
    { url = "https://files.pythonhosted.org/packages/f1/47/d7145bf2dc04684935d57d67dff9d6d795b2ba2796806bb109864be3a151/cffi-1.17.1-cp313-cp313-musllinux_1_1_x86_64.whl", hash = "sha256:72e72408cad3d5419375fc87d289076ee319835bdfa2caad331e377589aebba9", size = 488469, upload-time = "2024-09-04T20:44:41.616Z" },
    { url = "https://files.pythonhosted.org/packages/bf/ee/f94057fa6426481d663b88637a9a10e859e492c73d0384514a17d78ee205/cffi-1.17.1-cp313-cp313-win32.whl", hash = "sha256:e03eab0a8677fa80d646b5ddece1cbeaf556c313dcfac435ba11f107ba117b5d", size = 172475, upload-time = "2024-09-04T20:44:43.733Z" },
    { url = "https://files.pythonhosted.org/packages/7c/fc/6a8cb64e5f0324877d503c854da15d76c1e50eb722e320b15345c4d0c6de/cffi-1.17.1-cp313-cp313-win_amd64.whl", hash = "sha256:f6a16c31041f09ead72d69f583767292f750d24913dadacf5756b966aacb3f1a", size = 182009, upload-time = "2024-09-04T20:44:45.309Z" },
]

[[package]]
name = "charset-normalizer"
version = "3.4.1"
source = { registry = "https://pypi.org/simple" }
sdist = { url = "https://files.pythonhosted.org/packages/16/b0/572805e227f01586461c80e0fd25d65a2115599cc9dad142fee4b747c357/charset_normalizer-3.4.1.tar.gz", hash = "sha256:44251f18cd68a75b56585dd00dae26183e102cd5e0f9f1466e6df5da2ed64ea3", size = 123188, upload-time = "2024-12-24T18:12:35.43Z" }
wheels = [
    { url = "https://files.pythonhosted.org/packages/0d/58/5580c1716040bc89206c77d8f74418caf82ce519aae06450393ca73475d1/charset_normalizer-3.4.1-cp310-cp310-macosx_10_9_universal2.whl", hash = "sha256:91b36a978b5ae0ee86c394f5a54d6ef44db1de0815eb43de826d41d21e4af3de", size = 198013, upload-time = "2024-12-24T18:09:43.671Z" },
    { url = "https://files.pythonhosted.org/packages/d0/11/00341177ae71c6f5159a08168bcb98c6e6d196d372c94511f9f6c9afe0c6/charset_normalizer-3.4.1-cp310-cp310-manylinux_2_17_aarch64.manylinux2014_aarch64.whl", hash = "sha256:7461baadb4dc00fd9e0acbe254e3d7d2112e7f92ced2adc96e54ef6501c5f176", size = 141285, upload-time = "2024-12-24T18:09:48.113Z" },
    { url = "https://files.pythonhosted.org/packages/01/09/11d684ea5819e5a8f5100fb0b38cf8d02b514746607934134d31233e02c8/charset_normalizer-3.4.1-cp310-cp310-manylinux_2_17_ppc64le.manylinux2014_ppc64le.whl", hash = "sha256:e218488cd232553829be0664c2292d3af2eeeb94b32bea483cf79ac6a694e037", size = 151449, upload-time = "2024-12-24T18:09:50.845Z" },
    { url = "https://files.pythonhosted.org/packages/08/06/9f5a12939db324d905dc1f70591ae7d7898d030d7662f0d426e2286f68c9/charset_normalizer-3.4.1-cp310-cp310-manylinux_2_17_s390x.manylinux2014_s390x.whl", hash = "sha256:80ed5e856eb7f30115aaf94e4a08114ccc8813e6ed1b5efa74f9f82e8509858f", size = 143892, upload-time = "2024-12-24T18:09:52.078Z" },
    { url = "https://files.pythonhosted.org/packages/93/62/5e89cdfe04584cb7f4d36003ffa2936681b03ecc0754f8e969c2becb7e24/charset_normalizer-3.4.1-cp310-cp310-manylinux_2_17_x86_64.manylinux2014_x86_64.whl", hash = "sha256:b010a7a4fd316c3c484d482922d13044979e78d1861f0e0650423144c616a46a", size = 146123, upload-time = "2024-12-24T18:09:54.575Z" },
    { url = "https://files.pythonhosted.org/packages/a9/ac/ab729a15c516da2ab70a05f8722ecfccc3f04ed7a18e45c75bbbaa347d61/charset_normalizer-3.4.1-cp310-cp310-manylinux_2_5_i686.manylinux1_i686.manylinux_2_17_i686.manylinux2014_i686.whl", hash = "sha256:4532bff1b8421fd0a320463030c7520f56a79c9024a4e88f01c537316019005a", size = 147943, upload-time = "2024-12-24T18:09:57.324Z" },
    { url = "https://files.pythonhosted.org/packages/03/d2/3f392f23f042615689456e9a274640c1d2e5dd1d52de36ab8f7955f8f050/charset_normalizer-3.4.1-cp310-cp310-musllinux_1_2_aarch64.whl", hash = "sha256:d973f03c0cb71c5ed99037b870f2be986c3c05e63622c017ea9816881d2dd247", size = 142063, upload-time = "2024-12-24T18:09:59.794Z" },
    { url = "https://files.pythonhosted.org/packages/f2/e3/e20aae5e1039a2cd9b08d9205f52142329f887f8cf70da3650326670bddf/charset_normalizer-3.4.1-cp310-cp310-musllinux_1_2_i686.whl", hash = "sha256:3a3bd0dcd373514dcec91c411ddb9632c0d7d92aed7093b8c3bbb6d69ca74408", size = 150578, upload-time = "2024-12-24T18:10:02.357Z" },
    { url = "https://files.pythonhosted.org/packages/8d/af/779ad72a4da0aed925e1139d458adc486e61076d7ecdcc09e610ea8678db/charset_normalizer-3.4.1-cp310-cp310-musllinux_1_2_ppc64le.whl", hash = "sha256:d9c3cdf5390dcd29aa8056d13e8e99526cda0305acc038b96b30352aff5ff2bb", size = 153629, upload-time = "2024-12-24T18:10:03.678Z" },
    { url = "https://files.pythonhosted.org/packages/c2/b6/7aa450b278e7aa92cf7732140bfd8be21f5f29d5bf334ae987c945276639/charset_normalizer-3.4.1-cp310-cp310-musllinux_1_2_s390x.whl", hash = "sha256:2bdfe3ac2e1bbe5b59a1a63721eb3b95fc9b6817ae4a46debbb4e11f6232428d", size = 150778, upload-time = "2024-12-24T18:10:06.197Z" },
    { url = "https://files.pythonhosted.org/packages/39/f4/d9f4f712d0951dcbfd42920d3db81b00dd23b6ab520419626f4023334056/charset_normalizer-3.4.1-cp310-cp310-musllinux_1_2_x86_64.whl", hash = "sha256:eab677309cdb30d047996b36d34caeda1dc91149e4fdca0b1a039b3f79d9a807", size = 146453, upload-time = "2024-12-24T18:10:08.848Z" },
    { url = "https://files.pythonhosted.org/packages/49/2b/999d0314e4ee0cff3cb83e6bc9aeddd397eeed693edb4facb901eb8fbb69/charset_normalizer-3.4.1-cp310-cp310-win32.whl", hash = "sha256:c0429126cf75e16c4f0ad00ee0eae4242dc652290f940152ca8c75c3a4b6ee8f", size = 95479, upload-time = "2024-12-24T18:10:10.044Z" },
    { url = "https://files.pythonhosted.org/packages/2d/ce/3cbed41cff67e455a386fb5e5dd8906cdda2ed92fbc6297921f2e4419309/charset_normalizer-3.4.1-cp310-cp310-win_amd64.whl", hash = "sha256:9f0b8b1c6d84c8034a44893aba5e767bf9c7a211e313a9605d9c617d7083829f", size = 102790, upload-time = "2024-12-24T18:10:11.323Z" },
    { url = "https://files.pythonhosted.org/packages/72/80/41ef5d5a7935d2d3a773e3eaebf0a9350542f2cab4eac59a7a4741fbbbbe/charset_normalizer-3.4.1-cp311-cp311-macosx_10_9_universal2.whl", hash = "sha256:8bfa33f4f2672964266e940dd22a195989ba31669bd84629f05fab3ef4e2d125", size = 194995, upload-time = "2024-12-24T18:10:12.838Z" },
    { url = "https://files.pythonhosted.org/packages/7a/28/0b9fefa7b8b080ec492110af6d88aa3dea91c464b17d53474b6e9ba5d2c5/charset_normalizer-3.4.1-cp311-cp311-manylinux_2_17_aarch64.manylinux2014_aarch64.whl", hash = "sha256:28bf57629c75e810b6ae989f03c0828d64d6b26a5e205535585f96093e405ed1", size = 139471, upload-time = "2024-12-24T18:10:14.101Z" },
    { url = "https://files.pythonhosted.org/packages/71/64/d24ab1a997efb06402e3fc07317e94da358e2585165930d9d59ad45fcae2/charset_normalizer-3.4.1-cp311-cp311-manylinux_2_17_ppc64le.manylinux2014_ppc64le.whl", hash = "sha256:f08ff5e948271dc7e18a35641d2f11a4cd8dfd5634f55228b691e62b37125eb3", size = 149831, upload-time = "2024-12-24T18:10:15.512Z" },
    { url = "https://files.pythonhosted.org/packages/37/ed/be39e5258e198655240db5e19e0b11379163ad7070962d6b0c87ed2c4d39/charset_normalizer-3.4.1-cp311-cp311-manylinux_2_17_s390x.manylinux2014_s390x.whl", hash = "sha256:234ac59ea147c59ee4da87a0c0f098e9c8d169f4dc2a159ef720f1a61bbe27cd", size = 142335, upload-time = "2024-12-24T18:10:18.369Z" },
    { url = "https://files.pythonhosted.org/packages/88/83/489e9504711fa05d8dde1574996408026bdbdbd938f23be67deebb5eca92/charset_normalizer-3.4.1-cp311-cp311-manylinux_2_17_x86_64.manylinux2014_x86_64.whl", hash = "sha256:fd4ec41f914fa74ad1b8304bbc634b3de73d2a0889bd32076342a573e0779e00", size = 143862, upload-time = "2024-12-24T18:10:19.743Z" },
    { url = "https://files.pythonhosted.org/packages/c6/c7/32da20821cf387b759ad24627a9aca289d2822de929b8a41b6241767b461/charset_normalizer-3.4.1-cp311-cp311-manylinux_2_5_i686.manylinux1_i686.manylinux_2_17_i686.manylinux2014_i686.whl", hash = "sha256:eea6ee1db730b3483adf394ea72f808b6e18cf3cb6454b4d86e04fa8c4327a12", size = 145673, upload-time = "2024-12-24T18:10:21.139Z" },
    { url = "https://files.pythonhosted.org/packages/68/85/f4288e96039abdd5aeb5c546fa20a37b50da71b5cf01e75e87f16cd43304/charset_normalizer-3.4.1-cp311-cp311-musllinux_1_2_aarch64.whl", hash = "sha256:c96836c97b1238e9c9e3fe90844c947d5afbf4f4c92762679acfe19927d81d77", size = 140211, upload-time = "2024-12-24T18:10:22.382Z" },
    { url = "https://files.pythonhosted.org/packages/28/a3/a42e70d03cbdabc18997baf4f0227c73591a08041c149e710045c281f97b/charset_normalizer-3.4.1-cp311-cp311-musllinux_1_2_i686.whl", hash = "sha256:4d86f7aff21ee58f26dcf5ae81a9addbd914115cdebcbb2217e4f0ed8982e146", size = 148039, upload-time = "2024-12-24T18:10:24.802Z" },
    { url = "https://files.pythonhosted.org/packages/85/e4/65699e8ab3014ecbe6f5c71d1a55d810fb716bbfd74f6283d5c2aa87febf/charset_normalizer-3.4.1-cp311-cp311-musllinux_1_2_ppc64le.whl", hash = "sha256:09b5e6733cbd160dcc09589227187e242a30a49ca5cefa5a7edd3f9d19ed53fd", size = 151939, upload-time = "2024-12-24T18:10:26.124Z" },
    { url = "https://files.pythonhosted.org/packages/b1/82/8e9fe624cc5374193de6860aba3ea8070f584c8565ee77c168ec13274bd2/charset_normalizer-3.4.1-cp311-cp311-musllinux_1_2_s390x.whl", hash = "sha256:5777ee0881f9499ed0f71cc82cf873d9a0ca8af166dfa0af8ec4e675b7df48e6", size = 149075, upload-time = "2024-12-24T18:10:30.027Z" },
    { url = "https://files.pythonhosted.org/packages/3d/7b/82865ba54c765560c8433f65e8acb9217cb839a9e32b42af4aa8e945870f/charset_normalizer-3.4.1-cp311-cp311-musllinux_1_2_x86_64.whl", hash = "sha256:237bdbe6159cff53b4f24f397d43c6336c6b0b42affbe857970cefbb620911c8", size = 144340, upload-time = "2024-12-24T18:10:32.679Z" },
    { url = "https://files.pythonhosted.org/packages/b5/b6/9674a4b7d4d99a0d2df9b215da766ee682718f88055751e1e5e753c82db0/charset_normalizer-3.4.1-cp311-cp311-win32.whl", hash = "sha256:8417cb1f36cc0bc7eaba8ccb0e04d55f0ee52df06df3ad55259b9a323555fc8b", size = 95205, upload-time = "2024-12-24T18:10:34.724Z" },
    { url = "https://files.pythonhosted.org/packages/1e/ab/45b180e175de4402dcf7547e4fb617283bae54ce35c27930a6f35b6bef15/charset_normalizer-3.4.1-cp311-cp311-win_amd64.whl", hash = "sha256:d7f50a1f8c450f3925cb367d011448c39239bb3eb4117c36a6d354794de4ce76", size = 102441, upload-time = "2024-12-24T18:10:37.574Z" },
    { url = "https://files.pythonhosted.org/packages/0a/9a/dd1e1cdceb841925b7798369a09279bd1cf183cef0f9ddf15a3a6502ee45/charset_normalizer-3.4.1-cp312-cp312-macosx_10_13_universal2.whl", hash = "sha256:73d94b58ec7fecbc7366247d3b0b10a21681004153238750bb67bd9012414545", size = 196105, upload-time = "2024-12-24T18:10:38.83Z" },
    { url = "https://files.pythonhosted.org/packages/d3/8c/90bfabf8c4809ecb648f39794cf2a84ff2e7d2a6cf159fe68d9a26160467/charset_normalizer-3.4.1-cp312-cp312-manylinux_2_17_aarch64.manylinux2014_aarch64.whl", hash = "sha256:dad3e487649f498dd991eeb901125411559b22e8d7ab25d3aeb1af367df5efd7", size = 140404, upload-time = "2024-12-24T18:10:44.272Z" },
    { url = "https://files.pythonhosted.org/packages/ad/8f/e410d57c721945ea3b4f1a04b74f70ce8fa800d393d72899f0a40526401f/charset_normalizer-3.4.1-cp312-cp312-manylinux_2_17_ppc64le.manylinux2014_ppc64le.whl", hash = "sha256:c30197aa96e8eed02200a83fba2657b4c3acd0f0aa4bdc9f6c1af8e8962e0757", size = 150423, upload-time = "2024-12-24T18:10:45.492Z" },
    { url = "https://files.pythonhosted.org/packages/f0/b8/e6825e25deb691ff98cf5c9072ee0605dc2acfca98af70c2d1b1bc75190d/charset_normalizer-3.4.1-cp312-cp312-manylinux_2_17_s390x.manylinux2014_s390x.whl", hash = "sha256:2369eea1ee4a7610a860d88f268eb39b95cb588acd7235e02fd5a5601773d4fa", size = 143184, upload-time = "2024-12-24T18:10:47.898Z" },
    { url = "https://files.pythonhosted.org/packages/3e/a2/513f6cbe752421f16d969e32f3583762bfd583848b763913ddab8d9bfd4f/charset_normalizer-3.4.1-cp312-cp312-manylinux_2_17_x86_64.manylinux2014_x86_64.whl", hash = "sha256:bc2722592d8998c870fa4e290c2eec2c1569b87fe58618e67d38b4665dfa680d", size = 145268, upload-time = "2024-12-24T18:10:50.589Z" },
    { url = "https://files.pythonhosted.org/packages/74/94/8a5277664f27c3c438546f3eb53b33f5b19568eb7424736bdc440a88a31f/charset_normalizer-3.4.1-cp312-cp312-manylinux_2_5_i686.manylinux1_i686.manylinux_2_17_i686.manylinux2014_i686.whl", hash = "sha256:ffc9202a29ab3920fa812879e95a9e78b2465fd10be7fcbd042899695d75e616", size = 147601, upload-time = "2024-12-24T18:10:52.541Z" },
    { url = "https://files.pythonhosted.org/packages/7c/5f/6d352c51ee763623a98e31194823518e09bfa48be2a7e8383cf691bbb3d0/charset_normalizer-3.4.1-cp312-cp312-musllinux_1_2_aarch64.whl", hash = "sha256:804a4d582ba6e5b747c625bf1255e6b1507465494a40a2130978bda7b932c90b", size = 141098, upload-time = "2024-12-24T18:10:53.789Z" },
    { url = "https://files.pythonhosted.org/packages/78/d4/f5704cb629ba5ab16d1d3d741396aec6dc3ca2b67757c45b0599bb010478/charset_normalizer-3.4.1-cp312-cp312-musllinux_1_2_i686.whl", hash = "sha256:0f55e69f030f7163dffe9fd0752b32f070566451afe180f99dbeeb81f511ad8d", size = 149520, upload-time = "2024-12-24T18:10:55.048Z" },
    { url = "https://files.pythonhosted.org/packages/c5/96/64120b1d02b81785f222b976c0fb79a35875457fa9bb40827678e54d1bc8/charset_normalizer-3.4.1-cp312-cp312-musllinux_1_2_ppc64le.whl", hash = "sha256:c4c3e6da02df6fa1410a7680bd3f63d4f710232d3139089536310d027950696a", size = 152852, upload-time = "2024-12-24T18:10:57.647Z" },
    { url = "https://files.pythonhosted.org/packages/84/c9/98e3732278a99f47d487fd3468bc60b882920cef29d1fa6ca460a1fdf4e6/charset_normalizer-3.4.1-cp312-cp312-musllinux_1_2_s390x.whl", hash = "sha256:5df196eb874dae23dcfb968c83d4f8fdccb333330fe1fc278ac5ceeb101003a9", size = 150488, upload-time = "2024-12-24T18:10:59.43Z" },
    { url = "https://files.pythonhosted.org/packages/13/0e/9c8d4cb99c98c1007cc11eda969ebfe837bbbd0acdb4736d228ccaabcd22/charset_normalizer-3.4.1-cp312-cp312-musllinux_1_2_x86_64.whl", hash = "sha256:e358e64305fe12299a08e08978f51fc21fac060dcfcddd95453eabe5b93ed0e1", size = 146192, upload-time = "2024-12-24T18:11:00.676Z" },
    { url = "https://files.pythonhosted.org/packages/b2/21/2b6b5b860781a0b49427309cb8670785aa543fb2178de875b87b9cc97746/charset_normalizer-3.4.1-cp312-cp312-win32.whl", hash = "sha256:9b23ca7ef998bc739bf6ffc077c2116917eabcc901f88da1b9856b210ef63f35", size = 95550, upload-time = "2024-12-24T18:11:01.952Z" },
    { url = "https://files.pythonhosted.org/packages/21/5b/1b390b03b1d16c7e382b561c5329f83cc06623916aab983e8ab9239c7d5c/charset_normalizer-3.4.1-cp312-cp312-win_amd64.whl", hash = "sha256:6ff8a4a60c227ad87030d76e99cd1698345d4491638dfa6673027c48b3cd395f", size = 102785, upload-time = "2024-12-24T18:11:03.142Z" },
    { url = "https://files.pythonhosted.org/packages/38/94/ce8e6f63d18049672c76d07d119304e1e2d7c6098f0841b51c666e9f44a0/charset_normalizer-3.4.1-cp313-cp313-macosx_10_13_universal2.whl", hash = "sha256:aabfa34badd18f1da5ec1bc2715cadc8dca465868a4e73a0173466b688f29dda", size = 195698, upload-time = "2024-12-24T18:11:05.834Z" },
    { url = "https://files.pythonhosted.org/packages/24/2e/dfdd9770664aae179a96561cc6952ff08f9a8cd09a908f259a9dfa063568/charset_normalizer-3.4.1-cp313-cp313-manylinux_2_17_aarch64.manylinux2014_aarch64.whl", hash = "sha256:22e14b5d70560b8dd51ec22863f370d1e595ac3d024cb8ad7d308b4cd95f8313", size = 140162, upload-time = "2024-12-24T18:11:07.064Z" },
    { url = "https://files.pythonhosted.org/packages/24/4e/f646b9093cff8fc86f2d60af2de4dc17c759de9d554f130b140ea4738ca6/charset_normalizer-3.4.1-cp313-cp313-manylinux_2_17_ppc64le.manylinux2014_ppc64le.whl", hash = "sha256:8436c508b408b82d87dc5f62496973a1805cd46727c34440b0d29d8a2f50a6c9", size = 150263, upload-time = "2024-12-24T18:11:08.374Z" },
    { url = "https://files.pythonhosted.org/packages/5e/67/2937f8d548c3ef6e2f9aab0f6e21001056f692d43282b165e7c56023e6dd/charset_normalizer-3.4.1-cp313-cp313-manylinux_2_17_s390x.manylinux2014_s390x.whl", hash = "sha256:2d074908e1aecee37a7635990b2c6d504cd4766c7bc9fc86d63f9c09af3fa11b", size = 142966, upload-time = "2024-12-24T18:11:09.831Z" },
    { url = "https://files.pythonhosted.org/packages/52/ed/b7f4f07de100bdb95c1756d3a4d17b90c1a3c53715c1a476f8738058e0fa/charset_normalizer-3.4.1-cp313-cp313-manylinux_2_17_x86_64.manylinux2014_x86_64.whl", hash = "sha256:955f8851919303c92343d2f66165294848d57e9bba6cf6e3625485a70a038d11", size = 144992, upload-time = "2024-12-24T18:11:12.03Z" },
    { url = "https://files.pythonhosted.org/packages/96/2c/d49710a6dbcd3776265f4c923bb73ebe83933dfbaa841c5da850fe0fd20b/charset_normalizer-3.4.1-cp313-cp313-manylinux_2_5_i686.manylinux1_i686.manylinux_2_17_i686.manylinux2014_i686.whl", hash = "sha256:44ecbf16649486d4aebafeaa7ec4c9fed8b88101f4dd612dcaf65d5e815f837f", size = 147162, upload-time = "2024-12-24T18:11:13.372Z" },
    { url = "https://files.pythonhosted.org/packages/b4/41/35ff1f9a6bd380303dea55e44c4933b4cc3c4850988927d4082ada230273/charset_normalizer-3.4.1-cp313-cp313-musllinux_1_2_aarch64.whl", hash = "sha256:0924e81d3d5e70f8126529951dac65c1010cdf117bb75eb02dd12339b57749dd", size = 140972, upload-time = "2024-12-24T18:11:14.628Z" },
    { url = "https://files.pythonhosted.org/packages/fb/43/c6a0b685fe6910d08ba971f62cd9c3e862a85770395ba5d9cad4fede33ab/charset_normalizer-3.4.1-cp313-cp313-musllinux_1_2_i686.whl", hash = "sha256:2967f74ad52c3b98de4c3b32e1a44e32975e008a9cd2a8cc8966d6a5218c5cb2", size = 149095, upload-time = "2024-12-24T18:11:17.672Z" },
    { url = "https://files.pythonhosted.org/packages/4c/ff/a9a504662452e2d2878512115638966e75633519ec11f25fca3d2049a94a/charset_normalizer-3.4.1-cp313-cp313-musllinux_1_2_ppc64le.whl", hash = "sha256:c75cb2a3e389853835e84a2d8fb2b81a10645b503eca9bcb98df6b5a43eb8886", size = 152668, upload-time = "2024-12-24T18:11:18.989Z" },
    { url = "https://files.pythonhosted.org/packages/6c/71/189996b6d9a4b932564701628af5cee6716733e9165af1d5e1b285c530ed/charset_normalizer-3.4.1-cp313-cp313-musllinux_1_2_s390x.whl", hash = "sha256:09b26ae6b1abf0d27570633b2b078a2a20419c99d66fb2823173d73f188ce601", size = 150073, upload-time = "2024-12-24T18:11:21.507Z" },
    { url = "https://files.pythonhosted.org/packages/e4/93/946a86ce20790e11312c87c75ba68d5f6ad2208cfb52b2d6a2c32840d922/charset_normalizer-3.4.1-cp313-cp313-musllinux_1_2_x86_64.whl", hash = "sha256:fa88b843d6e211393a37219e6a1c1df99d35e8fd90446f1118f4216e307e48cd", size = 145732, upload-time = "2024-12-24T18:11:22.774Z" },
    { url = "https://files.pythonhosted.org/packages/cd/e5/131d2fb1b0dddafc37be4f3a2fa79aa4c037368be9423061dccadfd90091/charset_normalizer-3.4.1-cp313-cp313-win32.whl", hash = "sha256:eb8178fe3dba6450a3e024e95ac49ed3400e506fd4e9e5c32d30adda88cbd407", size = 95391, upload-time = "2024-12-24T18:11:24.139Z" },
    { url = "https://files.pythonhosted.org/packages/27/f2/4f9a69cc7712b9b5ad8fdb87039fd89abba997ad5cbe690d1835d40405b0/charset_normalizer-3.4.1-cp313-cp313-win_amd64.whl", hash = "sha256:b1ac5992a838106edb89654e0aebfc24f5848ae2547d22c2c3f66454daa11971", size = 102702, upload-time = "2024-12-24T18:11:26.535Z" },
    { url = "https://files.pythonhosted.org/packages/0e/f6/65ecc6878a89bb1c23a086ea335ad4bf21a588990c3f535a227b9eea9108/charset_normalizer-3.4.1-py3-none-any.whl", hash = "sha256:d98b1668f06378c6dbefec3b92299716b931cd4e6061f3c875a71ced1780ab85", size = 49767, upload-time = "2024-12-24T18:12:32.852Z" },
]

[[package]]
name = "codespell"
version = "2.4.1"
source = { registry = "https://pypi.org/simple" }
sdist = { url = "https://files.pythonhosted.org/packages/15/e0/709453393c0ea77d007d907dd436b3ee262e28b30995ea1aa36c6ffbccaf/codespell-2.4.1.tar.gz", hash = "sha256:299fcdcb09d23e81e35a671bbe746d5ad7e8385972e65dbb833a2eaac33c01e5", size = 344740, upload-time = "2025-01-28T18:52:39.411Z" }
wheels = [
    { url = "https://files.pythonhosted.org/packages/20/01/b394922252051e97aab231d416c86da3d8a6d781eeadcdca1082867de64e/codespell-2.4.1-py3-none-any.whl", hash = "sha256:3dadafa67df7e4a3dbf51e0d7315061b80d265f9552ebd699b3dd6834b47e425", size = 344501, upload-time = "2025-01-28T18:52:37.057Z" },
]

[[package]]
name = "colorama"
version = "0.4.6"
source = { registry = "https://pypi.org/simple" }
sdist = { url = "https://files.pythonhosted.org/packages/d8/53/6f443c9a4a8358a93a6792e2acffb9d9d5cb0a5cfd8802644b7b1c9a02e4/colorama-0.4.6.tar.gz", hash = "sha256:08695f5cb7ed6e0531a20572697297273c47b8cae5a63ffc6d6ed5c201be6e44", size = 27697, upload-time = "2022-10-25T02:36:22.414Z" }
wheels = [
    { url = "https://files.pythonhosted.org/packages/d1/d6/3965ed04c63042e047cb6a3e6ed1a63a35087b6a609aa3a15ed8ac56c221/colorama-0.4.6-py2.py3-none-any.whl", hash = "sha256:4f1d9991f5acc0ca119f9d443620b77f9d6b33703e51011c16baf57afb285fc6", size = 25335, upload-time = "2022-10-25T02:36:20.889Z" },
]

[[package]]
name = "exceptiongroup"
version = "1.2.2"
source = { registry = "https://pypi.org/simple" }
sdist = { url = "https://files.pythonhosted.org/packages/09/35/2495c4ac46b980e4ca1f6ad6db102322ef3ad2410b79fdde159a4b0f3b92/exceptiongroup-1.2.2.tar.gz", hash = "sha256:47c2edf7c6738fafb49fd34290706d1a1a2f4d1c6df275526b62cbb4aa5393cc", size = 28883, upload-time = "2024-07-12T22:26:00.161Z" }
wheels = [
    { url = "https://files.pythonhosted.org/packages/02/cc/b7e31358aac6ed1ef2bb790a9746ac2c69bcb3c8588b41616914eb106eaf/exceptiongroup-1.2.2-py3-none-any.whl", hash = "sha256:3111b9d131c238bec2f8f516e123e14ba243563fb135d3fe885990585aa7795b", size = 16453, upload-time = "2024-07-12T22:25:58.476Z" },
]

[[package]]
name = "filelock"
version = "3.17.0"
source = { registry = "https://pypi.org/simple" }
sdist = { url = "https://files.pythonhosted.org/packages/dc/9c/0b15fb47b464e1b663b1acd1253a062aa5feecb07d4e597daea542ebd2b5/filelock-3.17.0.tar.gz", hash = "sha256:ee4e77401ef576ebb38cd7f13b9b28893194acc20a8e68e18730ba9c0e54660e", size = 18027, upload-time = "2025-01-21T20:04:49.099Z" }
wheels = [
    { url = "https://files.pythonhosted.org/packages/89/ec/00d68c4ddfedfe64159999e5f8a98fb8442729a63e2077eb9dcd89623d27/filelock-3.17.0-py3-none-any.whl", hash = "sha256:533dc2f7ba78dc2f0f531fc6c4940addf7b70a481e269a5a3b93be94ffbe8338", size = 16164, upload-time = "2025-01-21T20:04:47.734Z" },
]

[[package]]
name = "fsspec"
version = "2025.2.0"
source = { registry = "https://pypi.org/simple" }
sdist = { url = "https://files.pythonhosted.org/packages/b5/79/68612ed99700e6413de42895aa725463e821a6b3be75c87fcce1b4af4c70/fsspec-2025.2.0.tar.gz", hash = "sha256:1c24b16eaa0a1798afa0337aa0db9b256718ab2a89c425371f5628d22c3b6afd", size = 292283, upload-time = "2025-02-01T18:30:26.893Z" }
wheels = [
    { url = "https://files.pythonhosted.org/packages/e2/94/758680531a00d06e471ef649e4ec2ed6bf185356a7f9fbfbb7368a40bd49/fsspec-2025.2.0-py3-none-any.whl", hash = "sha256:9de2ad9ce1f85e1931858535bc882543171d197001a0a5eb2ddc04f1781ab95b", size = 184484, upload-time = "2025-02-01T18:30:19.802Z" },
]

[[package]]
name = "h11"
version = "0.14.0"
source = { registry = "https://pypi.org/simple" }
sdist = { url = "https://files.pythonhosted.org/packages/f5/38/3af3d3633a34a3316095b39c8e8fb4853a28a536e55d347bd8d8e9a14b03/h11-0.14.0.tar.gz", hash = "sha256:8f19fbbe99e72420ff35c00b27a34cb9937e902a8b810e2c88300c6f0a3b699d", size = 100418, upload-time = "2022-09-25T15:40:01.519Z" }
wheels = [
    { url = "https://files.pythonhosted.org/packages/95/04/ff642e65ad6b90db43e668d70ffb6736436c7ce41fcc549f4e9472234127/h11-0.14.0-py3-none-any.whl", hash = "sha256:e3fe4ac4b851c468cc8363d500db52c2ead036020723024a109d37346efaa761", size = 58259, upload-time = "2022-09-25T15:39:59.68Z" },
]

[[package]]
name = "httpcore"
version = "1.0.7"
source = { registry = "https://pypi.org/simple" }
dependencies = [
    { name = "certifi" },
    { name = "h11" },
]
sdist = { url = "https://files.pythonhosted.org/packages/6a/41/d7d0a89eb493922c37d343b607bc1b5da7f5be7e383740b4753ad8943e90/httpcore-1.0.7.tar.gz", hash = "sha256:8551cb62a169ec7162ac7be8d4817d561f60e08eaa485234898414bb5a8a0b4c", size = 85196, upload-time = "2024-11-15T12:30:47.531Z" }
wheels = [
    { url = "https://files.pythonhosted.org/packages/87/f5/72347bc88306acb359581ac4d52f23c0ef445b57157adedb9aee0cd689d2/httpcore-1.0.7-py3-none-any.whl", hash = "sha256:a3fff8f43dc260d5bd363d9f9cf1830fa3a458b332856f34282de498ed420edd", size = 78551, upload-time = "2024-11-15T12:30:45.782Z" },
]

[[package]]
name = "httpx"
version = "0.28.1"
source = { registry = "https://pypi.org/simple" }
dependencies = [
    { name = "anyio" },
    { name = "certifi" },
    { name = "httpcore" },
    { name = "idna" },
]
sdist = { url = "https://files.pythonhosted.org/packages/b1/df/48c586a5fe32a0f01324ee087459e112ebb7224f646c0b5023f5e79e9956/httpx-0.28.1.tar.gz", hash = "sha256:75e98c5f16b0f35b567856f597f06ff2270a374470a5c2392242528e3e3e42fc", size = 141406, upload-time = "2024-12-06T15:37:23.222Z" }
wheels = [
    { url = "https://files.pythonhosted.org/packages/2a/39/e50c7c3a983047577ee07d2a9e53faf5a69493943ec3f6a384bdc792deb2/httpx-0.28.1-py3-none-any.whl", hash = "sha256:d909fcccc110f8c7faf814ca82a9a4d816bc5a6dbfea25d6591d6985b8ba59ad", size = 73517, upload-time = "2024-12-06T15:37:21.509Z" },
]

[[package]]
name = "httpx-sse"
version = "0.4.0"
source = { registry = "https://pypi.org/simple" }
sdist = { url = "https://files.pythonhosted.org/packages/4c/60/8f4281fa9bbf3c8034fd54c0e7412e66edbab6bc74c4996bd616f8d0406e/httpx-sse-0.4.0.tar.gz", hash = "sha256:1e81a3a3070ce322add1d3529ed42eb5f70817f45ed6ec915ab753f961139721", size = 12624, upload-time = "2023-12-22T08:01:21.083Z" }
wheels = [
    { url = "https://files.pythonhosted.org/packages/e1/9b/a181f281f65d776426002f330c31849b86b31fc9d848db62e16f03ff739f/httpx_sse-0.4.0-py3-none-any.whl", hash = "sha256:f329af6eae57eaa2bdfd962b42524764af68075ea87370a2de920af5341e318f", size = 7819, upload-time = "2023-12-22T08:01:19.89Z" },
]

[[package]]
name = "huggingface-hub"
version = "0.28.1"
source = { registry = "https://pypi.org/simple" }
dependencies = [
    { name = "filelock" },
    { name = "fsspec" },
    { name = "packaging" },
    { name = "pyyaml" },
    { name = "requests" },
    { name = "tqdm" },
    { name = "typing-extensions" },
]
sdist = { url = "https://files.pythonhosted.org/packages/e7/ce/a734204aaae6c35a22f9956ebcd8d8708ae5b842e15d6f42bd6f49e634a4/huggingface_hub-0.28.1.tar.gz", hash = "sha256:893471090c98e3b6efbdfdacafe4052b20b84d59866fb6f54c33d9af18c303ae", size = 387074, upload-time = "2025-01-30T13:45:41.519Z" }
wheels = [
    { url = "https://files.pythonhosted.org/packages/ea/da/6c2bea5327b640920267d3bf2c9fc114cfbd0a5de234d81cda80cc9e33c8/huggingface_hub-0.28.1-py3-none-any.whl", hash = "sha256:aa6b9a3ffdae939b72c464dbb0d7f99f56e649b55c3d52406f49e0a5a620c0a7", size = 464068, upload-time = "2025-01-30T13:45:39.514Z" },
]

[[package]]
name = "idna"
version = "3.10"
source = { registry = "https://pypi.org/simple" }
sdist = { url = "https://files.pythonhosted.org/packages/f1/70/7703c29685631f5a7590aa73f1f1d3fa9a380e654b86af429e0934a32f7d/idna-3.10.tar.gz", hash = "sha256:12f65c9b470abda6dc35cf8e63cc574b1c52b11df2c86030af0ac09b01b13ea9", size = 190490, upload-time = "2024-09-15T18:07:39.745Z" }
wheels = [
    { url = "https://files.pythonhosted.org/packages/76/c6/c88e154df9c4e1a2a66ccf0005a88dfb2650c1dffb6f5ce603dfbd452ce3/idna-3.10-py3-none-any.whl", hash = "sha256:946d195a0d259cbba61165e88e65941f16e9b36ea6ddb97f00452bae8b1287d3", size = 70442, upload-time = "2024-09-15T18:07:37.964Z" },
]

[[package]]
name = "iniconfig"
version = "2.0.0"
source = { registry = "https://pypi.org/simple" }
sdist = { url = "https://files.pythonhosted.org/packages/d7/4b/cbd8e699e64a6f16ca3a8220661b5f83792b3017d0f79807cb8708d33913/iniconfig-2.0.0.tar.gz", hash = "sha256:2d91e135bf72d31a410b17c16da610a82cb55f6b0477d1a902134b24a455b8b3", size = 4646, upload-time = "2023-01-07T11:08:11.254Z" }
wheels = [
    { url = "https://files.pythonhosted.org/packages/ef/a6/62565a6e1cf69e10f5727360368e451d4b7f58beeac6173dc9db836a5b46/iniconfig-2.0.0-py3-none-any.whl", hash = "sha256:b6a85871a79d2e3b22d2d1b94ac2824226a63c6b741c88f7ae975f18b6778374", size = 5892, upload-time = "2023-01-07T11:08:09.864Z" },
]

[[package]]
name = "jsonpatch"
version = "1.33"
source = { registry = "https://pypi.org/simple" }
dependencies = [
    { name = "jsonpointer" },
]
sdist = { url = "https://files.pythonhosted.org/packages/42/78/18813351fe5d63acad16aec57f94ec2b70a09e53ca98145589e185423873/jsonpatch-1.33.tar.gz", hash = "sha256:9fcd4009c41e6d12348b4a0ff2563ba56a2923a7dfee731d004e212e1ee5030c", size = 21699, upload-time = "2023-06-26T12:07:29.144Z" }
wheels = [
    { url = "https://files.pythonhosted.org/packages/73/07/02e16ed01e04a374e644b575638ec7987ae846d25ad97bcc9945a3ee4b0e/jsonpatch-1.33-py2.py3-none-any.whl", hash = "sha256:0ae28c0cd062bbd8b8ecc26d7d164fbbea9652a1a3693f3b956c1eae5145dade", size = 12898, upload-time = "2023-06-16T21:01:28.466Z" },
]

[[package]]
name = "jsonpointer"
version = "3.0.0"
source = { registry = "https://pypi.org/simple" }
sdist = { url = "https://files.pythonhosted.org/packages/6a/0a/eebeb1fa92507ea94016a2a790b93c2ae41a7e18778f85471dc54475ed25/jsonpointer-3.0.0.tar.gz", hash = "sha256:2b2d729f2091522d61c3b31f82e11870f60b68f43fbc705cb76bf4b832af59ef", size = 9114, upload-time = "2024-06-10T19:24:42.462Z" }
wheels = [
    { url = "https://files.pythonhosted.org/packages/71/92/5e77f98553e9e75130c78900d000368476aed74276eb8ae8796f65f00918/jsonpointer-3.0.0-py2.py3-none-any.whl", hash = "sha256:13e088adc14fca8b6aa8177c044e12701e6ad4b28ff10e65f2267a90109c9942", size = 7595, upload-time = "2024-06-10T19:24:40.698Z" },
]

[[package]]
name = "langchain-core"
<<<<<<< HEAD
version = "1.0.0a1"
=======
version = "0.3.76"
>>>>>>> f158cea1
source = { editable = "../../core" }
dependencies = [
    { name = "jsonpatch" },
    { name = "langsmith" },
    { name = "packaging" },
    { name = "pydantic" },
    { name = "pyyaml" },
    { name = "tenacity" },
    { name = "typing-extensions" },
]

[package.metadata]
requires-dist = [
    { name = "jsonpatch", specifier = ">=1.33,<2.0" },
    { name = "langsmith", specifier = ">=0.3.45" },
    { name = "packaging", specifier = ">=23.2" },
    { name = "pydantic", specifier = ">=2.7.4" },
    { name = "pyyaml", specifier = ">=5.3" },
    { name = "tenacity", specifier = ">=8.1.0,!=8.4.0,<10.0.0" },
    { name = "typing-extensions", specifier = ">=4.7" },
]

[package.metadata.requires-dev]
dev = [
    { name = "grandalf", specifier = ">=0.8,<1.0" },
    { name = "jupyter", specifier = ">=1.0.0,<2.0.0" },
    { name = "setuptools", specifier = ">=67.6.1,<68.0.0" },
]
lint = [{ name = "ruff", specifier = ">=0.12.2,<0.13" }]
test = [
    { name = "blockbuster", specifier = "~=1.5.18" },
    { name = "freezegun", specifier = ">=1.2.2,<2.0.0" },
    { name = "grandalf", specifier = ">=0.8,<1.0" },
    { name = "langchain-tests", directory = "../../standard-tests" },
    { name = "numpy", marker = "python_full_version < '3.13'", specifier = ">=1.26.4" },
    { name = "numpy", marker = "python_full_version >= '3.13'", specifier = ">=2.1.0" },
    { name = "pytest", specifier = ">=8,<9" },
    { name = "pytest-asyncio", specifier = ">=0.21.1,<1.0.0" },
    { name = "pytest-benchmark" },
    { name = "pytest-codspeed" },
    { name = "pytest-mock", specifier = ">=3.10.0,<4.0.0" },
    { name = "pytest-socket", specifier = ">=0.7.0,<1.0.0" },
    { name = "pytest-watcher", specifier = ">=0.3.4,<1.0.0" },
    { name = "pytest-xdist", specifier = ">=3.6.1,<4.0.0" },
    { name = "responses", specifier = ">=0.25.0,<1.0.0" },
    { name = "syrupy", specifier = ">=4.0.2,<5.0.0" },
]
test-integration = []
typing = [
    { name = "langchain-text-splitters", directory = "../../text-splitters" },
    { name = "mypy", specifier = ">=1.18.1,<1.19" },
    { name = "types-pyyaml", specifier = ">=6.0.12.2,<7.0.0.0" },
    { name = "types-requests", specifier = ">=2.28.11.5,<3.0.0.0" },
]

[[package]]
name = "langchain-mistralai"
version = "0.2.12"
source = { editable = "." }
dependencies = [
    { name = "httpx" },
    { name = "httpx-sse" },
    { name = "langchain-core" },
    { name = "pydantic" },
    { name = "tokenizers" },
]

[package.dev-dependencies]
codespell = [
    { name = "codespell" },
]
dev = [
    { name = "langchain-core" },
]
lint = [
    { name = "ruff" },
]
test = [
    { name = "langchain-core" },
    { name = "langchain-tests" },
    { name = "pytest" },
    { name = "pytest-asyncio" },
    { name = "pytest-watcher" },
]
typing = [
    { name = "langchain-core" },
    { name = "mypy" },
]

[package.metadata]
requires-dist = [
    { name = "httpx", specifier = ">=0.25.2,<1" },
    { name = "httpx-sse", specifier = ">=0.3.1,<1" },
    { name = "langchain-core", editable = "../../core" },
    { name = "pydantic", specifier = ">=2,<3" },
    { name = "tokenizers", specifier = ">=0.15.1,<1" },
]

[package.metadata.requires-dev]
codespell = [{ name = "codespell", specifier = ">=2.2.0,<3.0.0" }]
dev = [{ name = "langchain-core", editable = "../../core" }]
lint = [{ name = "ruff", specifier = ">=0.12.2,<0.13" }]
test = [
    { name = "langchain-core", editable = "../../core" },
    { name = "langchain-tests", editable = "../../standard-tests" },
    { name = "pytest", specifier = ">=7.3.0,<8.0.0" },
    { name = "pytest-asyncio", specifier = ">=0.21.1,<1.0.0" },
    { name = "pytest-watcher", specifier = ">=0.3.4,<1.0.0" },
]
test-integration = []
typing = [
    { name = "langchain-core", editable = "../../core" },
    { name = "mypy", specifier = ">=1.10,<2.0" },
]

[[package]]
name = "langchain-tests"
version = "0.3.21"
source = { editable = "../../standard-tests" }
dependencies = [
    { name = "httpx" },
    { name = "langchain-core" },
    { name = "numpy" },
    { name = "pytest" },
    { name = "pytest-asyncio" },
    { name = "pytest-benchmark" },
    { name = "pytest-codspeed" },
    { name = "pytest-recording" },
    { name = "pytest-socket" },
    { name = "syrupy" },
    { name = "vcrpy" },
]

[package.metadata]
requires-dist = [
    { name = "httpx", specifier = ">=0.28.1,<1" },
    { name = "langchain-core", editable = "../../core" },
    { name = "numpy", marker = "python_full_version < '3.13'", specifier = ">=1.26.2" },
    { name = "numpy", marker = "python_full_version >= '3.13'", specifier = ">=2.1.0" },
    { name = "pytest", specifier = ">=7,<9" },
    { name = "pytest-asyncio", specifier = ">=0.20,<2" },
    { name = "pytest-benchmark" },
    { name = "pytest-codspeed" },
    { name = "pytest-recording" },
    { name = "pytest-socket", specifier = ">=0.7.0,<1" },
    { name = "syrupy", specifier = ">=4,<5" },
    { name = "vcrpy", specifier = ">=7.0" },
]

[package.metadata.requires-dev]
lint = [{ name = "ruff", specifier = ">=0.12.10,<0.13" }]
test = [{ name = "langchain-core", editable = "../../core" }]
test-integration = []
typing = [
    { name = "langchain-core", editable = "../../core" },
    { name = "mypy", specifier = ">=1.18.1,<1.19" },
    { name = "types-pyyaml", specifier = ">=6.0.12.2,<7.0.0.0" },
]

[[package]]
name = "langsmith"
version = "0.4.4"
source = { registry = "https://pypi.org/simple" }
dependencies = [
    { name = "httpx" },
    { name = "orjson", marker = "platform_python_implementation != 'PyPy'" },
    { name = "packaging" },
    { name = "pydantic" },
    { name = "requests" },
    { name = "requests-toolbelt" },
    { name = "zstandard" },
]
sdist = { url = "https://files.pythonhosted.org/packages/20/c8/8d2e0fc438d2d3d8d4300f7684ea30a754344ed00d7ba9cc2705241d2a5f/langsmith-0.4.4.tar.gz", hash = "sha256:70c53bbff24a7872e88e6fa0af98270f4986a6e364f9e85db1cc5636defa4d66", size = 352105, upload-time = "2025-06-27T19:20:36.207Z" }
wheels = [
    { url = "https://files.pythonhosted.org/packages/1d/33/a3337eb70d795495a299a1640d7a75f17fb917155a64309b96106e7b9452/langsmith-0.4.4-py3-none-any.whl", hash = "sha256:014c68329bd085bd6c770a6405c61bb6881f82eb554ce8c4d1984b0035fd1716", size = 367687, upload-time = "2025-06-27T19:20:33.839Z" },
]

[[package]]
name = "markdown-it-py"
version = "3.0.0"
source = { registry = "https://pypi.org/simple" }
dependencies = [
    { name = "mdurl" },
]
sdist = { url = "https://files.pythonhosted.org/packages/38/71/3b932df36c1a044d397a1f92d1cf91ee0a503d91e470cbd670aa66b07ed0/markdown-it-py-3.0.0.tar.gz", hash = "sha256:e3f60a94fa066dc52ec76661e37c851cb232d92f9886b15cb560aaada2df8feb", size = 74596, upload-time = "2023-06-03T06:41:14.443Z" }
wheels = [
    { url = "https://files.pythonhosted.org/packages/42/d7/1ec15b46af6af88f19b8e5ffea08fa375d433c998b8a7639e76935c14f1f/markdown_it_py-3.0.0-py3-none-any.whl", hash = "sha256:355216845c60bd96232cd8d8c40e8f9765cc86f46880e43a8fd22dc1a1a8cab1", size = 87528, upload-time = "2023-06-03T06:41:11.019Z" },
]

[[package]]
name = "mdurl"
version = "0.1.2"
source = { registry = "https://pypi.org/simple" }
sdist = { url = "https://files.pythonhosted.org/packages/d6/54/cfe61301667036ec958cb99bd3efefba235e65cdeb9c84d24a8293ba1d90/mdurl-0.1.2.tar.gz", hash = "sha256:bb413d29f5eea38f31dd4754dd7377d4465116fb207585f97bf925588687c1ba", size = 8729, upload-time = "2022-08-14T12:40:10.846Z" }
wheels = [
    { url = "https://files.pythonhosted.org/packages/b3/38/89ba8ad64ae25be8de66a6d463314cf1eb366222074cfda9ee839c56a4b4/mdurl-0.1.2-py3-none-any.whl", hash = "sha256:84008a41e51615a49fc9966191ff91509e3c40b939176e643fd50a5c2196b8f8", size = 9979, upload-time = "2022-08-14T12:40:09.779Z" },
]

[[package]]
name = "multidict"
version = "6.4.4"
source = { registry = "https://pypi.org/simple" }
dependencies = [
    { name = "typing-extensions", marker = "python_full_version < '3.11'" },
]
sdist = { url = "https://files.pythonhosted.org/packages/91/2f/a3470242707058fe856fe59241eee5635d79087100b7042a867368863a27/multidict-6.4.4.tar.gz", hash = "sha256:69ee9e6ba214b5245031b76233dd95408a0fd57fdb019ddcc1ead4790932a8e8", size = 90183, upload-time = "2025-05-19T14:16:37.381Z" }
wheels = [
    { url = "https://files.pythonhosted.org/packages/1f/92/0926a5baafa164b5d0ade3cd7932be39310375d7e25c9d7ceca05cb26a45/multidict-6.4.4-cp310-cp310-macosx_10_9_universal2.whl", hash = "sha256:8adee3ac041145ffe4488ea73fa0a622b464cc25340d98be76924d0cda8545ff", size = 66052, upload-time = "2025-05-19T14:13:49.944Z" },
    { url = "https://files.pythonhosted.org/packages/b2/54/8a857ae4f8f643ec444d91f419fdd49cc7a90a2ca0e42d86482b604b63bd/multidict-6.4.4-cp310-cp310-macosx_10_9_x86_64.whl", hash = "sha256:b61e98c3e2a861035aaccd207da585bdcacef65fe01d7a0d07478efac005e028", size = 38867, upload-time = "2025-05-19T14:13:51.92Z" },
    { url = "https://files.pythonhosted.org/packages/9e/5f/63add9069f945c19bc8b217ea6b0f8a1ad9382eab374bb44fae4354b3baf/multidict-6.4.4-cp310-cp310-macosx_11_0_arm64.whl", hash = "sha256:75493f28dbadecdbb59130e74fe935288813301a8554dc32f0c631b6bdcdf8b0", size = 38138, upload-time = "2025-05-19T14:13:53.778Z" },
    { url = "https://files.pythonhosted.org/packages/97/8b/fbd9c0fc13966efdb4a47f5bcffff67a4f2a3189fbeead5766eaa4250b20/multidict-6.4.4-cp310-cp310-manylinux_2_17_aarch64.manylinux2014_aarch64.whl", hash = "sha256:4ffc3c6a37e048b5395ee235e4a2a0d639c2349dffa32d9367a42fc20d399772", size = 220433, upload-time = "2025-05-19T14:13:55.346Z" },
    { url = "https://files.pythonhosted.org/packages/a9/c4/5132b2d75b3ea2daedb14d10f91028f09f74f5b4d373b242c1b8eec47571/multidict-6.4.4-cp310-cp310-manylinux_2_17_armv7l.manylinux2014_armv7l.manylinux_2_31_armv7l.whl", hash = "sha256:87cb72263946b301570b0f63855569a24ee8758aaae2cd182aae7d95fbc92ca7", size = 218059, upload-time = "2025-05-19T14:13:56.993Z" },
    { url = "https://files.pythonhosted.org/packages/1a/70/f1e818c7a29b908e2d7b4fafb1d7939a41c64868e79de2982eea0a13193f/multidict-6.4.4-cp310-cp310-manylinux_2_17_ppc64le.manylinux2014_ppc64le.whl", hash = "sha256:9bbf7bd39822fd07e3609b6b4467af4c404dd2b88ee314837ad1830a7f4a8299", size = 231120, upload-time = "2025-05-19T14:13:58.333Z" },
    { url = "https://files.pythonhosted.org/packages/b4/7e/95a194d85f27d5ef9cbe48dff9ded722fc6d12fedf641ec6e1e680890be7/multidict-6.4.4-cp310-cp310-manylinux_2_17_s390x.manylinux2014_s390x.whl", hash = "sha256:d1f7cbd4f1f44ddf5fd86a8675b7679176eae770f2fc88115d6dddb6cefb59bc", size = 227457, upload-time = "2025-05-19T14:13:59.663Z" },
    { url = "https://files.pythonhosted.org/packages/25/2b/590ad220968d1babb42f265debe7be5c5c616df6c5688c995a06d8a9b025/multidict-6.4.4-cp310-cp310-manylinux_2_17_x86_64.manylinux2014_x86_64.whl", hash = "sha256:bb5ac9e5bfce0e6282e7f59ff7b7b9a74aa8e5c60d38186a4637f5aa764046ad", size = 219111, upload-time = "2025-05-19T14:14:01.019Z" },
    { url = "https://files.pythonhosted.org/packages/e0/f0/b07682b995d3fb5313f339b59d7de02db19ba0c02d1f77c27bdf8212d17c/multidict-6.4.4-cp310-cp310-manylinux_2_5_i686.manylinux1_i686.manylinux_2_17_i686.manylinux2014_i686.whl", hash = "sha256:4efc31dfef8c4eeb95b6b17d799eedad88c4902daba39ce637e23a17ea078915", size = 213012, upload-time = "2025-05-19T14:14:02.396Z" },
    { url = "https://files.pythonhosted.org/packages/24/56/c77b5f36feef2ec92f1119756e468ac9c3eebc35aa8a4c9e51df664cbbc9/multidict-6.4.4-cp310-cp310-musllinux_1_2_aarch64.whl", hash = "sha256:9fcad2945b1b91c29ef2b4050f590bfcb68d8ac8e0995a74e659aa57e8d78e01", size = 225408, upload-time = "2025-05-19T14:14:04.826Z" },
    { url = "https://files.pythonhosted.org/packages/cc/b3/e8189b82af9b198b47bc637766208fc917189eea91d674bad417e657bbdf/multidict-6.4.4-cp310-cp310-musllinux_1_2_armv7l.whl", hash = "sha256:d877447e7368c7320832acb7159557e49b21ea10ffeb135c1077dbbc0816b598", size = 214396, upload-time = "2025-05-19T14:14:06.187Z" },
    { url = "https://files.pythonhosted.org/packages/20/e0/200d14c84e35ae13ee99fd65dc106e1a1acb87a301f15e906fc7d5b30c17/multidict-6.4.4-cp310-cp310-musllinux_1_2_i686.whl", hash = "sha256:33a12ebac9f380714c298cbfd3e5b9c0c4e89c75fe612ae496512ee51028915f", size = 222237, upload-time = "2025-05-19T14:14:07.778Z" },
    { url = "https://files.pythonhosted.org/packages/13/f3/bb3df40045ca8262694a3245298732ff431dc781414a89a6a364ebac6840/multidict-6.4.4-cp310-cp310-musllinux_1_2_ppc64le.whl", hash = "sha256:0f14ea68d29b43a9bf37953881b1e3eb75b2739e896ba4a6aa4ad4c5b9ffa145", size = 231425, upload-time = "2025-05-19T14:14:09.516Z" },
    { url = "https://files.pythonhosted.org/packages/85/3b/538563dc18514384dac169bcba938753ad9ab4d4c8d49b55d6ae49fb2579/multidict-6.4.4-cp310-cp310-musllinux_1_2_s390x.whl", hash = "sha256:0327ad2c747a6600e4797d115d3c38a220fdb28e54983abe8964fd17e95ae83c", size = 226251, upload-time = "2025-05-19T14:14:10.82Z" },
    { url = "https://files.pythonhosted.org/packages/56/79/77e1a65513f09142358f1beb1d4cbc06898590b34a7de2e47023e3c5a3a2/multidict-6.4.4-cp310-cp310-musllinux_1_2_x86_64.whl", hash = "sha256:d1a20707492db9719a05fc62ee215fd2c29b22b47c1b1ba347f9abc831e26683", size = 220363, upload-time = "2025-05-19T14:14:12.638Z" },
    { url = "https://files.pythonhosted.org/packages/16/57/67b0516c3e348f8daaa79c369b3de4359a19918320ab82e2e586a1c624ef/multidict-6.4.4-cp310-cp310-win32.whl", hash = "sha256:d83f18315b9fca5db2452d1881ef20f79593c4aa824095b62cb280019ef7aa3d", size = 35175, upload-time = "2025-05-19T14:14:14.805Z" },
    { url = "https://files.pythonhosted.org/packages/86/5a/4ed8fec642d113fa653777cda30ef67aa5c8a38303c091e24c521278a6c6/multidict-6.4.4-cp310-cp310-win_amd64.whl", hash = "sha256:9c17341ee04545fd962ae07330cb5a39977294c883485c8d74634669b1f7fe04", size = 38678, upload-time = "2025-05-19T14:14:16.949Z" },
    { url = "https://files.pythonhosted.org/packages/19/1b/4c6e638195851524a63972c5773c7737bea7e47b1ba402186a37773acee2/multidict-6.4.4-cp311-cp311-macosx_10_9_universal2.whl", hash = "sha256:4f5f29794ac0e73d2a06ac03fd18870adc0135a9d384f4a306a951188ed02f95", size = 65515, upload-time = "2025-05-19T14:14:19.767Z" },
    { url = "https://files.pythonhosted.org/packages/25/d5/10e6bca9a44b8af3c7f920743e5fc0c2bcf8c11bf7a295d4cfe00b08fb46/multidict-6.4.4-cp311-cp311-macosx_10_9_x86_64.whl", hash = "sha256:c04157266344158ebd57b7120d9b0b35812285d26d0e78193e17ef57bfe2979a", size = 38609, upload-time = "2025-05-19T14:14:21.538Z" },
    { url = "https://files.pythonhosted.org/packages/26/b4/91fead447ccff56247edc7f0535fbf140733ae25187a33621771ee598a18/multidict-6.4.4-cp311-cp311-macosx_11_0_arm64.whl", hash = "sha256:bb61ffd3ab8310d93427e460f565322c44ef12769f51f77277b4abad7b6f7223", size = 37871, upload-time = "2025-05-19T14:14:22.666Z" },
    { url = "https://files.pythonhosted.org/packages/3b/37/cbc977cae59277e99d15bbda84cc53b5e0c4929ffd91d958347200a42ad0/multidict-6.4.4-cp311-cp311-manylinux_2_17_aarch64.manylinux2014_aarch64.whl", hash = "sha256:5e0ba18a9afd495f17c351d08ebbc4284e9c9f7971d715f196b79636a4d0de44", size = 226661, upload-time = "2025-05-19T14:14:24.124Z" },
    { url = "https://files.pythonhosted.org/packages/15/cd/7e0b57fbd4dc2fc105169c4ecce5be1a63970f23bb4ec8c721b67e11953d/multidict-6.4.4-cp311-cp311-manylinux_2_17_armv7l.manylinux2014_armv7l.manylinux_2_31_armv7l.whl", hash = "sha256:9faf1b1dcaadf9f900d23a0e6d6c8eadd6a95795a0e57fcca73acce0eb912065", size = 223422, upload-time = "2025-05-19T14:14:25.437Z" },
    { url = "https://files.pythonhosted.org/packages/f1/01/1de268da121bac9f93242e30cd3286f6a819e5f0b8896511162d6ed4bf8d/multidict-6.4.4-cp311-cp311-manylinux_2_17_ppc64le.manylinux2014_ppc64le.whl", hash = "sha256:a4d1cb1327c6082c4fce4e2a438483390964c02213bc6b8d782cf782c9b1471f", size = 235447, upload-time = "2025-05-19T14:14:26.793Z" },
    { url = "https://files.pythonhosted.org/packages/d2/8c/8b9a5e4aaaf4f2de14e86181a3a3d7b105077f668b6a06f043ec794f684c/multidict-6.4.4-cp311-cp311-manylinux_2_17_s390x.manylinux2014_s390x.whl", hash = "sha256:941f1bec2f5dbd51feeb40aea654c2747f811ab01bdd3422a48a4e4576b7d76a", size = 231455, upload-time = "2025-05-19T14:14:28.149Z" },
    { url = "https://files.pythonhosted.org/packages/35/db/e1817dcbaa10b319c412769cf999b1016890849245d38905b73e9c286862/multidict-6.4.4-cp311-cp311-manylinux_2_17_x86_64.manylinux2014_x86_64.whl", hash = "sha256:e5f8a146184da7ea12910a4cec51ef85e44f6268467fb489c3caf0cd512f29c2", size = 223666, upload-time = "2025-05-19T14:14:29.584Z" },
    { url = "https://files.pythonhosted.org/packages/4a/e1/66e8579290ade8a00e0126b3d9a93029033ffd84f0e697d457ed1814d0fc/multidict-6.4.4-cp311-cp311-manylinux_2_5_i686.manylinux1_i686.manylinux_2_17_i686.manylinux2014_i686.whl", hash = "sha256:232b7237e57ec3c09be97206bfb83a0aa1c5d7d377faa019c68a210fa35831f1", size = 217392, upload-time = "2025-05-19T14:14:30.961Z" },
    { url = "https://files.pythonhosted.org/packages/7b/6f/f8639326069c24a48c7747c2a5485d37847e142a3f741ff3340c88060a9a/multidict-6.4.4-cp311-cp311-musllinux_1_2_aarch64.whl", hash = "sha256:55ae0721c1513e5e3210bca4fc98456b980b0c2c016679d3d723119b6b202c42", size = 228969, upload-time = "2025-05-19T14:14:32.672Z" },
    { url = "https://files.pythonhosted.org/packages/d2/c3/3d58182f76b960eeade51c89fcdce450f93379340457a328e132e2f8f9ed/multidict-6.4.4-cp311-cp311-musllinux_1_2_armv7l.whl", hash = "sha256:51d662c072579f63137919d7bb8fc250655ce79f00c82ecf11cab678f335062e", size = 217433, upload-time = "2025-05-19T14:14:34.016Z" },
    { url = "https://files.pythonhosted.org/packages/e1/4b/f31a562906f3bd375f3d0e83ce314e4a660c01b16c2923e8229b53fba5d7/multidict-6.4.4-cp311-cp311-musllinux_1_2_i686.whl", hash = "sha256:0e05c39962baa0bb19a6b210e9b1422c35c093b651d64246b6c2e1a7e242d9fd", size = 225418, upload-time = "2025-05-19T14:14:35.376Z" },
    { url = "https://files.pythonhosted.org/packages/99/89/78bb95c89c496d64b5798434a3deee21996114d4d2c28dd65850bf3a691e/multidict-6.4.4-cp311-cp311-musllinux_1_2_ppc64le.whl", hash = "sha256:d5b1cc3ab8c31d9ebf0faa6e3540fb91257590da330ffe6d2393d4208e638925", size = 235042, upload-time = "2025-05-19T14:14:36.723Z" },
    { url = "https://files.pythonhosted.org/packages/74/91/8780a6e5885a8770442a8f80db86a0887c4becca0e5a2282ba2cae702bc4/multidict-6.4.4-cp311-cp311-musllinux_1_2_s390x.whl", hash = "sha256:93ec84488a384cd7b8a29c2c7f467137d8a73f6fe38bb810ecf29d1ade011a7c", size = 230280, upload-time = "2025-05-19T14:14:38.194Z" },
    { url = "https://files.pythonhosted.org/packages/68/c1/fcf69cabd542eb6f4b892469e033567ee6991d361d77abdc55e3a0f48349/multidict-6.4.4-cp311-cp311-musllinux_1_2_x86_64.whl", hash = "sha256:b308402608493638763abc95f9dc0030bbd6ac6aff784512e8ac3da73a88af08", size = 223322, upload-time = "2025-05-19T14:14:40.015Z" },
    { url = "https://files.pythonhosted.org/packages/b8/85/5b80bf4b83d8141bd763e1d99142a9cdfd0db83f0739b4797172a4508014/multidict-6.4.4-cp311-cp311-win32.whl", hash = "sha256:343892a27d1a04d6ae455ecece12904d242d299ada01633d94c4f431d68a8c49", size = 35070, upload-time = "2025-05-19T14:14:41.904Z" },
    { url = "https://files.pythonhosted.org/packages/09/66/0bed198ffd590ab86e001f7fa46b740d58cf8ff98c2f254e4a36bf8861ad/multidict-6.4.4-cp311-cp311-win_amd64.whl", hash = "sha256:73484a94f55359780c0f458bbd3c39cb9cf9c182552177d2136e828269dee529", size = 38667, upload-time = "2025-05-19T14:14:43.534Z" },
    { url = "https://files.pythonhosted.org/packages/d2/b5/5675377da23d60875fe7dae6be841787755878e315e2f517235f22f59e18/multidict-6.4.4-cp312-cp312-macosx_10_13_universal2.whl", hash = "sha256:dc388f75a1c00000824bf28b7633e40854f4127ede80512b44c3cfeeea1839a2", size = 64293, upload-time = "2025-05-19T14:14:44.724Z" },
    { url = "https://files.pythonhosted.org/packages/34/a7/be384a482754bb8c95d2bbe91717bf7ccce6dc38c18569997a11f95aa554/multidict-6.4.4-cp312-cp312-macosx_10_13_x86_64.whl", hash = "sha256:98af87593a666f739d9dba5d0ae86e01b0e1a9cfcd2e30d2d361fbbbd1a9162d", size = 38096, upload-time = "2025-05-19T14:14:45.95Z" },
    { url = "https://files.pythonhosted.org/packages/66/6d/d59854bb4352306145bdfd1704d210731c1bb2c890bfee31fb7bbc1c4c7f/multidict-6.4.4-cp312-cp312-macosx_11_0_arm64.whl", hash = "sha256:aff4cafea2d120327d55eadd6b7f1136a8e5a0ecf6fb3b6863e8aca32cd8e50a", size = 37214, upload-time = "2025-05-19T14:14:47.158Z" },
    { url = "https://files.pythonhosted.org/packages/99/e0/c29d9d462d7cfc5fc8f9bf24f9c6843b40e953c0b55e04eba2ad2cf54fba/multidict-6.4.4-cp312-cp312-manylinux_2_17_aarch64.manylinux2014_aarch64.whl", hash = "sha256:169c4ba7858176b797fe551d6e99040c531c775d2d57b31bcf4de6d7a669847f", size = 224686, upload-time = "2025-05-19T14:14:48.366Z" },
    { url = "https://files.pythonhosted.org/packages/dc/4a/da99398d7fd8210d9de068f9a1b5f96dfaf67d51e3f2521f17cba4ee1012/multidict-6.4.4-cp312-cp312-manylinux_2_17_armv7l.manylinux2014_armv7l.manylinux_2_31_armv7l.whl", hash = "sha256:b9eb4c59c54421a32b3273d4239865cb14ead53a606db066d7130ac80cc8ec93", size = 231061, upload-time = "2025-05-19T14:14:49.952Z" },
    { url = "https://files.pythonhosted.org/packages/21/f5/ac11add39a0f447ac89353e6ca46666847051103649831c08a2800a14455/multidict-6.4.4-cp312-cp312-manylinux_2_17_ppc64le.manylinux2014_ppc64le.whl", hash = "sha256:7cf3bd54c56aa16fdb40028d545eaa8d051402b61533c21e84046e05513d5780", size = 232412, upload-time = "2025-05-19T14:14:51.812Z" },
    { url = "https://files.pythonhosted.org/packages/d9/11/4b551e2110cded705a3c13a1d4b6a11f73891eb5a1c449f1b2b6259e58a6/multidict-6.4.4-cp312-cp312-manylinux_2_17_s390x.manylinux2014_s390x.whl", hash = "sha256:f682c42003c7264134bfe886376299db4cc0c6cd06a3295b41b347044bcb5482", size = 231563, upload-time = "2025-05-19T14:14:53.262Z" },
    { url = "https://files.pythonhosted.org/packages/4c/02/751530c19e78fe73b24c3da66618eda0aa0d7f6e7aa512e46483de6be210/multidict-6.4.4-cp312-cp312-manylinux_2_17_x86_64.manylinux2014_x86_64.whl", hash = "sha256:a920f9cf2abdf6e493c519492d892c362007f113c94da4c239ae88429835bad1", size = 223811, upload-time = "2025-05-19T14:14:55.232Z" },
    { url = "https://files.pythonhosted.org/packages/c7/cb/2be8a214643056289e51ca356026c7b2ce7225373e7a1f8c8715efee8988/multidict-6.4.4-cp312-cp312-manylinux_2_5_i686.manylinux1_i686.manylinux_2_17_i686.manylinux2014_i686.whl", hash = "sha256:530d86827a2df6504526106b4c104ba19044594f8722d3e87714e847c74a0275", size = 216524, upload-time = "2025-05-19T14:14:57.226Z" },
    { url = "https://files.pythonhosted.org/packages/19/f3/6d5011ec375c09081f5250af58de85f172bfcaafebff286d8089243c4bd4/multidict-6.4.4-cp312-cp312-musllinux_1_2_aarch64.whl", hash = "sha256:ecde56ea2439b96ed8a8d826b50c57364612ddac0438c39e473fafad7ae1c23b", size = 229012, upload-time = "2025-05-19T14:14:58.597Z" },
    { url = "https://files.pythonhosted.org/packages/67/9c/ca510785df5cf0eaf5b2a8132d7d04c1ce058dcf2c16233e596ce37a7f8e/multidict-6.4.4-cp312-cp312-musllinux_1_2_armv7l.whl", hash = "sha256:dc8c9736d8574b560634775ac0def6bdc1661fc63fa27ffdfc7264c565bcb4f2", size = 226765, upload-time = "2025-05-19T14:15:00.048Z" },
    { url = "https://files.pythonhosted.org/packages/36/c8/ca86019994e92a0f11e642bda31265854e6ea7b235642f0477e8c2e25c1f/multidict-6.4.4-cp312-cp312-musllinux_1_2_i686.whl", hash = "sha256:7f3d3b3c34867579ea47cbd6c1f2ce23fbfd20a273b6f9e3177e256584f1eacc", size = 222888, upload-time = "2025-05-19T14:15:01.568Z" },
    { url = "https://files.pythonhosted.org/packages/c6/67/bc25a8e8bd522935379066950ec4e2277f9b236162a73548a2576d4b9587/multidict-6.4.4-cp312-cp312-musllinux_1_2_ppc64le.whl", hash = "sha256:87a728af265e08f96b6318ebe3c0f68b9335131f461efab2fc64cc84a44aa6ed", size = 234041, upload-time = "2025-05-19T14:15:03.759Z" },
    { url = "https://files.pythonhosted.org/packages/f1/a0/70c4c2d12857fccbe607b334b7ee28b6b5326c322ca8f73ee54e70d76484/multidict-6.4.4-cp312-cp312-musllinux_1_2_s390x.whl", hash = "sha256:9f193eeda1857f8e8d3079a4abd258f42ef4a4bc87388452ed1e1c4d2b0c8740", size = 231046, upload-time = "2025-05-19T14:15:05.698Z" },
    { url = "https://files.pythonhosted.org/packages/c1/0f/52954601d02d39742aab01d6b92f53c1dd38b2392248154c50797b4df7f1/multidict-6.4.4-cp312-cp312-musllinux_1_2_x86_64.whl", hash = "sha256:be06e73c06415199200e9a2324a11252a3d62030319919cde5e6950ffeccf72e", size = 227106, upload-time = "2025-05-19T14:15:07.124Z" },
    { url = "https://files.pythonhosted.org/packages/af/24/679d83ec4379402d28721790dce818e5d6b9f94ce1323a556fb17fa9996c/multidict-6.4.4-cp312-cp312-win32.whl", hash = "sha256:622f26ea6a7e19b7c48dd9228071f571b2fbbd57a8cd71c061e848f281550e6b", size = 35351, upload-time = "2025-05-19T14:15:08.556Z" },
    { url = "https://files.pythonhosted.org/packages/52/ef/40d98bc5f986f61565f9b345f102409534e29da86a6454eb6b7c00225a13/multidict-6.4.4-cp312-cp312-win_amd64.whl", hash = "sha256:5e2bcda30d5009996ff439e02a9f2b5c3d64a20151d34898c000a6281faa3781", size = 38791, upload-time = "2025-05-19T14:15:09.825Z" },
    { url = "https://files.pythonhosted.org/packages/df/2a/e166d2ffbf4b10131b2d5b0e458f7cee7d986661caceae0de8753042d4b2/multidict-6.4.4-cp313-cp313-macosx_10_13_universal2.whl", hash = "sha256:82ffabefc8d84c2742ad19c37f02cde5ec2a1ee172d19944d380f920a340e4b9", size = 64123, upload-time = "2025-05-19T14:15:11.044Z" },
    { url = "https://files.pythonhosted.org/packages/8c/96/e200e379ae5b6f95cbae472e0199ea98913f03d8c9a709f42612a432932c/multidict-6.4.4-cp313-cp313-macosx_10_13_x86_64.whl", hash = "sha256:6a2f58a66fe2c22615ad26156354005391e26a2f3721c3621504cd87c1ea87bf", size = 38049, upload-time = "2025-05-19T14:15:12.902Z" },
    { url = "https://files.pythonhosted.org/packages/75/fb/47afd17b83f6a8c7fa863c6d23ac5ba6a0e6145ed8a6bcc8da20b2b2c1d2/multidict-6.4.4-cp313-cp313-macosx_11_0_arm64.whl", hash = "sha256:5883d6ee0fd9d8a48e9174df47540b7545909841ac82354c7ae4cbe9952603bd", size = 37078, upload-time = "2025-05-19T14:15:14.282Z" },
    { url = "https://files.pythonhosted.org/packages/fa/70/1af3143000eddfb19fd5ca5e78393985ed988ac493bb859800fe0914041f/multidict-6.4.4-cp313-cp313-manylinux_2_17_aarch64.manylinux2014_aarch64.whl", hash = "sha256:9abcf56a9511653fa1d052bfc55fbe53dbee8f34e68bd6a5a038731b0ca42d15", size = 224097, upload-time = "2025-05-19T14:15:15.566Z" },
    { url = "https://files.pythonhosted.org/packages/b1/39/d570c62b53d4fba844e0378ffbcd02ac25ca423d3235047013ba2f6f60f8/multidict-6.4.4-cp313-cp313-manylinux_2_17_armv7l.manylinux2014_armv7l.manylinux_2_31_armv7l.whl", hash = "sha256:6ed5ae5605d4ad5a049fad2a28bb7193400700ce2f4ae484ab702d1e3749c3f9", size = 230768, upload-time = "2025-05-19T14:15:17.308Z" },
    { url = "https://files.pythonhosted.org/packages/fd/f8/ed88f2c4d06f752b015933055eb291d9bc184936903752c66f68fb3c95a7/multidict-6.4.4-cp313-cp313-manylinux_2_17_ppc64le.manylinux2014_ppc64le.whl", hash = "sha256:bbfcb60396f9bcfa63e017a180c3105b8c123a63e9d1428a36544e7d37ca9e20", size = 231331, upload-time = "2025-05-19T14:15:18.73Z" },
    { url = "https://files.pythonhosted.org/packages/9c/6f/8e07cffa32f483ab887b0d56bbd8747ac2c1acd00dc0af6fcf265f4a121e/multidict-6.4.4-cp313-cp313-manylinux_2_17_s390x.manylinux2014_s390x.whl", hash = "sha256:b0f1987787f5f1e2076b59692352ab29a955b09ccc433c1f6b8e8e18666f608b", size = 230169, upload-time = "2025-05-19T14:15:20.179Z" },
    { url = "https://files.pythonhosted.org/packages/e6/2b/5dcf173be15e42f330110875a2668ddfc208afc4229097312212dc9c1236/multidict-6.4.4-cp313-cp313-manylinux_2_17_x86_64.manylinux2014_x86_64.whl", hash = "sha256:1d0121ccce8c812047d8d43d691a1ad7641f72c4f730474878a5aeae1b8ead8c", size = 222947, upload-time = "2025-05-19T14:15:21.714Z" },
    { url = "https://files.pythonhosted.org/packages/39/75/4ddcbcebe5ebcd6faa770b629260d15840a5fc07ce8ad295a32e14993726/multidict-6.4.4-cp313-cp313-manylinux_2_5_i686.manylinux1_i686.manylinux_2_17_i686.manylinux2014_i686.whl", hash = "sha256:83ec4967114295b8afd120a8eec579920c882831a3e4c3331d591a8e5bfbbc0f", size = 215761, upload-time = "2025-05-19T14:15:23.242Z" },
    { url = "https://files.pythonhosted.org/packages/6a/c9/55e998ae45ff15c5608e384206aa71a11e1b7f48b64d166db400b14a3433/multidict-6.4.4-cp313-cp313-musllinux_1_2_aarch64.whl", hash = "sha256:995f985e2e268deaf17867801b859a282e0448633f1310e3704b30616d269d69", size = 227605, upload-time = "2025-05-19T14:15:24.763Z" },
    { url = "https://files.pythonhosted.org/packages/04/49/c2404eac74497503c77071bd2e6f88c7e94092b8a07601536b8dbe99be50/multidict-6.4.4-cp313-cp313-musllinux_1_2_armv7l.whl", hash = "sha256:d832c608f94b9f92a0ec8b7e949be7792a642b6e535fcf32f3e28fab69eeb046", size = 226144, upload-time = "2025-05-19T14:15:26.249Z" },
    { url = "https://files.pythonhosted.org/packages/62/c5/0cd0c3c6f18864c40846aa2252cd69d308699cb163e1c0d989ca301684da/multidict-6.4.4-cp313-cp313-musllinux_1_2_i686.whl", hash = "sha256:d21c1212171cf7da703c5b0b7a0e85be23b720818aef502ad187d627316d5645", size = 221100, upload-time = "2025-05-19T14:15:28.303Z" },
    { url = "https://files.pythonhosted.org/packages/71/7b/f2f3887bea71739a046d601ef10e689528d4f911d84da873b6be9194ffea/multidict-6.4.4-cp313-cp313-musllinux_1_2_ppc64le.whl", hash = "sha256:cbebaa076aaecad3d4bb4c008ecc73b09274c952cf6a1b78ccfd689e51f5a5b0", size = 232731, upload-time = "2025-05-19T14:15:30.263Z" },
    { url = "https://files.pythonhosted.org/packages/e5/b3/d9de808349df97fa75ec1372758701b5800ebad3c46ae377ad63058fbcc6/multidict-6.4.4-cp313-cp313-musllinux_1_2_s390x.whl", hash = "sha256:c93a6fb06cc8e5d3628b2b5fda215a5db01e8f08fc15fadd65662d9b857acbe4", size = 229637, upload-time = "2025-05-19T14:15:33.337Z" },
    { url = "https://files.pythonhosted.org/packages/5e/57/13207c16b615eb4f1745b44806a96026ef8e1b694008a58226c2d8f5f0a5/multidict-6.4.4-cp313-cp313-musllinux_1_2_x86_64.whl", hash = "sha256:8cd8f81f1310182362fb0c7898145ea9c9b08a71081c5963b40ee3e3cac589b1", size = 225594, upload-time = "2025-05-19T14:15:34.832Z" },
    { url = "https://files.pythonhosted.org/packages/3a/e4/d23bec2f70221604f5565000632c305fc8f25ba953e8ce2d8a18842b9841/multidict-6.4.4-cp313-cp313-win32.whl", hash = "sha256:3e9f1cd61a0ab857154205fb0b1f3d3ace88d27ebd1409ab7af5096e409614cd", size = 35359, upload-time = "2025-05-19T14:15:36.246Z" },
    { url = "https://files.pythonhosted.org/packages/a7/7a/cfe1a47632be861b627f46f642c1d031704cc1c0f5c0efbde2ad44aa34bd/multidict-6.4.4-cp313-cp313-win_amd64.whl", hash = "sha256:8ffb40b74400e4455785c2fa37eba434269149ec525fc8329858c862e4b35373", size = 38903, upload-time = "2025-05-19T14:15:37.507Z" },
    { url = "https://files.pythonhosted.org/packages/68/7b/15c259b0ab49938a0a1c8f3188572802704a779ddb294edc1b2a72252e7c/multidict-6.4.4-cp313-cp313t-macosx_10_13_universal2.whl", hash = "sha256:6a602151dbf177be2450ef38966f4be3467d41a86c6a845070d12e17c858a156", size = 68895, upload-time = "2025-05-19T14:15:38.856Z" },
    { url = "https://files.pythonhosted.org/packages/f1/7d/168b5b822bccd88142e0a3ce985858fea612404edd228698f5af691020c9/multidict-6.4.4-cp313-cp313t-macosx_10_13_x86_64.whl", hash = "sha256:0d2b9712211b860d123815a80b859075d86a4d54787e247d7fbee9db6832cf1c", size = 40183, upload-time = "2025-05-19T14:15:40.197Z" },
    { url = "https://files.pythonhosted.org/packages/e0/b7/d4b8d98eb850ef28a4922ba508c31d90715fd9b9da3801a30cea2967130b/multidict-6.4.4-cp313-cp313t-macosx_11_0_arm64.whl", hash = "sha256:d2fa86af59f8fc1972e121ade052145f6da22758f6996a197d69bb52f8204e7e", size = 39592, upload-time = "2025-05-19T14:15:41.508Z" },
    { url = "https://files.pythonhosted.org/packages/18/28/a554678898a19583548e742080cf55d169733baf57efc48c2f0273a08583/multidict-6.4.4-cp313-cp313t-manylinux_2_17_aarch64.manylinux2014_aarch64.whl", hash = "sha256:50855d03e9e4d66eab6947ba688ffb714616f985838077bc4b490e769e48da51", size = 226071, upload-time = "2025-05-19T14:15:42.877Z" },
    { url = "https://files.pythonhosted.org/packages/ee/dc/7ba6c789d05c310e294f85329efac1bf5b450338d2542498db1491a264df/multidict-6.4.4-cp313-cp313t-manylinux_2_17_armv7l.manylinux2014_armv7l.manylinux_2_31_armv7l.whl", hash = "sha256:5bce06b83be23225be1905dcdb6b789064fae92499fbc458f59a8c0e68718601", size = 222597, upload-time = "2025-05-19T14:15:44.412Z" },
    { url = "https://files.pythonhosted.org/packages/24/4f/34eadbbf401b03768dba439be0fb94b0d187facae9142821a3d5599ccb3b/multidict-6.4.4-cp313-cp313t-manylinux_2_17_ppc64le.manylinux2014_ppc64le.whl", hash = "sha256:66ed0731f8e5dfd8369a883b6e564aca085fb9289aacabd9decd70568b9a30de", size = 228253, upload-time = "2025-05-19T14:15:46.474Z" },
    { url = "https://files.pythonhosted.org/packages/c0/e6/493225a3cdb0d8d80d43a94503fc313536a07dae54a3f030d279e629a2bc/multidict-6.4.4-cp313-cp313t-manylinux_2_17_s390x.manylinux2014_s390x.whl", hash = "sha256:329ae97fc2f56f44d91bc47fe0972b1f52d21c4b7a2ac97040da02577e2daca2", size = 226146, upload-time = "2025-05-19T14:15:48.003Z" },
    { url = "https://files.pythonhosted.org/packages/2f/70/e411a7254dc3bff6f7e6e004303b1b0591358e9f0b7c08639941e0de8bd6/multidict-6.4.4-cp313-cp313t-manylinux_2_17_x86_64.manylinux2014_x86_64.whl", hash = "sha256:c27e5dcf520923d6474d98b96749e6805f7677e93aaaf62656005b8643f907ab", size = 220585, upload-time = "2025-05-19T14:15:49.546Z" },
    { url = "https://files.pythonhosted.org/packages/08/8f/beb3ae7406a619100d2b1fb0022c3bb55a8225ab53c5663648ba50dfcd56/multidict-6.4.4-cp313-cp313t-manylinux_2_5_i686.manylinux1_i686.manylinux_2_17_i686.manylinux2014_i686.whl", hash = "sha256:058cc59b9e9b143cc56715e59e22941a5d868c322242278d28123a5d09cdf6b0", size = 212080, upload-time = "2025-05-19T14:15:51.151Z" },
    { url = "https://files.pythonhosted.org/packages/9c/ec/355124e9d3d01cf8edb072fd14947220f357e1c5bc79c88dff89297e9342/multidict-6.4.4-cp313-cp313t-musllinux_1_2_aarch64.whl", hash = "sha256:69133376bc9a03f8c47343d33f91f74a99c339e8b58cea90433d8e24bb298031", size = 226558, upload-time = "2025-05-19T14:15:52.665Z" },
    { url = "https://files.pythonhosted.org/packages/fd/22/d2b95cbebbc2ada3be3812ea9287dcc9712d7f1a012fad041770afddb2ad/multidict-6.4.4-cp313-cp313t-musllinux_1_2_armv7l.whl", hash = "sha256:d6b15c55721b1b115c5ba178c77104123745b1417527ad9641a4c5e2047450f0", size = 212168, upload-time = "2025-05-19T14:15:55.279Z" },
    { url = "https://files.pythonhosted.org/packages/4d/c5/62bfc0b2f9ce88326dbe7179f9824a939c6c7775b23b95de777267b9725c/multidict-6.4.4-cp313-cp313t-musllinux_1_2_i686.whl", hash = "sha256:a887b77f51d3d41e6e1a63cf3bc7ddf24de5939d9ff69441387dfefa58ac2e26", size = 217970, upload-time = "2025-05-19T14:15:56.806Z" },
    { url = "https://files.pythonhosted.org/packages/79/74/977cea1aadc43ff1c75d23bd5bc4768a8fac98c14e5878d6ee8d6bab743c/multidict-6.4.4-cp313-cp313t-musllinux_1_2_ppc64le.whl", hash = "sha256:632a3bf8f1787f7ef7d3c2f68a7bde5be2f702906f8b5842ad6da9d974d0aab3", size = 226980, upload-time = "2025-05-19T14:15:58.313Z" },
    { url = "https://files.pythonhosted.org/packages/48/fc/cc4a1a2049df2eb84006607dc428ff237af38e0fcecfdb8a29ca47b1566c/multidict-6.4.4-cp313-cp313t-musllinux_1_2_s390x.whl", hash = "sha256:a145c550900deb7540973c5cdb183b0d24bed6b80bf7bddf33ed8f569082535e", size = 220641, upload-time = "2025-05-19T14:15:59.866Z" },
    { url = "https://files.pythonhosted.org/packages/3b/6a/a7444d113ab918701988d4abdde373dbdfd2def7bd647207e2bf645c7eac/multidict-6.4.4-cp313-cp313t-musllinux_1_2_x86_64.whl", hash = "sha256:cc5d83c6619ca5c9672cb78b39ed8542f1975a803dee2cda114ff73cbb076edd", size = 221728, upload-time = "2025-05-19T14:16:01.535Z" },
    { url = "https://files.pythonhosted.org/packages/2b/b0/fdf4c73ad1c55e0f4dbbf2aa59dd37037334091f9a4961646d2b7ac91a86/multidict-6.4.4-cp313-cp313t-win32.whl", hash = "sha256:3312f63261b9df49be9d57aaa6abf53a6ad96d93b24f9cc16cf979956355ce6e", size = 41913, upload-time = "2025-05-19T14:16:03.199Z" },
    { url = "https://files.pythonhosted.org/packages/8e/92/27989ecca97e542c0d01d05a98a5ae12198a243a9ee12563a0313291511f/multidict-6.4.4-cp313-cp313t-win_amd64.whl", hash = "sha256:ba852168d814b2c73333073e1c7116d9395bea69575a01b0b3c89d2d5a87c8fb", size = 46112, upload-time = "2025-05-19T14:16:04.909Z" },
    { url = "https://files.pythonhosted.org/packages/84/5d/e17845bb0fa76334477d5de38654d27946d5b5d3695443987a094a71b440/multidict-6.4.4-py3-none-any.whl", hash = "sha256:bd4557071b561a8b3b6075c3ce93cf9bfb6182cb241805c3d66ced3b75eff4ac", size = 10481, upload-time = "2025-05-19T14:16:36.024Z" },
]

[[package]]
name = "mypy"
version = "1.14.1"
source = { registry = "https://pypi.org/simple" }
dependencies = [
    { name = "mypy-extensions" },
    { name = "tomli", marker = "python_full_version < '3.11'" },
    { name = "typing-extensions" },
]
sdist = { url = "https://files.pythonhosted.org/packages/b9/eb/2c92d8ea1e684440f54fa49ac5d9a5f19967b7b472a281f419e69a8d228e/mypy-1.14.1.tar.gz", hash = "sha256:7ec88144fe9b510e8475ec2f5f251992690fcf89ccb4500b214b4226abcd32d6", size = 3216051, upload-time = "2024-12-30T16:39:07.335Z" }
wheels = [
    { url = "https://files.pythonhosted.org/packages/9b/7a/87ae2adb31d68402da6da1e5f30c07ea6063e9f09b5e7cfc9dfa44075e74/mypy-1.14.1-cp310-cp310-macosx_10_9_x86_64.whl", hash = "sha256:52686e37cf13d559f668aa398dd7ddf1f92c5d613e4f8cb262be2fb4fedb0fcb", size = 11211002, upload-time = "2024-12-30T16:37:22.435Z" },
    { url = "https://files.pythonhosted.org/packages/e1/23/eada4c38608b444618a132be0d199b280049ded278b24cbb9d3fc59658e4/mypy-1.14.1-cp310-cp310-macosx_11_0_arm64.whl", hash = "sha256:1fb545ca340537d4b45d3eecdb3def05e913299ca72c290326be19b3804b39c0", size = 10358400, upload-time = "2024-12-30T16:37:53.526Z" },
    { url = "https://files.pythonhosted.org/packages/43/c9/d6785c6f66241c62fd2992b05057f404237deaad1566545e9f144ced07f5/mypy-1.14.1-cp310-cp310-manylinux_2_17_aarch64.manylinux2014_aarch64.manylinux_2_28_aarch64.whl", hash = "sha256:90716d8b2d1f4cd503309788e51366f07c56635a3309b0f6a32547eaaa36a64d", size = 12095172, upload-time = "2024-12-30T16:37:50.332Z" },
    { url = "https://files.pythonhosted.org/packages/c3/62/daa7e787770c83c52ce2aaf1a111eae5893de9e004743f51bfcad9e487ec/mypy-1.14.1-cp310-cp310-manylinux_2_17_x86_64.manylinux2014_x86_64.manylinux_2_28_x86_64.whl", hash = "sha256:2ae753f5c9fef278bcf12e1a564351764f2a6da579d4a81347e1d5a15819997b", size = 12828732, upload-time = "2024-12-30T16:37:29.96Z" },
    { url = "https://files.pythonhosted.org/packages/1b/a2/5fb18318a3637f29f16f4e41340b795da14f4751ef4f51c99ff39ab62e52/mypy-1.14.1-cp310-cp310-musllinux_1_2_x86_64.whl", hash = "sha256:e0fe0f5feaafcb04505bcf439e991c6d8f1bf8b15f12b05feeed96e9e7bf1427", size = 13012197, upload-time = "2024-12-30T16:38:05.037Z" },
    { url = "https://files.pythonhosted.org/packages/28/99/e153ce39105d164b5f02c06c35c7ba958aaff50a2babba7d080988b03fe7/mypy-1.14.1-cp310-cp310-win_amd64.whl", hash = "sha256:7d54bd85b925e501c555a3227f3ec0cfc54ee8b6930bd6141ec872d1c572f81f", size = 9780836, upload-time = "2024-12-30T16:37:19.726Z" },
    { url = "https://files.pythonhosted.org/packages/da/11/a9422850fd506edbcdc7f6090682ecceaf1f87b9dd847f9df79942da8506/mypy-1.14.1-cp311-cp311-macosx_10_9_x86_64.whl", hash = "sha256:f995e511de847791c3b11ed90084a7a0aafdc074ab88c5a9711622fe4751138c", size = 11120432, upload-time = "2024-12-30T16:37:11.533Z" },
    { url = "https://files.pythonhosted.org/packages/b6/9e/47e450fd39078d9c02d620545b2cb37993a8a8bdf7db3652ace2f80521ca/mypy-1.14.1-cp311-cp311-macosx_11_0_arm64.whl", hash = "sha256:d64169ec3b8461311f8ce2fd2eb5d33e2d0f2c7b49116259c51d0d96edee48d1", size = 10279515, upload-time = "2024-12-30T16:37:40.724Z" },
    { url = "https://files.pythonhosted.org/packages/01/b5/6c8d33bd0f851a7692a8bfe4ee75eb82b6983a3cf39e5e32a5d2a723f0c1/mypy-1.14.1-cp311-cp311-manylinux_2_17_aarch64.manylinux2014_aarch64.manylinux_2_28_aarch64.whl", hash = "sha256:ba24549de7b89b6381b91fbc068d798192b1b5201987070319889e93038967a8", size = 12025791, upload-time = "2024-12-30T16:36:58.73Z" },
    { url = "https://files.pythonhosted.org/packages/f0/4c/e10e2c46ea37cab5c471d0ddaaa9a434dc1d28650078ac1b56c2d7b9b2e4/mypy-1.14.1-cp311-cp311-manylinux_2_17_x86_64.manylinux2014_x86_64.manylinux_2_28_x86_64.whl", hash = "sha256:183cf0a45457d28ff9d758730cd0210419ac27d4d3f285beda038c9083363b1f", size = 12749203, upload-time = "2024-12-30T16:37:03.741Z" },
    { url = "https://files.pythonhosted.org/packages/88/55/beacb0c69beab2153a0f57671ec07861d27d735a0faff135a494cd4f5020/mypy-1.14.1-cp311-cp311-musllinux_1_2_x86_64.whl", hash = "sha256:f2a0ecc86378f45347f586e4163d1769dd81c5a223d577fe351f26b179e148b1", size = 12885900, upload-time = "2024-12-30T16:37:57.948Z" },
    { url = "https://files.pythonhosted.org/packages/a2/75/8c93ff7f315c4d086a2dfcde02f713004357d70a163eddb6c56a6a5eff40/mypy-1.14.1-cp311-cp311-win_amd64.whl", hash = "sha256:ad3301ebebec9e8ee7135d8e3109ca76c23752bac1e717bc84cd3836b4bf3eae", size = 9777869, upload-time = "2024-12-30T16:37:33.428Z" },
    { url = "https://files.pythonhosted.org/packages/43/1b/b38c079609bb4627905b74fc6a49849835acf68547ac33d8ceb707de5f52/mypy-1.14.1-cp312-cp312-macosx_10_13_x86_64.whl", hash = "sha256:30ff5ef8519bbc2e18b3b54521ec319513a26f1bba19a7582e7b1f58a6e69f14", size = 11266668, upload-time = "2024-12-30T16:38:02.211Z" },
    { url = "https://files.pythonhosted.org/packages/6b/75/2ed0d2964c1ffc9971c729f7a544e9cd34b2cdabbe2d11afd148d7838aa2/mypy-1.14.1-cp312-cp312-macosx_11_0_arm64.whl", hash = "sha256:cb9f255c18052343c70234907e2e532bc7e55a62565d64536dbc7706a20b78b9", size = 10254060, upload-time = "2024-12-30T16:37:46.131Z" },
    { url = "https://files.pythonhosted.org/packages/a1/5f/7b8051552d4da3c51bbe8fcafffd76a6823779101a2b198d80886cd8f08e/mypy-1.14.1-cp312-cp312-manylinux_2_17_aarch64.manylinux2014_aarch64.manylinux_2_28_aarch64.whl", hash = "sha256:8b4e3413e0bddea671012b063e27591b953d653209e7a4fa5e48759cda77ca11", size = 11933167, upload-time = "2024-12-30T16:37:43.534Z" },
    { url = "https://files.pythonhosted.org/packages/04/90/f53971d3ac39d8b68bbaab9a4c6c58c8caa4d5fd3d587d16f5927eeeabe1/mypy-1.14.1-cp312-cp312-manylinux_2_17_x86_64.manylinux2014_x86_64.manylinux_2_28_x86_64.whl", hash = "sha256:553c293b1fbdebb6c3c4030589dab9fafb6dfa768995a453d8a5d3b23784af2e", size = 12864341, upload-time = "2024-12-30T16:37:36.249Z" },
    { url = "https://files.pythonhosted.org/packages/03/d2/8bc0aeaaf2e88c977db41583559319f1821c069e943ada2701e86d0430b7/mypy-1.14.1-cp312-cp312-musllinux_1_2_x86_64.whl", hash = "sha256:fad79bfe3b65fe6a1efaed97b445c3d37f7be9fdc348bdb2d7cac75579607c89", size = 12972991, upload-time = "2024-12-30T16:37:06.743Z" },
    { url = "https://files.pythonhosted.org/packages/6f/17/07815114b903b49b0f2cf7499f1c130e5aa459411596668267535fe9243c/mypy-1.14.1-cp312-cp312-win_amd64.whl", hash = "sha256:8fa2220e54d2946e94ab6dbb3ba0a992795bd68b16dc852db33028df2b00191b", size = 9879016, upload-time = "2024-12-30T16:37:15.02Z" },
    { url = "https://files.pythonhosted.org/packages/9e/15/bb6a686901f59222275ab228453de741185f9d54fecbaacec041679496c6/mypy-1.14.1-cp313-cp313-macosx_10_13_x86_64.whl", hash = "sha256:92c3ed5afb06c3a8e188cb5da4984cab9ec9a77ba956ee419c68a388b4595255", size = 11252097, upload-time = "2024-12-30T16:37:25.144Z" },
    { url = "https://files.pythonhosted.org/packages/f8/b3/8b0f74dfd072c802b7fa368829defdf3ee1566ba74c32a2cb2403f68024c/mypy-1.14.1-cp313-cp313-macosx_11_0_arm64.whl", hash = "sha256:dbec574648b3e25f43d23577309b16534431db4ddc09fda50841f1e34e64ed34", size = 10239728, upload-time = "2024-12-30T16:38:08.634Z" },
    { url = "https://files.pythonhosted.org/packages/c5/9b/4fd95ab20c52bb5b8c03cc49169be5905d931de17edfe4d9d2986800b52e/mypy-1.14.1-cp313-cp313-manylinux_2_17_aarch64.manylinux2014_aarch64.manylinux_2_28_aarch64.whl", hash = "sha256:8c6d94b16d62eb3e947281aa7347d78236688e21081f11de976376cf010eb31a", size = 11924965, upload-time = "2024-12-30T16:38:12.132Z" },
    { url = "https://files.pythonhosted.org/packages/56/9d/4a236b9c57f5d8f08ed346914b3f091a62dd7e19336b2b2a0d85485f82ff/mypy-1.14.1-cp313-cp313-manylinux_2_17_x86_64.manylinux2014_x86_64.manylinux_2_28_x86_64.whl", hash = "sha256:d4b19b03fdf54f3c5b2fa474c56b4c13c9dbfb9a2db4370ede7ec11a2c5927d9", size = 12867660, upload-time = "2024-12-30T16:38:17.342Z" },
    { url = "https://files.pythonhosted.org/packages/40/88/a61a5497e2f68d9027de2bb139c7bb9abaeb1be1584649fa9d807f80a338/mypy-1.14.1-cp313-cp313-musllinux_1_2_x86_64.whl", hash = "sha256:0c911fde686394753fff899c409fd4e16e9b294c24bfd5e1ea4675deae1ac6fd", size = 12969198, upload-time = "2024-12-30T16:38:32.839Z" },
    { url = "https://files.pythonhosted.org/packages/54/da/3d6fc5d92d324701b0c23fb413c853892bfe0e1dbe06c9138037d459756b/mypy-1.14.1-cp313-cp313-win_amd64.whl", hash = "sha256:8b21525cb51671219f5307be85f7e646a153e5acc656e5cebf64bfa076c50107", size = 9885276, upload-time = "2024-12-30T16:38:20.828Z" },
    { url = "https://files.pythonhosted.org/packages/a0/b5/32dd67b69a16d088e533962e5044e51004176a9952419de0370cdaead0f8/mypy-1.14.1-py3-none-any.whl", hash = "sha256:b66a60cc4073aeb8ae00057f9c1f64d49e90f918fbcef9a977eb121da8b8f1d1", size = 2752905, upload-time = "2024-12-30T16:38:42.021Z" },
]

[[package]]
name = "mypy-extensions"
version = "1.0.0"
source = { registry = "https://pypi.org/simple" }
sdist = { url = "https://files.pythonhosted.org/packages/98/a4/1ab47638b92648243faf97a5aeb6ea83059cc3624972ab6b8d2316078d3f/mypy_extensions-1.0.0.tar.gz", hash = "sha256:75dbf8955dc00442a438fc4d0666508a9a97b6bd41aa2f0ffe9d2f2725af0782", size = 4433, upload-time = "2023-02-04T12:11:27.157Z" }
wheels = [
    { url = "https://files.pythonhosted.org/packages/2a/e2/5d3f6ada4297caebe1a2add3b126fe800c96f56dbe5d1988a2cbe0b267aa/mypy_extensions-1.0.0-py3-none-any.whl", hash = "sha256:4392f6c0eb8a5668a69e23d168ffa70f0be9ccfd32b5cc2d26a34ae5b844552d", size = 4695, upload-time = "2023-02-04T12:11:25.002Z" },
]

[[package]]
name = "numpy"
version = "2.2.2"
source = { registry = "https://pypi.org/simple" }
sdist = { url = "https://files.pythonhosted.org/packages/ec/d0/c12ddfd3a02274be06ffc71f3efc6d0e457b0409c4481596881e748cb264/numpy-2.2.2.tar.gz", hash = "sha256:ed6906f61834d687738d25988ae117683705636936cc605be0bb208b23df4d8f", size = 20233295, upload-time = "2025-01-19T00:02:09.581Z" }
wheels = [
    { url = "https://files.pythonhosted.org/packages/70/2a/69033dc22d981ad21325314f8357438078f5c28310a6d89fb3833030ec8a/numpy-2.2.2-cp310-cp310-macosx_10_9_x86_64.whl", hash = "sha256:7079129b64cb78bdc8d611d1fd7e8002c0a2565da6a47c4df8062349fee90e3e", size = 21215825, upload-time = "2025-01-18T22:56:28.939Z" },
    { url = "https://files.pythonhosted.org/packages/31/2c/39f91e00bbd3d5639b027ac48c55dc5f2992bd2b305412d26be4c830862a/numpy-2.2.2-cp310-cp310-macosx_11_0_arm64.whl", hash = "sha256:2ec6c689c61df613b783aeb21f945c4cbe6c51c28cb70aae8430577ab39f163e", size = 14354996, upload-time = "2025-01-18T22:56:54.764Z" },
    { url = "https://files.pythonhosted.org/packages/0a/2c/d468ebd253851af10de5b3e8f3418ebabfaab5f0337a75299fbeb8b8c17a/numpy-2.2.2-cp310-cp310-macosx_14_0_arm64.whl", hash = "sha256:40c7ff5da22cd391944a28c6a9c638a5eef77fcf71d6e3a79e1d9d9e82752715", size = 5393621, upload-time = "2025-01-18T22:57:04.942Z" },
    { url = "https://files.pythonhosted.org/packages/7f/f4/3d8a5a0da297034106c5de92be881aca7079cde6058934215a1de91334f6/numpy-2.2.2-cp310-cp310-macosx_14_0_x86_64.whl", hash = "sha256:995f9e8181723852ca458e22de5d9b7d3ba4da3f11cc1cb113f093b271d7965a", size = 6928931, upload-time = "2025-01-18T22:57:21.24Z" },
    { url = "https://files.pythonhosted.org/packages/47/a7/029354ab56edd43dd3f5efbfad292b8844f98b93174f322f82353fa46efa/numpy-2.2.2-cp310-cp310-manylinux_2_17_aarch64.manylinux2014_aarch64.whl", hash = "sha256:b78ea78450fd96a498f50ee096f69c75379af5138f7881a51355ab0e11286c97", size = 14333157, upload-time = "2025-01-18T22:57:51.001Z" },
    { url = "https://files.pythonhosted.org/packages/e3/d7/11fc594838d35c43519763310c316d4fd56f8600d3fc80a8e13e325b5c5c/numpy-2.2.2-cp310-cp310-manylinux_2_17_x86_64.manylinux2014_x86_64.whl", hash = "sha256:3fbe72d347fbc59f94124125e73fc4976a06927ebc503ec5afbfb35f193cd957", size = 16381794, upload-time = "2025-01-18T22:58:20.094Z" },
    { url = "https://files.pythonhosted.org/packages/af/d4/dd9b19cd4aff9c79d3f54d17f8be815407520d3116004bc574948336981b/numpy-2.2.2-cp310-cp310-musllinux_1_2_aarch64.whl", hash = "sha256:8e6da5cffbbe571f93588f562ed130ea63ee206d12851b60819512dd3e1ba50d", size = 15543990, upload-time = "2025-01-18T22:58:45.679Z" },
    { url = "https://files.pythonhosted.org/packages/30/97/ab96b7650f27f684a9b1e46757a7294ecc50cab27701d05f146e9f779627/numpy-2.2.2-cp310-cp310-musllinux_1_2_x86_64.whl", hash = "sha256:09d6a2032faf25e8d0cadde7fd6145118ac55d2740132c1d845f98721b5ebcfd", size = 18170896, upload-time = "2025-01-18T22:59:18.84Z" },
    { url = "https://files.pythonhosted.org/packages/81/9b/bae9618cab20db67a2ca9d711795cad29b2ca4b73034dd3b5d05b962070a/numpy-2.2.2-cp310-cp310-win32.whl", hash = "sha256:159ff6ee4c4a36a23fe01b7c3d07bd8c14cc433d9720f977fcd52c13c0098160", size = 6573458, upload-time = "2025-01-18T22:59:32.32Z" },
    { url = "https://files.pythonhosted.org/packages/92/9b/95678092febd14070cfb7906ea7932e71e9dd5a6ab3ee948f9ed975e905d/numpy-2.2.2-cp310-cp310-win_amd64.whl", hash = "sha256:64bd6e1762cd7f0986a740fee4dff927b9ec2c5e4d9a28d056eb17d332158014", size = 12915812, upload-time = "2025-01-18T22:59:59.335Z" },
    { url = "https://files.pythonhosted.org/packages/21/67/32c68756eed84df181c06528ff57e09138f893c4653448c4967311e0f992/numpy-2.2.2-cp311-cp311-macosx_10_9_x86_64.whl", hash = "sha256:642199e98af1bd2b6aeb8ecf726972d238c9877b0f6e8221ee5ab945ec8a2189", size = 21220002, upload-time = "2025-01-18T23:00:41.728Z" },
    { url = "https://files.pythonhosted.org/packages/3b/89/f43bcad18f2b2e5814457b1c7f7b0e671d0db12c8c0e43397ab8cb1831ed/numpy-2.2.2-cp311-cp311-macosx_11_0_arm64.whl", hash = "sha256:6d9fc9d812c81e6168b6d405bf00b8d6739a7f72ef22a9214c4241e0dc70b323", size = 14391215, upload-time = "2025-01-18T23:01:15.534Z" },
    { url = "https://files.pythonhosted.org/packages/9c/e6/efb8cd6122bf25e86e3dd89d9dbfec9e6861c50e8810eed77d4be59b51c6/numpy-2.2.2-cp311-cp311-macosx_14_0_arm64.whl", hash = "sha256:c7d1fd447e33ee20c1f33f2c8e6634211124a9aabde3c617687d8b739aa69eac", size = 5391918, upload-time = "2025-01-18T23:01:35.138Z" },
    { url = "https://files.pythonhosted.org/packages/47/e2/fccf89d64d9b47ffb242823d4e851fc9d36fa751908c9aac2807924d9b4e/numpy-2.2.2-cp311-cp311-macosx_14_0_x86_64.whl", hash = "sha256:451e854cfae0febe723077bd0cf0a4302a5d84ff25f0bfece8f29206c7bed02e", size = 6933133, upload-time = "2025-01-18T23:01:53.087Z" },
    { url = "https://files.pythonhosted.org/packages/34/22/5ece749c0e5420a9380eef6fbf83d16a50010bd18fef77b9193d80a6760e/numpy-2.2.2-cp311-cp311-manylinux_2_17_aarch64.manylinux2014_aarch64.whl", hash = "sha256:bd249bc894af67cbd8bad2c22e7cbcd46cf87ddfca1f1289d1e7e54868cc785c", size = 14338187, upload-time = "2025-01-18T23:02:29.11Z" },
    { url = "https://files.pythonhosted.org/packages/5b/86/caec78829311f62afa6fa334c8dfcd79cffb4d24bcf96ee02ae4840d462b/numpy-2.2.2-cp311-cp311-manylinux_2_17_x86_64.manylinux2014_x86_64.whl", hash = "sha256:02935e2c3c0c6cbe9c7955a8efa8908dd4221d7755644c59d1bba28b94fd334f", size = 16393429, upload-time = "2025-01-18T23:03:00.683Z" },
    { url = "https://files.pythonhosted.org/packages/c8/4e/0c25f74c88239a37924577d6ad780f3212a50f4b4b5f54f5e8c918d726bd/numpy-2.2.2-cp311-cp311-musllinux_1_2_aarch64.whl", hash = "sha256:a972cec723e0563aa0823ee2ab1df0cb196ed0778f173b381c871a03719d4826", size = 15559103, upload-time = "2025-01-18T23:03:44.838Z" },
    { url = "https://files.pythonhosted.org/packages/d4/bd/d557f10fa50dc4d5871fb9606af563249b66af2fc6f99041a10e8757c6f1/numpy-2.2.2-cp311-cp311-musllinux_1_2_x86_64.whl", hash = "sha256:d6d6a0910c3b4368d89dde073e630882cdb266755565155bc33520283b2d9df8", size = 18182967, upload-time = "2025-01-18T23:22:14.371Z" },
    { url = "https://files.pythonhosted.org/packages/30/e9/66cc0f66386d78ed89e45a56e2a1d051e177b6e04477c4a41cd590ef4017/numpy-2.2.2-cp311-cp311-win32.whl", hash = "sha256:860fd59990c37c3ef913c3ae390b3929d005243acca1a86facb0773e2d8d9e50", size = 6571499, upload-time = "2025-01-18T23:22:28.118Z" },
    { url = "https://files.pythonhosted.org/packages/66/a3/4139296b481ae7304a43581046b8f0a20da6a0dfe0ee47a044cade796603/numpy-2.2.2-cp311-cp311-win_amd64.whl", hash = "sha256:da1eeb460ecce8d5b8608826595c777728cdf28ce7b5a5a8c8ac8d949beadcf2", size = 12919805, upload-time = "2025-01-18T23:22:56.851Z" },
    { url = "https://files.pythonhosted.org/packages/0c/e6/847d15770ab7a01e807bdfcd4ead5bdae57c0092b7dc83878171b6af97bb/numpy-2.2.2-cp312-cp312-macosx_10_13_x86_64.whl", hash = "sha256:ac9bea18d6d58a995fac1b2cb4488e17eceeac413af014b1dd26170b766d8467", size = 20912636, upload-time = "2025-01-18T23:23:58.337Z" },
    { url = "https://files.pythonhosted.org/packages/d1/af/f83580891577b13bd7e261416120e036d0d8fb508c8a43a73e38928b794b/numpy-2.2.2-cp312-cp312-macosx_11_0_arm64.whl", hash = "sha256:23ae9f0c2d889b7b2d88a3791f6c09e2ef827c2446f1c4a3e3e76328ee4afd9a", size = 14098403, upload-time = "2025-01-18T23:25:26.896Z" },
    { url = "https://files.pythonhosted.org/packages/2b/86/d019fb60a9d0f1d4cf04b014fe88a9135090adfadcc31c1fadbb071d7fa7/numpy-2.2.2-cp312-cp312-macosx_14_0_arm64.whl", hash = "sha256:3074634ea4d6df66be04f6728ee1d173cfded75d002c75fac79503a880bf3825", size = 5128938, upload-time = "2025-01-18T23:25:37.21Z" },
    { url = "https://files.pythonhosted.org/packages/7a/1b/50985edb6f1ec495a1c36452e860476f5b7ecdc3fc59ea89ccad3c4926c5/numpy-2.2.2-cp312-cp312-macosx_14_0_x86_64.whl", hash = "sha256:8ec0636d3f7d68520afc6ac2dc4b8341ddb725039de042faf0e311599f54eb37", size = 6661937, upload-time = "2025-01-18T23:26:05.86Z" },
    { url = "https://files.pythonhosted.org/packages/f4/1b/17efd94cad1b9d605c3f8907fb06bcffc4ce4d1d14d46b95316cccccf2b9/numpy-2.2.2-cp312-cp312-manylinux_2_17_aarch64.manylinux2014_aarch64.whl", hash = "sha256:2ffbb1acd69fdf8e89dd60ef6182ca90a743620957afb7066385a7bbe88dc748", size = 14049518, upload-time = "2025-01-18T23:26:33.364Z" },
    { url = "https://files.pythonhosted.org/packages/5b/73/65d2f0b698df1731e851e3295eb29a5ab8aa06f763f7e4188647a809578d/numpy-2.2.2-cp312-cp312-manylinux_2_17_x86_64.manylinux2014_x86_64.whl", hash = "sha256:0349b025e15ea9d05c3d63f9657707a4e1d471128a3b1d876c095f328f8ff7f0", size = 16099146, upload-time = "2025-01-18T23:27:15.132Z" },
    { url = "https://files.pythonhosted.org/packages/d5/69/308f55c0e19d4b5057b5df286c5433822e3c8039ede06d4051d96f1c2c4e/numpy-2.2.2-cp312-cp312-musllinux_1_2_aarch64.whl", hash = "sha256:463247edcee4a5537841d5350bc87fe8e92d7dd0e8c71c995d2c6eecb8208278", size = 15246336, upload-time = "2025-01-18T23:28:09.658Z" },
    { url = "https://files.pythonhosted.org/packages/f0/d8/d8d333ad0d8518d077a21aeea7b7c826eff766a2b1ce1194dea95ca0bacf/numpy-2.2.2-cp312-cp312-musllinux_1_2_x86_64.whl", hash = "sha256:9dd47ff0cb2a656ad69c38da850df3454da88ee9a6fde0ba79acceee0e79daba", size = 17863507, upload-time = "2025-01-18T23:28:56.146Z" },
    { url = "https://files.pythonhosted.org/packages/82/6e/0b84ad3103ffc16d6673e63b5acbe7901b2af96c2837174c6318c98e27ab/numpy-2.2.2-cp312-cp312-win32.whl", hash = "sha256:4525b88c11906d5ab1b0ec1f290996c0020dd318af8b49acaa46f198b1ffc283", size = 6276491, upload-time = "2025-01-18T23:29:09.409Z" },
    { url = "https://files.pythonhosted.org/packages/fc/84/7f801a42a67b9772a883223a0a1e12069a14626c81a732bd70aac57aebc1/numpy-2.2.2-cp312-cp312-win_amd64.whl", hash = "sha256:5acea83b801e98541619af398cc0109ff48016955cc0818f478ee9ef1c5c3dcb", size = 12616372, upload-time = "2025-01-18T23:29:46.645Z" },
    { url = "https://files.pythonhosted.org/packages/e1/fe/df5624001f4f5c3e0b78e9017bfab7fdc18a8d3b3d3161da3d64924dd659/numpy-2.2.2-cp313-cp313-macosx_10_13_x86_64.whl", hash = "sha256:b208cfd4f5fe34e1535c08983a1a6803fdbc7a1e86cf13dd0c61de0b51a0aadc", size = 20899188, upload-time = "2025-01-18T23:31:15.292Z" },
    { url = "https://files.pythonhosted.org/packages/a9/80/d349c3b5ed66bd3cb0214be60c27e32b90a506946857b866838adbe84040/numpy-2.2.2-cp313-cp313-macosx_11_0_arm64.whl", hash = "sha256:d0bbe7dd86dca64854f4b6ce2ea5c60b51e36dfd597300057cf473d3615f2369", size = 14113972, upload-time = "2025-01-18T23:31:42.323Z" },
    { url = "https://files.pythonhosted.org/packages/9d/50/949ec9cbb28c4b751edfa64503f0913cbfa8d795b4a251e7980f13a8a655/numpy-2.2.2-cp313-cp313-macosx_14_0_arm64.whl", hash = "sha256:22ea3bb552ade325530e72a0c557cdf2dea8914d3a5e1fecf58fa5dbcc6f43cd", size = 5114294, upload-time = "2025-01-18T23:31:54.219Z" },
    { url = "https://files.pythonhosted.org/packages/8d/f3/399c15629d5a0c68ef2aa7621d430b2be22034f01dd7f3c65a9c9666c445/numpy-2.2.2-cp313-cp313-macosx_14_0_x86_64.whl", hash = "sha256:128c41c085cab8a85dc29e66ed88c05613dccf6bc28b3866cd16050a2f5448be", size = 6648426, upload-time = "2025-01-18T23:32:06.055Z" },
    { url = "https://files.pythonhosted.org/packages/2c/03/c72474c13772e30e1bc2e558cdffd9123c7872b731263d5648b5c49dd459/numpy-2.2.2-cp313-cp313-manylinux_2_17_aarch64.manylinux2014_aarch64.whl", hash = "sha256:250c16b277e3b809ac20d1f590716597481061b514223c7badb7a0f9993c7f84", size = 14045990, upload-time = "2025-01-18T23:32:38.031Z" },
    { url = "https://files.pythonhosted.org/packages/83/9c/96a9ab62274ffafb023f8ee08c88d3d31ee74ca58869f859db6845494fa6/numpy-2.2.2-cp313-cp313-manylinux_2_17_x86_64.manylinux2014_x86_64.whl", hash = "sha256:e0c8854b09bc4de7b041148d8550d3bd712b5c21ff6a8ed308085f190235d7ff", size = 16096614, upload-time = "2025-01-18T23:33:12.265Z" },
    { url = "https://files.pythonhosted.org/packages/d5/34/cd0a735534c29bec7093544b3a509febc9b0df77718a9b41ffb0809c9f46/numpy-2.2.2-cp313-cp313-musllinux_1_2_aarch64.whl", hash = "sha256:b6fb9c32a91ec32a689ec6410def76443e3c750e7cfc3fb2206b985ffb2b85f0", size = 15242123, upload-time = "2025-01-18T23:33:46.412Z" },
    { url = "https://files.pythonhosted.org/packages/5e/6d/541717a554a8f56fa75e91886d9b79ade2e595918690eb5d0d3dbd3accb9/numpy-2.2.2-cp313-cp313-musllinux_1_2_x86_64.whl", hash = "sha256:57b4012e04cc12b78590a334907e01b3a85efb2107df2b8733ff1ed05fce71de", size = 17859160, upload-time = "2025-01-18T23:34:37.857Z" },
    { url = "https://files.pythonhosted.org/packages/b9/a5/fbf1f2b54adab31510728edd06a05c1b30839f37cf8c9747cb85831aaf1b/numpy-2.2.2-cp313-cp313-win32.whl", hash = "sha256:4dbd80e453bd34bd003b16bd802fac70ad76bd463f81f0c518d1245b1c55e3d9", size = 6273337, upload-time = "2025-01-18T23:40:10.83Z" },
    { url = "https://files.pythonhosted.org/packages/56/e5/01106b9291ef1d680f82bc47d0c5b5e26dfed15b0754928e8f856c82c881/numpy-2.2.2-cp313-cp313-win_amd64.whl", hash = "sha256:5a8c863ceacae696aff37d1fd636121f1a512117652e5dfb86031c8d84836369", size = 12609010, upload-time = "2025-01-18T23:40:31.34Z" },
    { url = "https://files.pythonhosted.org/packages/9f/30/f23d9876de0f08dceb707c4dcf7f8dd7588266745029debb12a3cdd40be6/numpy-2.2.2-cp313-cp313t-macosx_10_13_x86_64.whl", hash = "sha256:b3482cb7b3325faa5f6bc179649406058253d91ceda359c104dac0ad320e1391", size = 20924451, upload-time = "2025-01-18T23:35:26.639Z" },
    { url = "https://files.pythonhosted.org/packages/6a/ec/6ea85b2da9d5dfa1dbb4cb3c76587fc8ddcae580cb1262303ab21c0926c4/numpy-2.2.2-cp313-cp313t-macosx_11_0_arm64.whl", hash = "sha256:9491100aba630910489c1d0158034e1c9a6546f0b1340f716d522dc103788e39", size = 14122390, upload-time = "2025-01-18T23:36:30.596Z" },
    { url = "https://files.pythonhosted.org/packages/68/05/bfbdf490414a7dbaf65b10c78bc243f312c4553234b6d91c94eb7c4b53c2/numpy-2.2.2-cp313-cp313t-macosx_14_0_arm64.whl", hash = "sha256:41184c416143defa34cc8eb9d070b0a5ba4f13a0fa96a709e20584638254b317", size = 5156590, upload-time = "2025-01-18T23:36:52.637Z" },
    { url = "https://files.pythonhosted.org/packages/f7/ec/fe2e91b2642b9d6544518388a441bcd65c904cea38d9ff998e2e8ebf808e/numpy-2.2.2-cp313-cp313t-macosx_14_0_x86_64.whl", hash = "sha256:7dca87ca328f5ea7dafc907c5ec100d187911f94825f8700caac0b3f4c384b49", size = 6671958, upload-time = "2025-01-18T23:37:05.361Z" },
    { url = "https://files.pythonhosted.org/packages/b1/6f/6531a78e182f194d33ee17e59d67d03d0d5a1ce7f6be7343787828d1bd4a/numpy-2.2.2-cp313-cp313t-manylinux_2_17_aarch64.manylinux2014_aarch64.whl", hash = "sha256:0bc61b307655d1a7f9f4b043628b9f2b721e80839914ede634e3d485913e1fb2", size = 14019950, upload-time = "2025-01-18T23:37:38.605Z" },
    { url = "https://files.pythonhosted.org/packages/e1/fb/13c58591d0b6294a08cc40fcc6b9552d239d773d520858ae27f39997f2ae/numpy-2.2.2-cp313-cp313t-manylinux_2_17_x86_64.manylinux2014_x86_64.whl", hash = "sha256:9fad446ad0bc886855ddf5909cbf8cb5d0faa637aaa6277fb4b19ade134ab3c7", size = 16079759, upload-time = "2025-01-18T23:38:05.757Z" },
    { url = "https://files.pythonhosted.org/packages/2c/f2/f2f8edd62abb4b289f65a7f6d1f3650273af00b91b7267a2431be7f1aec6/numpy-2.2.2-cp313-cp313t-musllinux_1_2_aarch64.whl", hash = "sha256:149d1113ac15005652e8d0d3f6fd599360e1a708a4f98e43c9c77834a28238cb", size = 15226139, upload-time = "2025-01-18T23:38:38.458Z" },
    { url = "https://files.pythonhosted.org/packages/aa/29/14a177f1a90b8ad8a592ca32124ac06af5eff32889874e53a308f850290f/numpy-2.2.2-cp313-cp313t-musllinux_1_2_x86_64.whl", hash = "sha256:106397dbbb1896f99e044efc90360d098b3335060375c26aa89c0d8a97c5f648", size = 17856316, upload-time = "2025-01-18T23:39:11.454Z" },
    { url = "https://files.pythonhosted.org/packages/95/03/242ae8d7b97f4e0e4ab8dd51231465fb23ed5e802680d629149722e3faf1/numpy-2.2.2-cp313-cp313t-win32.whl", hash = "sha256:0eec19f8af947a61e968d5429f0bd92fec46d92b0008d0a6685b40d6adf8a4f4", size = 6329134, upload-time = "2025-01-18T23:39:28.128Z" },
    { url = "https://files.pythonhosted.org/packages/80/94/cd9e9b04012c015cb6320ab3bf43bc615e248dddfeb163728e800a5d96f0/numpy-2.2.2-cp313-cp313t-win_amd64.whl", hash = "sha256:97b974d3ba0fb4612b77ed35d7627490e8e3dff56ab41454d9e8b23448940576", size = 12696208, upload-time = "2025-01-18T23:39:51.85Z" },
    { url = "https://files.pythonhosted.org/packages/96/7e/1dd770ee68916ed358991ab62c2cc353ffd98d0b75b901d52183ca28e8bb/numpy-2.2.2-pp310-pypy310_pp73-macosx_10_15_x86_64.whl", hash = "sha256:b0531f0b0e07643eb089df4c509d30d72c9ef40defa53e41363eca8a8cc61495", size = 21047291, upload-time = "2025-01-18T23:41:14.547Z" },
    { url = "https://files.pythonhosted.org/packages/d1/3c/ccd08578dc532a8e6927952339d4a02682b776d5e85be49ed0760308433e/numpy-2.2.2-pp310-pypy310_pp73-macosx_14_0_x86_64.whl", hash = "sha256:e9e82dcb3f2ebbc8cb5ce1102d5f1c5ed236bf8a11730fb45ba82e2841ec21df", size = 6792494, upload-time = "2025-01-18T23:41:34.66Z" },
    { url = "https://files.pythonhosted.org/packages/7c/28/8754b9aee4f97199f9a047f73bb644b5a2014994a6d7b061ba67134a42de/numpy-2.2.2-pp310-pypy310_pp73-manylinux_2_17_x86_64.manylinux2014_x86_64.whl", hash = "sha256:e0d4142eb40ca6f94539e4db929410f2a46052a0fe7a2c1c59f6179c39938d2a", size = 16197312, upload-time = "2025-01-18T23:42:26.273Z" },
    { url = "https://files.pythonhosted.org/packages/26/96/deb93f871f401045a684ca08a009382b247d14996d7a94fea6aa43c67b94/numpy-2.2.2-pp310-pypy310_pp73-win_amd64.whl", hash = "sha256:356ca982c188acbfa6af0d694284d8cf20e95b1c3d0aefa8929376fea9146f60", size = 12822674, upload-time = "2025-01-18T23:42:53.292Z" },
]

[[package]]
name = "orjson"
version = "3.10.15"
source = { registry = "https://pypi.org/simple" }
sdist = { url = "https://files.pythonhosted.org/packages/ae/f9/5dea21763eeff8c1590076918a446ea3d6140743e0e36f58f369928ed0f4/orjson-3.10.15.tar.gz", hash = "sha256:05ca7fe452a2e9d8d9d706a2984c95b9c2ebc5db417ce0b7a49b91d50642a23e", size = 5282482, upload-time = "2025-01-18T15:55:28.817Z" }
wheels = [
    { url = "https://files.pythonhosted.org/packages/52/09/e5ff18ad009e6f97eb7edc5f67ef98b3ce0c189da9c3eaca1f9587cd4c61/orjson-3.10.15-cp310-cp310-macosx_10_15_x86_64.macosx_11_0_arm64.macosx_10_15_universal2.whl", hash = "sha256:552c883d03ad185f720d0c09583ebde257e41b9521b74ff40e08b7dec4559c04", size = 249532, upload-time = "2025-01-18T15:53:17.717Z" },
    { url = "https://files.pythonhosted.org/packages/bd/b8/a75883301fe332bd433d9b0ded7d2bb706ccac679602c3516984f8814fb5/orjson-3.10.15-cp310-cp310-manylinux_2_17_aarch64.manylinux2014_aarch64.whl", hash = "sha256:616e3e8d438d02e4854f70bfdc03a6bcdb697358dbaa6bcd19cbe24d24ece1f8", size = 125229, upload-time = "2025-01-18T18:11:48.708Z" },
    { url = "https://files.pythonhosted.org/packages/83/4b/22f053e7a364cc9c685be203b1e40fc5f2b3f164a9b2284547504eec682e/orjson-3.10.15-cp310-cp310-manylinux_2_17_armv7l.manylinux2014_armv7l.whl", hash = "sha256:7c2c79fa308e6edb0ffab0a31fd75a7841bf2a79a20ef08a3c6e3b26814c8ca8", size = 150148, upload-time = "2025-01-18T15:53:21.254Z" },
    { url = "https://files.pythonhosted.org/packages/63/64/1b54fc75ca328b57dd810541a4035fe48c12a161d466e3cf5b11a8c25649/orjson-3.10.15-cp310-cp310-manylinux_2_17_ppc64le.manylinux2014_ppc64le.whl", hash = "sha256:73cb85490aa6bf98abd20607ab5c8324c0acb48d6da7863a51be48505646c814", size = 139748, upload-time = "2025-01-18T15:53:23.629Z" },
    { url = "https://files.pythonhosted.org/packages/5e/ff/ff0c5da781807bb0a5acd789d9a7fbcb57f7b0c6e1916595da1f5ce69f3c/orjson-3.10.15-cp310-cp310-manylinux_2_17_s390x.manylinux2014_s390x.whl", hash = "sha256:763dadac05e4e9d2bc14938a45a2d0560549561287d41c465d3c58aec818b164", size = 154559, upload-time = "2025-01-18T15:53:25.904Z" },
    { url = "https://files.pythonhosted.org/packages/4e/9a/11e2974383384ace8495810d4a2ebef5f55aacfc97b333b65e789c9d362d/orjson-3.10.15-cp310-cp310-manylinux_2_17_x86_64.manylinux2014_x86_64.whl", hash = "sha256:a330b9b4734f09a623f74a7490db713695e13b67c959713b78369f26b3dee6bf", size = 130349, upload-time = "2025-01-18T18:11:52.164Z" },
    { url = "https://files.pythonhosted.org/packages/2d/c4/dd9583aea6aefee1b64d3aed13f51d2aadb014028bc929fe52936ec5091f/orjson-3.10.15-cp310-cp310-manylinux_2_5_i686.manylinux1_i686.whl", hash = "sha256:a61a4622b7ff861f019974f73d8165be1bd9a0855e1cad18ee167acacabeb061", size = 138514, upload-time = "2025-01-18T15:53:28.092Z" },
    { url = "https://files.pythonhosted.org/packages/53/3e/dcf1729230654f5c5594fc752de1f43dcf67e055ac0d300c8cdb1309269a/orjson-3.10.15-cp310-cp310-musllinux_1_2_aarch64.whl", hash = "sha256:acd271247691574416b3228db667b84775c497b245fa275c6ab90dc1ffbbd2b3", size = 130940, upload-time = "2025-01-18T15:53:30.403Z" },
    { url = "https://files.pythonhosted.org/packages/e8/2b/b9759fe704789937705c8a56a03f6c03e50dff7df87d65cba9a20fec5282/orjson-3.10.15-cp310-cp310-musllinux_1_2_armv7l.whl", hash = "sha256:e4759b109c37f635aa5c5cc93a1b26927bfde24b254bcc0e1149a9fada253d2d", size = 414713, upload-time = "2025-01-18T15:53:32.779Z" },
    { url = "https://files.pythonhosted.org/packages/a7/6b/b9dfdbd4b6e20a59238319eb203ae07c3f6abf07eef909169b7a37ae3bba/orjson-3.10.15-cp310-cp310-musllinux_1_2_i686.whl", hash = "sha256:9e992fd5cfb8b9f00bfad2fd7a05a4299db2bbe92e6440d9dd2fab27655b3182", size = 141028, upload-time = "2025-01-18T15:53:35.247Z" },
    { url = "https://files.pythonhosted.org/packages/7c/b5/40f5bbea619c7caf75eb4d652a9821875a8ed04acc45fe3d3ef054ca69fb/orjson-3.10.15-cp310-cp310-musllinux_1_2_x86_64.whl", hash = "sha256:f95fb363d79366af56c3f26b71df40b9a583b07bbaaf5b317407c4d58497852e", size = 129715, upload-time = "2025-01-18T15:53:36.665Z" },
    { url = "https://files.pythonhosted.org/packages/38/60/2272514061cbdf4d672edbca6e59c7e01cd1c706e881427d88f3c3e79761/orjson-3.10.15-cp310-cp310-win32.whl", hash = "sha256:f9875f5fea7492da8ec2444839dcc439b0ef298978f311103d0b7dfd775898ab", size = 142473, upload-time = "2025-01-18T15:53:38.855Z" },
    { url = "https://files.pythonhosted.org/packages/11/5d/be1490ff7eafe7fef890eb4527cf5bcd8cfd6117f3efe42a3249ec847b60/orjson-3.10.15-cp310-cp310-win_amd64.whl", hash = "sha256:17085a6aa91e1cd70ca8533989a18b5433e15d29c574582f76f821737c8d5806", size = 133564, upload-time = "2025-01-18T15:53:40.257Z" },
    { url = "https://files.pythonhosted.org/packages/7a/a2/21b25ce4a2c71dbb90948ee81bd7a42b4fbfc63162e57faf83157d5540ae/orjson-3.10.15-cp311-cp311-macosx_10_15_x86_64.macosx_11_0_arm64.macosx_10_15_universal2.whl", hash = "sha256:c4cc83960ab79a4031f3119cc4b1a1c627a3dc09df125b27c4201dff2af7eaa6", size = 249533, upload-time = "2025-01-18T15:53:41.572Z" },
    { url = "https://files.pythonhosted.org/packages/b2/85/2076fc12d8225698a51278009726750c9c65c846eda741e77e1761cfef33/orjson-3.10.15-cp311-cp311-manylinux_2_17_aarch64.manylinux2014_aarch64.whl", hash = "sha256:ddbeef2481d895ab8be5185f2432c334d6dec1f5d1933a9c83014d188e102cef", size = 125230, upload-time = "2025-01-18T18:11:54.582Z" },
    { url = "https://files.pythonhosted.org/packages/06/df/a85a7955f11274191eccf559e8481b2be74a7c6d43075d0a9506aa80284d/orjson-3.10.15-cp311-cp311-manylinux_2_17_armv7l.manylinux2014_armv7l.whl", hash = "sha256:9e590a0477b23ecd5b0ac865b1b907b01b3c5535f5e8a8f6ab0e503efb896334", size = 150148, upload-time = "2025-01-18T15:53:44.062Z" },
    { url = "https://files.pythonhosted.org/packages/37/b3/94c55625a29b8767c0eed194cb000b3787e3c23b4cdd13be17bae6ccbb4b/orjson-3.10.15-cp311-cp311-manylinux_2_17_ppc64le.manylinux2014_ppc64le.whl", hash = "sha256:a6be38bd103d2fd9bdfa31c2720b23b5d47c6796bcb1d1b598e3924441b4298d", size = 139749, upload-time = "2025-01-18T15:53:45.526Z" },
    { url = "https://files.pythonhosted.org/packages/53/ba/c608b1e719971e8ddac2379f290404c2e914cf8e976369bae3cad88768b1/orjson-3.10.15-cp311-cp311-manylinux_2_17_s390x.manylinux2014_s390x.whl", hash = "sha256:ff4f6edb1578960ed628a3b998fa54d78d9bb3e2eb2cfc5c2a09732431c678d0", size = 154558, upload-time = "2025-01-18T15:53:47.712Z" },
    { url = "https://files.pythonhosted.org/packages/b2/c4/c1fb835bb23ad788a39aa9ebb8821d51b1c03588d9a9e4ca7de5b354fdd5/orjson-3.10.15-cp311-cp311-manylinux_2_17_x86_64.manylinux2014_x86_64.whl", hash = "sha256:b0482b21d0462eddd67e7fce10b89e0b6ac56570424662b685a0d6fccf581e13", size = 130349, upload-time = "2025-01-18T18:11:56.885Z" },
    { url = "https://files.pythonhosted.org/packages/78/14/bb2b48b26ab3c570b284eb2157d98c1ef331a8397f6c8bd983b270467f5c/orjson-3.10.15-cp311-cp311-manylinux_2_5_i686.manylinux1_i686.whl", hash = "sha256:bb5cc3527036ae3d98b65e37b7986a918955f85332c1ee07f9d3f82f3a6899b5", size = 138513, upload-time = "2025-01-18T15:53:50.52Z" },
    { url = "https://files.pythonhosted.org/packages/4a/97/d5b353a5fe532e92c46467aa37e637f81af8468aa894cd77d2ec8a12f99e/orjson-3.10.15-cp311-cp311-musllinux_1_2_aarch64.whl", hash = "sha256:d569c1c462912acdd119ccbf719cf7102ea2c67dd03b99edcb1a3048651ac96b", size = 130942, upload-time = "2025-01-18T15:53:51.894Z" },
    { url = "https://files.pythonhosted.org/packages/b5/5d/a067bec55293cca48fea8b9928cfa84c623be0cce8141d47690e64a6ca12/orjson-3.10.15-cp311-cp311-musllinux_1_2_armv7l.whl", hash = "sha256:1e6d33efab6b71d67f22bf2962895d3dc6f82a6273a965fab762e64fa90dc399", size = 414717, upload-time = "2025-01-18T15:53:53.215Z" },
    { url = "https://files.pythonhosted.org/packages/6f/9a/1485b8b05c6b4c4db172c438cf5db5dcfd10e72a9bc23c151a1137e763e0/orjson-3.10.15-cp311-cp311-musllinux_1_2_i686.whl", hash = "sha256:c33be3795e299f565681d69852ac8c1bc5c84863c0b0030b2b3468843be90388", size = 141033, upload-time = "2025-01-18T15:53:54.664Z" },
    { url = "https://files.pythonhosted.org/packages/f8/d2/fc67523656e43a0c7eaeae9007c8b02e86076b15d591e9be11554d3d3138/orjson-3.10.15-cp311-cp311-musllinux_1_2_x86_64.whl", hash = "sha256:eea80037b9fae5339b214f59308ef0589fc06dc870578b7cce6d71eb2096764c", size = 129720, upload-time = "2025-01-18T15:53:56.588Z" },
    { url = "https://files.pythonhosted.org/packages/79/42/f58c7bd4e5b54da2ce2ef0331a39ccbbaa7699b7f70206fbf06737c9ed7d/orjson-3.10.15-cp311-cp311-win32.whl", hash = "sha256:d5ac11b659fd798228a7adba3e37c010e0152b78b1982897020a8e019a94882e", size = 142473, upload-time = "2025-01-18T15:53:58.796Z" },
    { url = "https://files.pythonhosted.org/packages/00/f8/bb60a4644287a544ec81df1699d5b965776bc9848d9029d9f9b3402ac8bb/orjson-3.10.15-cp311-cp311-win_amd64.whl", hash = "sha256:cf45e0214c593660339ef63e875f32ddd5aa3b4adc15e662cdb80dc49e194f8e", size = 133570, upload-time = "2025-01-18T15:54:00.98Z" },
    { url = "https://files.pythonhosted.org/packages/66/85/22fe737188905a71afcc4bf7cc4c79cd7f5bbe9ed1fe0aac4ce4c33edc30/orjson-3.10.15-cp312-cp312-macosx_10_15_x86_64.macosx_11_0_arm64.macosx_10_15_universal2.whl", hash = "sha256:9d11c0714fc85bfcf36ada1179400862da3288fc785c30e8297844c867d7505a", size = 249504, upload-time = "2025-01-18T15:54:02.28Z" },
    { url = "https://files.pythonhosted.org/packages/48/b7/2622b29f3afebe938a0a9037e184660379797d5fd5234e5998345d7a5b43/orjson-3.10.15-cp312-cp312-manylinux_2_17_aarch64.manylinux2014_aarch64.whl", hash = "sha256:dba5a1e85d554e3897fa9fe6fbcff2ed32d55008973ec9a2b992bd9a65d2352d", size = 125080, upload-time = "2025-01-18T18:11:59.21Z" },
    { url = "https://files.pythonhosted.org/packages/ce/8f/0b72a48f4403d0b88b2a41450c535b3e8989e8a2d7800659a967efc7c115/orjson-3.10.15-cp312-cp312-manylinux_2_17_armv7l.manylinux2014_armv7l.whl", hash = "sha256:7723ad949a0ea502df656948ddd8b392780a5beaa4c3b5f97e525191b102fff0", size = 150121, upload-time = "2025-01-18T15:54:03.998Z" },
    { url = "https://files.pythonhosted.org/packages/06/ec/acb1a20cd49edb2000be5a0404cd43e3c8aad219f376ac8c60b870518c03/orjson-3.10.15-cp312-cp312-manylinux_2_17_ppc64le.manylinux2014_ppc64le.whl", hash = "sha256:6fd9bc64421e9fe9bd88039e7ce8e58d4fead67ca88e3a4014b143cec7684fd4", size = 139796, upload-time = "2025-01-18T15:54:06.551Z" },
    { url = "https://files.pythonhosted.org/packages/33/e1/f7840a2ea852114b23a52a1c0b2bea0a1ea22236efbcdb876402d799c423/orjson-3.10.15-cp312-cp312-manylinux_2_17_s390x.manylinux2014_s390x.whl", hash = "sha256:dadba0e7b6594216c214ef7894c4bd5f08d7c0135f4dd0145600be4fbcc16767", size = 154636, upload-time = "2025-01-18T15:54:08.001Z" },
    { url = "https://files.pythonhosted.org/packages/fa/da/31543337febd043b8fa80a3b67de627669b88c7b128d9ad4cc2ece005b7a/orjson-3.10.15-cp312-cp312-manylinux_2_17_x86_64.manylinux2014_x86_64.whl", hash = "sha256:b48f59114fe318f33bbaee8ebeda696d8ccc94c9e90bc27dbe72153094e26f41", size = 130621, upload-time = "2025-01-18T18:12:00.843Z" },
    { url = "https://files.pythonhosted.org/packages/ed/78/66115dc9afbc22496530d2139f2f4455698be444c7c2475cb48f657cefc9/orjson-3.10.15-cp312-cp312-manylinux_2_5_i686.manylinux1_i686.whl", hash = "sha256:035fb83585e0f15e076759b6fedaf0abb460d1765b6a36f48018a52858443514", size = 138516, upload-time = "2025-01-18T15:54:09.413Z" },
    { url = "https://files.pythonhosted.org/packages/22/84/cd4f5fb5427ffcf823140957a47503076184cb1ce15bcc1165125c26c46c/orjson-3.10.15-cp312-cp312-musllinux_1_2_aarch64.whl", hash = "sha256:d13b7fe322d75bf84464b075eafd8e7dd9eae05649aa2a5354cfa32f43c59f17", size = 130762, upload-time = "2025-01-18T15:54:11.777Z" },
    { url = "https://files.pythonhosted.org/packages/93/1f/67596b711ba9f56dd75d73b60089c5c92057f1130bb3a25a0f53fb9a583b/orjson-3.10.15-cp312-cp312-musllinux_1_2_armv7l.whl", hash = "sha256:7066b74f9f259849629e0d04db6609db4cf5b973248f455ba5d3bd58a4daaa5b", size = 414700, upload-time = "2025-01-18T15:54:14.026Z" },
    { url = "https://files.pythonhosted.org/packages/7c/0c/6a3b3271b46443d90efb713c3e4fe83fa8cd71cda0d11a0f69a03f437c6e/orjson-3.10.15-cp312-cp312-musllinux_1_2_i686.whl", hash = "sha256:88dc3f65a026bd3175eb157fea994fca6ac7c4c8579fc5a86fc2114ad05705b7", size = 141077, upload-time = "2025-01-18T15:54:15.612Z" },
    { url = "https://files.pythonhosted.org/packages/3b/9b/33c58e0bfc788995eccd0d525ecd6b84b40d7ed182dd0751cd4c1322ac62/orjson-3.10.15-cp312-cp312-musllinux_1_2_x86_64.whl", hash = "sha256:b342567e5465bd99faa559507fe45e33fc76b9fb868a63f1642c6bc0735ad02a", size = 129898, upload-time = "2025-01-18T15:54:17.049Z" },
    { url = "https://files.pythonhosted.org/packages/01/c1/d577ecd2e9fa393366a1ea0a9267f6510d86e6c4bb1cdfb9877104cac44c/orjson-3.10.15-cp312-cp312-win32.whl", hash = "sha256:0a4f27ea5617828e6b58922fdbec67b0aa4bb844e2d363b9244c47fa2180e665", size = 142566, upload-time = "2025-01-18T15:54:18.507Z" },
    { url = "https://files.pythonhosted.org/packages/ed/eb/a85317ee1732d1034b92d56f89f1de4d7bf7904f5c8fb9dcdd5b1c83917f/orjson-3.10.15-cp312-cp312-win_amd64.whl", hash = "sha256:ef5b87e7aa9545ddadd2309efe6824bd3dd64ac101c15dae0f2f597911d46eaa", size = 133732, upload-time = "2025-01-18T15:54:20.027Z" },
    { url = "https://files.pythonhosted.org/packages/06/10/fe7d60b8da538e8d3d3721f08c1b7bff0491e8fa4dd3bf11a17e34f4730e/orjson-3.10.15-cp313-cp313-macosx_10_15_x86_64.macosx_11_0_arm64.macosx_10_15_universal2.whl", hash = "sha256:bae0e6ec2b7ba6895198cd981b7cca95d1487d0147c8ed751e5632ad16f031a6", size = 249399, upload-time = "2025-01-18T15:54:22.46Z" },
    { url = "https://files.pythonhosted.org/packages/6b/83/52c356fd3a61abd829ae7e4366a6fe8e8863c825a60d7ac5156067516edf/orjson-3.10.15-cp313-cp313-manylinux_2_17_aarch64.manylinux2014_aarch64.whl", hash = "sha256:f93ce145b2db1252dd86af37d4165b6faa83072b46e3995ecc95d4b2301b725a", size = 125044, upload-time = "2025-01-18T18:12:02.747Z" },
    { url = "https://files.pythonhosted.org/packages/55/b2/d06d5901408e7ded1a74c7c20d70e3a127057a6d21355f50c90c0f337913/orjson-3.10.15-cp313-cp313-manylinux_2_17_armv7l.manylinux2014_armv7l.whl", hash = "sha256:7c203f6f969210128af3acae0ef9ea6aab9782939f45f6fe02d05958fe761ef9", size = 150066, upload-time = "2025-01-18T15:54:24.752Z" },
    { url = "https://files.pythonhosted.org/packages/75/8c/60c3106e08dc593a861755781c7c675a566445cc39558677d505878d879f/orjson-3.10.15-cp313-cp313-manylinux_2_17_ppc64le.manylinux2014_ppc64le.whl", hash = "sha256:8918719572d662e18b8af66aef699d8c21072e54b6c82a3f8f6404c1f5ccd5e0", size = 139737, upload-time = "2025-01-18T15:54:26.236Z" },
    { url = "https://files.pythonhosted.org/packages/6a/8c/ae00d7d0ab8a4490b1efeb01ad4ab2f1982e69cc82490bf8093407718ff5/orjson-3.10.15-cp313-cp313-manylinux_2_17_s390x.manylinux2014_s390x.whl", hash = "sha256:f71eae9651465dff70aa80db92586ad5b92df46a9373ee55252109bb6b703307", size = 154804, upload-time = "2025-01-18T15:54:28.275Z" },
    { url = "https://files.pythonhosted.org/packages/22/86/65dc69bd88b6dd254535310e97bc518aa50a39ef9c5a2a5d518e7a223710/orjson-3.10.15-cp313-cp313-manylinux_2_17_x86_64.manylinux2014_x86_64.whl", hash = "sha256:e117eb299a35f2634e25ed120c37c641398826c2f5a3d3cc39f5993b96171b9e", size = 130583, upload-time = "2025-01-18T18:12:04.343Z" },
    { url = "https://files.pythonhosted.org/packages/bb/00/6fe01ededb05d52be42fabb13d93a36e51f1fd9be173bd95707d11a8a860/orjson-3.10.15-cp313-cp313-manylinux_2_5_i686.manylinux1_i686.whl", hash = "sha256:13242f12d295e83c2955756a574ddd6741c81e5b99f2bef8ed8d53e47a01e4b7", size = 138465, upload-time = "2025-01-18T15:54:29.808Z" },
    { url = "https://files.pythonhosted.org/packages/db/2f/4cc151c4b471b0cdc8cb29d3eadbce5007eb0475d26fa26ed123dca93b33/orjson-3.10.15-cp313-cp313-musllinux_1_2_aarch64.whl", hash = "sha256:7946922ada8f3e0b7b958cc3eb22cfcf6c0df83d1fe5521b4a100103e3fa84c8", size = 130742, upload-time = "2025-01-18T15:54:31.289Z" },
    { url = "https://files.pythonhosted.org/packages/9f/13/8a6109e4b477c518498ca37963d9c0eb1508b259725553fb53d53b20e2ea/orjson-3.10.15-cp313-cp313-musllinux_1_2_armv7l.whl", hash = "sha256:b7155eb1623347f0f22c38c9abdd738b287e39b9982e1da227503387b81b34ca", size = 414669, upload-time = "2025-01-18T15:54:33.687Z" },
    { url = "https://files.pythonhosted.org/packages/22/7b/1d229d6d24644ed4d0a803de1b0e2df832032d5beda7346831c78191b5b2/orjson-3.10.15-cp313-cp313-musllinux_1_2_i686.whl", hash = "sha256:208beedfa807c922da4e81061dafa9c8489c6328934ca2a562efa707e049e561", size = 141043, upload-time = "2025-01-18T15:54:35.482Z" },
    { url = "https://files.pythonhosted.org/packages/cc/d3/6dc91156cf12ed86bed383bcb942d84d23304a1e57b7ab030bf60ea130d6/orjson-3.10.15-cp313-cp313-musllinux_1_2_x86_64.whl", hash = "sha256:eca81f83b1b8c07449e1d6ff7074e82e3fd6777e588f1a6632127f286a968825", size = 129826, upload-time = "2025-01-18T15:54:37.906Z" },
    { url = "https://files.pythonhosted.org/packages/b3/38/c47c25b86f6996f1343be721b6ea4367bc1c8bc0fc3f6bbcd995d18cb19d/orjson-3.10.15-cp313-cp313-win32.whl", hash = "sha256:c03cd6eea1bd3b949d0d007c8d57049aa2b39bd49f58b4b2af571a5d3833d890", size = 142542, upload-time = "2025-01-18T15:54:40.181Z" },
    { url = "https://files.pythonhosted.org/packages/27/f1/1d7ec15b20f8ce9300bc850de1e059132b88990e46cd0ccac29cbf11e4f9/orjson-3.10.15-cp313-cp313-win_amd64.whl", hash = "sha256:fd56a26a04f6ba5fb2045b0acc487a63162a958ed837648c5781e1fe3316cfbf", size = 133444, upload-time = "2025-01-18T15:54:42.076Z" },
]

[[package]]
name = "packaging"
version = "24.2"
source = { registry = "https://pypi.org/simple" }
sdist = { url = "https://files.pythonhosted.org/packages/d0/63/68dbb6eb2de9cb10ee4c9c14a0148804425e13c4fb20d61cce69f53106da/packaging-24.2.tar.gz", hash = "sha256:c228a6dc5e932d346bc5739379109d49e8853dd8223571c7c5b55260edc0b97f", size = 163950, upload-time = "2024-11-08T09:47:47.202Z" }
wheels = [
    { url = "https://files.pythonhosted.org/packages/88/ef/eb23f262cca3c0c4eb7ab1933c3b1f03d021f2c48f54763065b6f0e321be/packaging-24.2-py3-none-any.whl", hash = "sha256:09abb1bccd265c01f4a3aa3f7a7db064b36514d2cba19a2f694fe6150451a759", size = 65451, upload-time = "2024-11-08T09:47:44.722Z" },
]

[[package]]
name = "pluggy"
version = "1.5.0"
source = { registry = "https://pypi.org/simple" }
sdist = { url = "https://files.pythonhosted.org/packages/96/2d/02d4312c973c6050a18b314a5ad0b3210edb65a906f868e31c111dede4a6/pluggy-1.5.0.tar.gz", hash = "sha256:2cffa88e94fdc978c4c574f15f9e59b7f4201d439195c3715ca9e2486f1d0cf1", size = 67955, upload-time = "2024-04-20T21:34:42.531Z" }
wheels = [
    { url = "https://files.pythonhosted.org/packages/88/5f/e351af9a41f866ac3f1fac4ca0613908d9a41741cfcf2228f4ad853b697d/pluggy-1.5.0-py3-none-any.whl", hash = "sha256:44e1ad92c8ca002de6377e165f3e0f1be63266ab4d554740532335b9d75ea669", size = 20556, upload-time = "2024-04-20T21:34:40.434Z" },
]

[[package]]
name = "propcache"
version = "0.3.1"
source = { registry = "https://pypi.org/simple" }
sdist = { url = "https://files.pythonhosted.org/packages/07/c8/fdc6686a986feae3541ea23dcaa661bd93972d3940460646c6bb96e21c40/propcache-0.3.1.tar.gz", hash = "sha256:40d980c33765359098837527e18eddefc9a24cea5b45e078a7f3bb5b032c6ecf", size = 43651, upload-time = "2025-03-26T03:06:12.05Z" }
wheels = [
    { url = "https://files.pythonhosted.org/packages/20/56/e27c136101addf877c8291dbda1b3b86ae848f3837ce758510a0d806c92f/propcache-0.3.1-cp310-cp310-macosx_10_9_universal2.whl", hash = "sha256:f27785888d2fdd918bc36de8b8739f2d6c791399552333721b58193f68ea3e98", size = 80224, upload-time = "2025-03-26T03:03:35.81Z" },
    { url = "https://files.pythonhosted.org/packages/63/bd/88e98836544c4f04db97eefd23b037c2002fa173dd2772301c61cd3085f9/propcache-0.3.1-cp310-cp310-macosx_10_9_x86_64.whl", hash = "sha256:d4e89cde74154c7b5957f87a355bb9c8ec929c167b59c83d90654ea36aeb6180", size = 46491, upload-time = "2025-03-26T03:03:38.107Z" },
    { url = "https://files.pythonhosted.org/packages/15/43/0b8eb2a55753c4a574fc0899885da504b521068d3b08ca56774cad0bea2b/propcache-0.3.1-cp310-cp310-macosx_11_0_arm64.whl", hash = "sha256:730178f476ef03d3d4d255f0c9fa186cb1d13fd33ffe89d39f2cda4da90ceb71", size = 45927, upload-time = "2025-03-26T03:03:39.394Z" },
    { url = "https://files.pythonhosted.org/packages/ad/6c/d01f9dfbbdc613305e0a831016844987a1fb4861dd221cd4c69b1216b43f/propcache-0.3.1-cp310-cp310-manylinux_2_17_aarch64.manylinux2014_aarch64.whl", hash = "sha256:967a8eec513dbe08330f10137eacb427b2ca52118769e82ebcfcab0fba92a649", size = 206135, upload-time = "2025-03-26T03:03:40.757Z" },
    { url = "https://files.pythonhosted.org/packages/9a/8a/e6e1c77394088f4cfdace4a91a7328e398ebed745d59c2f6764135c5342d/propcache-0.3.1-cp310-cp310-manylinux_2_17_ppc64le.manylinux2014_ppc64le.whl", hash = "sha256:5b9145c35cc87313b5fd480144f8078716007656093d23059e8993d3a8fa730f", size = 220517, upload-time = "2025-03-26T03:03:42.657Z" },
    { url = "https://files.pythonhosted.org/packages/19/3b/6c44fa59d6418f4239d5db8b1ece757351e85d6f3ca126dfe37d427020c8/propcache-0.3.1-cp310-cp310-manylinux_2_17_s390x.manylinux2014_s390x.whl", hash = "sha256:9e64e948ab41411958670f1093c0a57acfdc3bee5cf5b935671bbd5313bcf229", size = 218952, upload-time = "2025-03-26T03:03:44.549Z" },
    { url = "https://files.pythonhosted.org/packages/7c/e4/4aeb95a1cd085e0558ab0de95abfc5187329616193a1012a6c4c930e9f7a/propcache-0.3.1-cp310-cp310-manylinux_2_17_x86_64.manylinux2014_x86_64.whl", hash = "sha256:319fa8765bfd6a265e5fa661547556da381e53274bc05094fc9ea50da51bfd46", size = 206593, upload-time = "2025-03-26T03:03:46.114Z" },
    { url = "https://files.pythonhosted.org/packages/da/6a/29fa75de1cbbb302f1e1d684009b969976ca603ee162282ae702287b6621/propcache-0.3.1-cp310-cp310-manylinux_2_5_i686.manylinux1_i686.manylinux_2_17_i686.manylinux2014_i686.whl", hash = "sha256:c66d8ccbc902ad548312b96ed8d5d266d0d2c6d006fd0f66323e9d8f2dd49be7", size = 196745, upload-time = "2025-03-26T03:03:48.02Z" },
    { url = "https://files.pythonhosted.org/packages/19/7e/2237dad1dbffdd2162de470599fa1a1d55df493b16b71e5d25a0ac1c1543/propcache-0.3.1-cp310-cp310-musllinux_1_2_aarch64.whl", hash = "sha256:2d219b0dbabe75e15e581fc1ae796109b07c8ba7d25b9ae8d650da582bed01b0", size = 203369, upload-time = "2025-03-26T03:03:49.63Z" },
    { url = "https://files.pythonhosted.org/packages/a4/bc/a82c5878eb3afb5c88da86e2cf06e1fe78b7875b26198dbb70fe50a010dc/propcache-0.3.1-cp310-cp310-musllinux_1_2_armv7l.whl", hash = "sha256:cd6a55f65241c551eb53f8cf4d2f4af33512c39da5d9777694e9d9c60872f519", size = 198723, upload-time = "2025-03-26T03:03:51.091Z" },
    { url = "https://files.pythonhosted.org/packages/17/76/9632254479c55516f51644ddbf747a45f813031af5adcb8db91c0b824375/propcache-0.3.1-cp310-cp310-musllinux_1_2_i686.whl", hash = "sha256:9979643ffc69b799d50d3a7b72b5164a2e97e117009d7af6dfdd2ab906cb72cd", size = 200751, upload-time = "2025-03-26T03:03:52.631Z" },
    { url = "https://files.pythonhosted.org/packages/3e/c3/a90b773cf639bd01d12a9e20c95be0ae978a5a8abe6d2d343900ae76cd71/propcache-0.3.1-cp310-cp310-musllinux_1_2_ppc64le.whl", hash = "sha256:4cf9e93a81979f1424f1a3d155213dc928f1069d697e4353edb8a5eba67c6259", size = 210730, upload-time = "2025-03-26T03:03:54.498Z" },
    { url = "https://files.pythonhosted.org/packages/ed/ec/ad5a952cdb9d65c351f88db7c46957edd3d65ffeee72a2f18bd6341433e0/propcache-0.3.1-cp310-cp310-musllinux_1_2_s390x.whl", hash = "sha256:2fce1df66915909ff6c824bbb5eb403d2d15f98f1518e583074671a30fe0c21e", size = 213499, upload-time = "2025-03-26T03:03:56.054Z" },
    { url = "https://files.pythonhosted.org/packages/83/c0/ea5133dda43e298cd2010ec05c2821b391e10980e64ee72c0a76cdbb813a/propcache-0.3.1-cp310-cp310-musllinux_1_2_x86_64.whl", hash = "sha256:4d0dfdd9a2ebc77b869a0b04423591ea8823f791293b527dc1bb896c1d6f1136", size = 207132, upload-time = "2025-03-26T03:03:57.398Z" },
    { url = "https://files.pythonhosted.org/packages/79/dd/71aae9dec59333064cfdd7eb31a63fa09f64181b979802a67a90b2abfcba/propcache-0.3.1-cp310-cp310-win32.whl", hash = "sha256:1f6cc0ad7b4560e5637eb2c994e97b4fa41ba8226069c9277eb5ea7101845b42", size = 40952, upload-time = "2025-03-26T03:03:59.146Z" },
    { url = "https://files.pythonhosted.org/packages/31/0a/49ff7e5056c17dfba62cbdcbb90a29daffd199c52f8e65e5cb09d5f53a57/propcache-0.3.1-cp310-cp310-win_amd64.whl", hash = "sha256:47ef24aa6511e388e9894ec16f0fbf3313a53ee68402bc428744a367ec55b833", size = 45163, upload-time = "2025-03-26T03:04:00.672Z" },
    { url = "https://files.pythonhosted.org/packages/90/0f/5a5319ee83bd651f75311fcb0c492c21322a7fc8f788e4eef23f44243427/propcache-0.3.1-cp311-cp311-macosx_10_9_universal2.whl", hash = "sha256:7f30241577d2fef2602113b70ef7231bf4c69a97e04693bde08ddab913ba0ce5", size = 80243, upload-time = "2025-03-26T03:04:01.912Z" },
    { url = "https://files.pythonhosted.org/packages/ce/84/3db5537e0879942783e2256616ff15d870a11d7ac26541336fe1b673c818/propcache-0.3.1-cp311-cp311-macosx_10_9_x86_64.whl", hash = "sha256:43593c6772aa12abc3af7784bff4a41ffa921608dd38b77cf1dfd7f5c4e71371", size = 46503, upload-time = "2025-03-26T03:04:03.704Z" },
    { url = "https://files.pythonhosted.org/packages/e2/c8/b649ed972433c3f0d827d7f0cf9ea47162f4ef8f4fe98c5f3641a0bc63ff/propcache-0.3.1-cp311-cp311-macosx_11_0_arm64.whl", hash = "sha256:a75801768bbe65499495660b777e018cbe90c7980f07f8aa57d6be79ea6f71da", size = 45934, upload-time = "2025-03-26T03:04:05.257Z" },
    { url = "https://files.pythonhosted.org/packages/59/f9/4c0a5cf6974c2c43b1a6810c40d889769cc8f84cea676cbe1e62766a45f8/propcache-0.3.1-cp311-cp311-manylinux_2_17_aarch64.manylinux2014_aarch64.whl", hash = "sha256:f6f1324db48f001c2ca26a25fa25af60711e09b9aaf4b28488602776f4f9a744", size = 233633, upload-time = "2025-03-26T03:04:07.044Z" },
    { url = "https://files.pythonhosted.org/packages/e7/64/66f2f4d1b4f0007c6e9078bd95b609b633d3957fe6dd23eac33ebde4b584/propcache-0.3.1-cp311-cp311-manylinux_2_17_ppc64le.manylinux2014_ppc64le.whl", hash = "sha256:5cdb0f3e1eb6dfc9965d19734d8f9c481b294b5274337a8cb5cb01b462dcb7e0", size = 241124, upload-time = "2025-03-26T03:04:08.676Z" },
    { url = "https://files.pythonhosted.org/packages/aa/bf/7b8c9fd097d511638fa9b6af3d986adbdf567598a567b46338c925144c1b/propcache-0.3.1-cp311-cp311-manylinux_2_17_s390x.manylinux2014_s390x.whl", hash = "sha256:1eb34d90aac9bfbced9a58b266f8946cb5935869ff01b164573a7634d39fbcb5", size = 240283, upload-time = "2025-03-26T03:04:10.172Z" },
    { url = "https://files.pythonhosted.org/packages/fa/c9/e85aeeeaae83358e2a1ef32d6ff50a483a5d5248bc38510d030a6f4e2816/propcache-0.3.1-cp311-cp311-manylinux_2_17_x86_64.manylinux2014_x86_64.whl", hash = "sha256:f35c7070eeec2cdaac6fd3fe245226ed2a6292d3ee8c938e5bb645b434c5f256", size = 232498, upload-time = "2025-03-26T03:04:11.616Z" },
    { url = "https://files.pythonhosted.org/packages/8e/66/acb88e1f30ef5536d785c283af2e62931cb934a56a3ecf39105887aa8905/propcache-0.3.1-cp311-cp311-manylinux_2_5_i686.manylinux1_i686.manylinux_2_17_i686.manylinux2014_i686.whl", hash = "sha256:b23c11c2c9e6d4e7300c92e022046ad09b91fd00e36e83c44483df4afa990073", size = 221486, upload-time = "2025-03-26T03:04:13.102Z" },
    { url = "https://files.pythonhosted.org/packages/f5/f9/233ddb05ffdcaee4448508ee1d70aa7deff21bb41469ccdfcc339f871427/propcache-0.3.1-cp311-cp311-musllinux_1_2_aarch64.whl", hash = "sha256:3e19ea4ea0bf46179f8a3652ac1426e6dcbaf577ce4b4f65be581e237340420d", size = 222675, upload-time = "2025-03-26T03:04:14.658Z" },
    { url = "https://files.pythonhosted.org/packages/98/b8/eb977e28138f9e22a5a789daf608d36e05ed93093ef12a12441030da800a/propcache-0.3.1-cp311-cp311-musllinux_1_2_armv7l.whl", hash = "sha256:bd39c92e4c8f6cbf5f08257d6360123af72af9f4da75a690bef50da77362d25f", size = 215727, upload-time = "2025-03-26T03:04:16.207Z" },
    { url = "https://files.pythonhosted.org/packages/89/2d/5f52d9c579f67b8ee1edd9ec073c91b23cc5b7ff7951a1e449e04ed8fdf3/propcache-0.3.1-cp311-cp311-musllinux_1_2_i686.whl", hash = "sha256:b0313e8b923b3814d1c4a524c93dfecea5f39fa95601f6a9b1ac96cd66f89ea0", size = 217878, upload-time = "2025-03-26T03:04:18.11Z" },
    { url = "https://files.pythonhosted.org/packages/7a/fd/5283e5ed8a82b00c7a989b99bb6ea173db1ad750bf0bf8dff08d3f4a4e28/propcache-0.3.1-cp311-cp311-musllinux_1_2_ppc64le.whl", hash = "sha256:e861ad82892408487be144906a368ddbe2dc6297074ade2d892341b35c59844a", size = 230558, upload-time = "2025-03-26T03:04:19.562Z" },
    { url = "https://files.pythonhosted.org/packages/90/38/ab17d75938ef7ac87332c588857422ae126b1c76253f0f5b1242032923ca/propcache-0.3.1-cp311-cp311-musllinux_1_2_s390x.whl", hash = "sha256:61014615c1274df8da5991a1e5da85a3ccb00c2d4701ac6f3383afd3ca47ab0a", size = 233754, upload-time = "2025-03-26T03:04:21.065Z" },
    { url = "https://files.pythonhosted.org/packages/06/5d/3b921b9c60659ae464137508d3b4c2b3f52f592ceb1964aa2533b32fcf0b/propcache-0.3.1-cp311-cp311-musllinux_1_2_x86_64.whl", hash = "sha256:71ebe3fe42656a2328ab08933d420df5f3ab121772eef78f2dc63624157f0ed9", size = 226088, upload-time = "2025-03-26T03:04:22.718Z" },
    { url = "https://files.pythonhosted.org/packages/54/6e/30a11f4417d9266b5a464ac5a8c5164ddc9dd153dfa77bf57918165eb4ae/propcache-0.3.1-cp311-cp311-win32.whl", hash = "sha256:58aa11f4ca8b60113d4b8e32d37e7e78bd8af4d1a5b5cb4979ed856a45e62005", size = 40859, upload-time = "2025-03-26T03:04:24.039Z" },
    { url = "https://files.pythonhosted.org/packages/1d/3a/8a68dd867da9ca2ee9dfd361093e9cb08cb0f37e5ddb2276f1b5177d7731/propcache-0.3.1-cp311-cp311-win_amd64.whl", hash = "sha256:9532ea0b26a401264b1365146c440a6d78269ed41f83f23818d4b79497aeabe7", size = 45153, upload-time = "2025-03-26T03:04:25.211Z" },
    { url = "https://files.pythonhosted.org/packages/41/aa/ca78d9be314d1e15ff517b992bebbed3bdfef5b8919e85bf4940e57b6137/propcache-0.3.1-cp312-cp312-macosx_10_13_universal2.whl", hash = "sha256:f78eb8422acc93d7b69964012ad7048764bb45a54ba7a39bb9e146c72ea29723", size = 80430, upload-time = "2025-03-26T03:04:26.436Z" },
    { url = "https://files.pythonhosted.org/packages/1a/d8/f0c17c44d1cda0ad1979af2e593ea290defdde9eaeb89b08abbe02a5e8e1/propcache-0.3.1-cp312-cp312-macosx_10_13_x86_64.whl", hash = "sha256:89498dd49c2f9a026ee057965cdf8192e5ae070ce7d7a7bd4b66a8e257d0c976", size = 46637, upload-time = "2025-03-26T03:04:27.932Z" },
    { url = "https://files.pythonhosted.org/packages/ae/bd/c1e37265910752e6e5e8a4c1605d0129e5b7933c3dc3cf1b9b48ed83b364/propcache-0.3.1-cp312-cp312-macosx_11_0_arm64.whl", hash = "sha256:09400e98545c998d57d10035ff623266927cb784d13dd2b31fd33b8a5316b85b", size = 46123, upload-time = "2025-03-26T03:04:30.659Z" },
    { url = "https://files.pythonhosted.org/packages/d4/b0/911eda0865f90c0c7e9f0415d40a5bf681204da5fd7ca089361a64c16b28/propcache-0.3.1-cp312-cp312-manylinux_2_17_aarch64.manylinux2014_aarch64.whl", hash = "sha256:aa8efd8c5adc5a2c9d3b952815ff8f7710cefdcaf5f2c36d26aff51aeca2f12f", size = 243031, upload-time = "2025-03-26T03:04:31.977Z" },
    { url = "https://files.pythonhosted.org/packages/0a/06/0da53397c76a74271621807265b6eb61fb011451b1ddebf43213df763669/propcache-0.3.1-cp312-cp312-manylinux_2_17_ppc64le.manylinux2014_ppc64le.whl", hash = "sha256:c2fe5c910f6007e716a06d269608d307b4f36e7babee5f36533722660e8c4a70", size = 249100, upload-time = "2025-03-26T03:04:33.45Z" },
    { url = "https://files.pythonhosted.org/packages/f1/eb/13090e05bf6b963fc1653cdc922133ced467cb4b8dab53158db5a37aa21e/propcache-0.3.1-cp312-cp312-manylinux_2_17_s390x.manylinux2014_s390x.whl", hash = "sha256:a0ab8cf8cdd2194f8ff979a43ab43049b1df0b37aa64ab7eca04ac14429baeb7", size = 250170, upload-time = "2025-03-26T03:04:35.542Z" },
    { url = "https://files.pythonhosted.org/packages/3b/4c/f72c9e1022b3b043ec7dc475a0f405d4c3e10b9b1d378a7330fecf0652da/propcache-0.3.1-cp312-cp312-manylinux_2_17_x86_64.manylinux2014_x86_64.whl", hash = "sha256:563f9d8c03ad645597b8d010ef4e9eab359faeb11a0a2ac9f7b4bc8c28ebef25", size = 245000, upload-time = "2025-03-26T03:04:37.501Z" },
    { url = "https://files.pythonhosted.org/packages/e8/fd/970ca0e22acc829f1adf5de3724085e778c1ad8a75bec010049502cb3a86/propcache-0.3.1-cp312-cp312-manylinux_2_5_i686.manylinux1_i686.manylinux_2_17_i686.manylinux2014_i686.whl", hash = "sha256:fb6e0faf8cb6b4beea5d6ed7b5a578254c6d7df54c36ccd3d8b3eb00d6770277", size = 230262, upload-time = "2025-03-26T03:04:39.532Z" },
    { url = "https://files.pythonhosted.org/packages/c4/42/817289120c6b9194a44f6c3e6b2c3277c5b70bbad39e7df648f177cc3634/propcache-0.3.1-cp312-cp312-musllinux_1_2_aarch64.whl", hash = "sha256:1c5c7ab7f2bb3f573d1cb921993006ba2d39e8621019dffb1c5bc94cdbae81e8", size = 236772, upload-time = "2025-03-26T03:04:41.109Z" },
    { url = "https://files.pythonhosted.org/packages/7c/9c/3b3942b302badd589ad6b672da3ca7b660a6c2f505cafd058133ddc73918/propcache-0.3.1-cp312-cp312-musllinux_1_2_armv7l.whl", hash = "sha256:050b571b2e96ec942898f8eb46ea4bfbb19bd5502424747e83badc2d4a99a44e", size = 231133, upload-time = "2025-03-26T03:04:42.544Z" },
    { url = "https://files.pythonhosted.org/packages/98/a1/75f6355f9ad039108ff000dfc2e19962c8dea0430da9a1428e7975cf24b2/propcache-0.3.1-cp312-cp312-musllinux_1_2_i686.whl", hash = "sha256:e1c4d24b804b3a87e9350f79e2371a705a188d292fd310e663483af6ee6718ee", size = 230741, upload-time = "2025-03-26T03:04:44.06Z" },
    { url = "https://files.pythonhosted.org/packages/67/0c/3e82563af77d1f8731132166da69fdfd95e71210e31f18edce08a1eb11ea/propcache-0.3.1-cp312-cp312-musllinux_1_2_ppc64le.whl", hash = "sha256:e4fe2a6d5ce975c117a6bb1e8ccda772d1e7029c1cca1acd209f91d30fa72815", size = 244047, upload-time = "2025-03-26T03:04:45.983Z" },
    { url = "https://files.pythonhosted.org/packages/f7/50/9fb7cca01532a08c4d5186d7bb2da6c4c587825c0ae134b89b47c7d62628/propcache-0.3.1-cp312-cp312-musllinux_1_2_s390x.whl", hash = "sha256:feccd282de1f6322f56f6845bf1207a537227812f0a9bf5571df52bb418d79d5", size = 246467, upload-time = "2025-03-26T03:04:47.699Z" },
    { url = "https://files.pythonhosted.org/packages/a9/02/ccbcf3e1c604c16cc525309161d57412c23cf2351523aedbb280eb7c9094/propcache-0.3.1-cp312-cp312-musllinux_1_2_x86_64.whl", hash = "sha256:ec314cde7314d2dd0510c6787326bbffcbdc317ecee6b7401ce218b3099075a7", size = 241022, upload-time = "2025-03-26T03:04:49.195Z" },
    { url = "https://files.pythonhosted.org/packages/db/19/e777227545e09ca1e77a6e21274ae9ec45de0f589f0ce3eca2a41f366220/propcache-0.3.1-cp312-cp312-win32.whl", hash = "sha256:7d2d5a0028d920738372630870e7d9644ce437142197f8c827194fca404bf03b", size = 40647, upload-time = "2025-03-26T03:04:50.595Z" },
    { url = "https://files.pythonhosted.org/packages/24/bb/3b1b01da5dd04c77a204c84e538ff11f624e31431cfde7201d9110b092b1/propcache-0.3.1-cp312-cp312-win_amd64.whl", hash = "sha256:88c423efef9d7a59dae0614eaed718449c09a5ac79a5f224a8b9664d603f04a3", size = 44784, upload-time = "2025-03-26T03:04:51.791Z" },
    { url = "https://files.pythonhosted.org/packages/58/60/f645cc8b570f99be3cf46714170c2de4b4c9d6b827b912811eff1eb8a412/propcache-0.3.1-cp313-cp313-macosx_10_13_universal2.whl", hash = "sha256:f1528ec4374617a7a753f90f20e2f551121bb558fcb35926f99e3c42367164b8", size = 77865, upload-time = "2025-03-26T03:04:53.406Z" },
    { url = "https://files.pythonhosted.org/packages/6f/d4/c1adbf3901537582e65cf90fd9c26fde1298fde5a2c593f987112c0d0798/propcache-0.3.1-cp313-cp313-macosx_10_13_x86_64.whl", hash = "sha256:dc1915ec523b3b494933b5424980831b636fe483d7d543f7afb7b3bf00f0c10f", size = 45452, upload-time = "2025-03-26T03:04:54.624Z" },
    { url = "https://files.pythonhosted.org/packages/d1/b5/fe752b2e63f49f727c6c1c224175d21b7d1727ce1d4873ef1c24c9216830/propcache-0.3.1-cp313-cp313-macosx_11_0_arm64.whl", hash = "sha256:a110205022d077da24e60b3df8bcee73971be9575dec5573dd17ae5d81751111", size = 44800, upload-time = "2025-03-26T03:04:55.844Z" },
    { url = "https://files.pythonhosted.org/packages/62/37/fc357e345bc1971e21f76597028b059c3d795c5ca7690d7a8d9a03c9708a/propcache-0.3.1-cp313-cp313-manylinux_2_17_aarch64.manylinux2014_aarch64.whl", hash = "sha256:d249609e547c04d190e820d0d4c8ca03ed4582bcf8e4e160a6969ddfb57b62e5", size = 225804, upload-time = "2025-03-26T03:04:57.158Z" },
    { url = "https://files.pythonhosted.org/packages/0d/f1/16e12c33e3dbe7f8b737809bad05719cff1dccb8df4dafbcff5575002c0e/propcache-0.3.1-cp313-cp313-manylinux_2_17_ppc64le.manylinux2014_ppc64le.whl", hash = "sha256:5ced33d827625d0a589e831126ccb4f5c29dfdf6766cac441d23995a65825dcb", size = 230650, upload-time = "2025-03-26T03:04:58.61Z" },
    { url = "https://files.pythonhosted.org/packages/3e/a2/018b9f2ed876bf5091e60153f727e8f9073d97573f790ff7cdf6bc1d1fb8/propcache-0.3.1-cp313-cp313-manylinux_2_17_s390x.manylinux2014_s390x.whl", hash = "sha256:4114c4ada8f3181af20808bedb250da6bae56660e4b8dfd9cd95d4549c0962f7", size = 234235, upload-time = "2025-03-26T03:05:00.599Z" },
    { url = "https://files.pythonhosted.org/packages/45/5f/3faee66fc930dfb5da509e34c6ac7128870631c0e3582987fad161fcb4b1/propcache-0.3.1-cp313-cp313-manylinux_2_17_x86_64.manylinux2014_x86_64.whl", hash = "sha256:975af16f406ce48f1333ec5e912fe11064605d5c5b3f6746969077cc3adeb120", size = 228249, upload-time = "2025-03-26T03:05:02.11Z" },
    { url = "https://files.pythonhosted.org/packages/62/1e/a0d5ebda5da7ff34d2f5259a3e171a94be83c41eb1e7cd21a2105a84a02e/propcache-0.3.1-cp313-cp313-manylinux_2_5_i686.manylinux1_i686.manylinux_2_17_i686.manylinux2014_i686.whl", hash = "sha256:a34aa3a1abc50740be6ac0ab9d594e274f59960d3ad253cd318af76b996dd654", size = 214964, upload-time = "2025-03-26T03:05:03.599Z" },
    { url = "https://files.pythonhosted.org/packages/db/a0/d72da3f61ceab126e9be1f3bc7844b4e98c6e61c985097474668e7e52152/propcache-0.3.1-cp313-cp313-musllinux_1_2_aarch64.whl", hash = "sha256:9cec3239c85ed15bfaded997773fdad9fb5662b0a7cbc854a43f291eb183179e", size = 222501, upload-time = "2025-03-26T03:05:05.107Z" },
    { url = "https://files.pythonhosted.org/packages/18/6d/a008e07ad7b905011253adbbd97e5b5375c33f0b961355ca0a30377504ac/propcache-0.3.1-cp313-cp313-musllinux_1_2_armv7l.whl", hash = "sha256:05543250deac8e61084234d5fc54f8ebd254e8f2b39a16b1dce48904f45b744b", size = 217917, upload-time = "2025-03-26T03:05:06.59Z" },
    { url = "https://files.pythonhosted.org/packages/98/37/02c9343ffe59e590e0e56dc5c97d0da2b8b19fa747ebacf158310f97a79a/propcache-0.3.1-cp313-cp313-musllinux_1_2_i686.whl", hash = "sha256:5cb5918253912e088edbf023788de539219718d3b10aef334476b62d2b53de53", size = 217089, upload-time = "2025-03-26T03:05:08.1Z" },
    { url = "https://files.pythonhosted.org/packages/53/1b/d3406629a2c8a5666d4674c50f757a77be119b113eedd47b0375afdf1b42/propcache-0.3.1-cp313-cp313-musllinux_1_2_ppc64le.whl", hash = "sha256:f3bbecd2f34d0e6d3c543fdb3b15d6b60dd69970c2b4c822379e5ec8f6f621d5", size = 228102, upload-time = "2025-03-26T03:05:09.982Z" },
    { url = "https://files.pythonhosted.org/packages/cd/a7/3664756cf50ce739e5f3abd48febc0be1a713b1f389a502ca819791a6b69/propcache-0.3.1-cp313-cp313-musllinux_1_2_s390x.whl", hash = "sha256:aca63103895c7d960a5b9b044a83f544b233c95e0dcff114389d64d762017af7", size = 230122, upload-time = "2025-03-26T03:05:11.408Z" },
    { url = "https://files.pythonhosted.org/packages/35/36/0bbabaacdcc26dac4f8139625e930f4311864251276033a52fd52ff2a274/propcache-0.3.1-cp313-cp313-musllinux_1_2_x86_64.whl", hash = "sha256:5a0a9898fdb99bf11786265468571e628ba60af80dc3f6eb89a3545540c6b0ef", size = 226818, upload-time = "2025-03-26T03:05:12.909Z" },
    { url = "https://files.pythonhosted.org/packages/cc/27/4e0ef21084b53bd35d4dae1634b6d0bad35e9c58ed4f032511acca9d4d26/propcache-0.3.1-cp313-cp313-win32.whl", hash = "sha256:3a02a28095b5e63128bcae98eb59025924f121f048a62393db682f049bf4ac24", size = 40112, upload-time = "2025-03-26T03:05:14.289Z" },
    { url = "https://files.pythonhosted.org/packages/a6/2c/a54614d61895ba6dd7ac8f107e2b2a0347259ab29cbf2ecc7b94fa38c4dc/propcache-0.3.1-cp313-cp313-win_amd64.whl", hash = "sha256:813fbb8b6aea2fc9659815e585e548fe706d6f663fa73dff59a1677d4595a037", size = 44034, upload-time = "2025-03-26T03:05:15.616Z" },
    { url = "https://files.pythonhosted.org/packages/5a/a8/0a4fd2f664fc6acc66438370905124ce62e84e2e860f2557015ee4a61c7e/propcache-0.3.1-cp313-cp313t-macosx_10_13_universal2.whl", hash = "sha256:a444192f20f5ce8a5e52761a031b90f5ea6288b1eef42ad4c7e64fef33540b8f", size = 82613, upload-time = "2025-03-26T03:05:16.913Z" },
    { url = "https://files.pythonhosted.org/packages/4d/e5/5ef30eb2cd81576256d7b6caaa0ce33cd1d2c2c92c8903cccb1af1a4ff2f/propcache-0.3.1-cp313-cp313t-macosx_10_13_x86_64.whl", hash = "sha256:0fbe94666e62ebe36cd652f5fc012abfbc2342de99b523f8267a678e4dfdee3c", size = 47763, upload-time = "2025-03-26T03:05:18.607Z" },
    { url = "https://files.pythonhosted.org/packages/87/9a/87091ceb048efeba4d28e903c0b15bcc84b7c0bf27dc0261e62335d9b7b8/propcache-0.3.1-cp313-cp313t-macosx_11_0_arm64.whl", hash = "sha256:f011f104db880f4e2166bcdcf7f58250f7a465bc6b068dc84c824a3d4a5c94dc", size = 47175, upload-time = "2025-03-26T03:05:19.85Z" },
    { url = "https://files.pythonhosted.org/packages/3e/2f/854e653c96ad1161f96194c6678a41bbb38c7947d17768e8811a77635a08/propcache-0.3.1-cp313-cp313t-manylinux_2_17_aarch64.manylinux2014_aarch64.whl", hash = "sha256:3e584b6d388aeb0001d6d5c2bd86b26304adde6d9bb9bfa9c4889805021b96de", size = 292265, upload-time = "2025-03-26T03:05:21.654Z" },
    { url = "https://files.pythonhosted.org/packages/40/8d/090955e13ed06bc3496ba4a9fb26c62e209ac41973cb0d6222de20c6868f/propcache-0.3.1-cp313-cp313t-manylinux_2_17_ppc64le.manylinux2014_ppc64le.whl", hash = "sha256:8a17583515a04358b034e241f952f1715243482fc2c2945fd99a1b03a0bd77d6", size = 294412, upload-time = "2025-03-26T03:05:23.147Z" },
    { url = "https://files.pythonhosted.org/packages/39/e6/d51601342e53cc7582449e6a3c14a0479fab2f0750c1f4d22302e34219c6/propcache-0.3.1-cp313-cp313t-manylinux_2_17_s390x.manylinux2014_s390x.whl", hash = "sha256:5aed8d8308215089c0734a2af4f2e95eeb360660184ad3912686c181e500b2e7", size = 294290, upload-time = "2025-03-26T03:05:24.577Z" },
    { url = "https://files.pythonhosted.org/packages/3b/4d/be5f1a90abc1881884aa5878989a1acdafd379a91d9c7e5e12cef37ec0d7/propcache-0.3.1-cp313-cp313t-manylinux_2_17_x86_64.manylinux2014_x86_64.whl", hash = "sha256:6d8e309ff9a0503ef70dc9a0ebd3e69cf7b3894c9ae2ae81fc10943c37762458", size = 282926, upload-time = "2025-03-26T03:05:26.459Z" },
    { url = "https://files.pythonhosted.org/packages/57/2b/8f61b998c7ea93a2b7eca79e53f3e903db1787fca9373af9e2cf8dc22f9d/propcache-0.3.1-cp313-cp313t-manylinux_2_5_i686.manylinux1_i686.manylinux_2_17_i686.manylinux2014_i686.whl", hash = "sha256:b655032b202028a582d27aeedc2e813299f82cb232f969f87a4fde491a233f11", size = 267808, upload-time = "2025-03-26T03:05:28.188Z" },
    { url = "https://files.pythonhosted.org/packages/11/1c/311326c3dfce59c58a6098388ba984b0e5fb0381ef2279ec458ef99bd547/propcache-0.3.1-cp313-cp313t-musllinux_1_2_aarch64.whl", hash = "sha256:9f64d91b751df77931336b5ff7bafbe8845c5770b06630e27acd5dbb71e1931c", size = 290916, upload-time = "2025-03-26T03:05:29.757Z" },
    { url = "https://files.pythonhosted.org/packages/4b/74/91939924b0385e54dc48eb2e4edd1e4903ffd053cf1916ebc5347ac227f7/propcache-0.3.1-cp313-cp313t-musllinux_1_2_armv7l.whl", hash = "sha256:19a06db789a4bd896ee91ebc50d059e23b3639c25d58eb35be3ca1cbe967c3bf", size = 262661, upload-time = "2025-03-26T03:05:31.472Z" },
    { url = "https://files.pythonhosted.org/packages/c2/d7/e6079af45136ad325c5337f5dd9ef97ab5dc349e0ff362fe5c5db95e2454/propcache-0.3.1-cp313-cp313t-musllinux_1_2_i686.whl", hash = "sha256:bef100c88d8692864651b5f98e871fb090bd65c8a41a1cb0ff2322db39c96c27", size = 264384, upload-time = "2025-03-26T03:05:32.984Z" },
    { url = "https://files.pythonhosted.org/packages/b7/d5/ba91702207ac61ae6f1c2da81c5d0d6bf6ce89e08a2b4d44e411c0bbe867/propcache-0.3.1-cp313-cp313t-musllinux_1_2_ppc64le.whl", hash = "sha256:87380fb1f3089d2a0b8b00f006ed12bd41bd858fabfa7330c954c70f50ed8757", size = 291420, upload-time = "2025-03-26T03:05:34.496Z" },
    { url = "https://files.pythonhosted.org/packages/58/70/2117780ed7edcd7ba6b8134cb7802aada90b894a9810ec56b7bb6018bee7/propcache-0.3.1-cp313-cp313t-musllinux_1_2_s390x.whl", hash = "sha256:e474fc718e73ba5ec5180358aa07f6aded0ff5f2abe700e3115c37d75c947e18", size = 290880, upload-time = "2025-03-26T03:05:36.256Z" },
    { url = "https://files.pythonhosted.org/packages/4a/1f/ecd9ce27710021ae623631c0146719280a929d895a095f6d85efb6a0be2e/propcache-0.3.1-cp313-cp313t-musllinux_1_2_x86_64.whl", hash = "sha256:17d1c688a443355234f3c031349da69444be052613483f3e4158eef751abcd8a", size = 287407, upload-time = "2025-03-26T03:05:37.799Z" },
    { url = "https://files.pythonhosted.org/packages/3e/66/2e90547d6b60180fb29e23dc87bd8c116517d4255240ec6d3f7dc23d1926/propcache-0.3.1-cp313-cp313t-win32.whl", hash = "sha256:359e81a949a7619802eb601d66d37072b79b79c2505e6d3fd8b945538411400d", size = 42573, upload-time = "2025-03-26T03:05:39.193Z" },
    { url = "https://files.pythonhosted.org/packages/cb/8f/50ad8599399d1861b4d2b6b45271f0ef6af1b09b0a2386a46dbaf19c9535/propcache-0.3.1-cp313-cp313t-win_amd64.whl", hash = "sha256:e7fb9a84c9abbf2b2683fa3e7b0d7da4d8ecf139a1c635732a8bda29c5214b0e", size = 46757, upload-time = "2025-03-26T03:05:40.811Z" },
    { url = "https://files.pythonhosted.org/packages/b8/d3/c3cb8f1d6ae3b37f83e1de806713a9b3642c5895f0215a62e1a4bd6e5e34/propcache-0.3.1-py3-none-any.whl", hash = "sha256:9a8ecf38de50a7f518c21568c80f985e776397b902f1ce0b01f799aba1608b40", size = 12376, upload-time = "2025-03-26T03:06:10.5Z" },
]

[[package]]
name = "py-cpuinfo"
version = "9.0.0"
source = { registry = "https://pypi.org/simple" }
sdist = { url = "https://files.pythonhosted.org/packages/37/a8/d832f7293ebb21690860d2e01d8115e5ff6f2ae8bbdc953f0eb0fa4bd2c7/py-cpuinfo-9.0.0.tar.gz", hash = "sha256:3cdbbf3fac90dc6f118bfd64384f309edeadd902d7c8fb17f02ffa1fc3f49690", size = 104716, upload-time = "2022-10-25T20:38:06.303Z" }
wheels = [
    { url = "https://files.pythonhosted.org/packages/e0/a9/023730ba63db1e494a271cb018dcd361bd2c917ba7004c3e49d5daf795a2/py_cpuinfo-9.0.0-py3-none-any.whl", hash = "sha256:859625bc251f64e21f077d099d4162689c762b5d6a4c3c97553d56241c9674d5", size = 22335, upload-time = "2022-10-25T20:38:27.636Z" },
]

[[package]]
name = "pycparser"
version = "2.22"
source = { registry = "https://pypi.org/simple" }
sdist = { url = "https://files.pythonhosted.org/packages/1d/b2/31537cf4b1ca988837256c910a668b553fceb8f069bedc4b1c826024b52c/pycparser-2.22.tar.gz", hash = "sha256:491c8be9c040f5390f5bf44a5b07752bd07f56edf992381b05c701439eec10f6", size = 172736, upload-time = "2024-03-30T13:22:22.564Z" }
wheels = [
    { url = "https://files.pythonhosted.org/packages/13/a3/a812df4e2dd5696d1f351d58b8fe16a405b234ad2886a0dab9183fb78109/pycparser-2.22-py3-none-any.whl", hash = "sha256:c3702b6d3dd8c7abc1afa565d7e63d53a1d0bd86cdc24edd75470f4de499cfcc", size = 117552, upload-time = "2024-03-30T13:22:20.476Z" },
]

[[package]]
name = "pydantic"
version = "2.10.6"
source = { registry = "https://pypi.org/simple" }
dependencies = [
    { name = "annotated-types" },
    { name = "pydantic-core" },
    { name = "typing-extensions" },
]
sdist = { url = "https://files.pythonhosted.org/packages/b7/ae/d5220c5c52b158b1de7ca89fc5edb72f304a70a4c540c84c8844bf4008de/pydantic-2.10.6.tar.gz", hash = "sha256:ca5daa827cce33de7a42be142548b0096bf05a7e7b365aebfa5f8eeec7128236", size = 761681, upload-time = "2025-01-24T01:42:12.693Z" }
wheels = [
    { url = "https://files.pythonhosted.org/packages/f4/3c/8cc1cc84deffa6e25d2d0c688ebb80635dfdbf1dbea3e30c541c8cf4d860/pydantic-2.10.6-py3-none-any.whl", hash = "sha256:427d664bf0b8a2b34ff5dd0f5a18df00591adcee7198fbd71981054cef37b584", size = 431696, upload-time = "2025-01-24T01:42:10.371Z" },
]

[[package]]
name = "pydantic-core"
version = "2.27.2"
source = { registry = "https://pypi.org/simple" }
dependencies = [
    { name = "typing-extensions" },
]
sdist = { url = "https://files.pythonhosted.org/packages/fc/01/f3e5ac5e7c25833db5eb555f7b7ab24cd6f8c322d3a3ad2d67a952dc0abc/pydantic_core-2.27.2.tar.gz", hash = "sha256:eb026e5a4c1fee05726072337ff51d1efb6f59090b7da90d30ea58625b1ffb39", size = 413443, upload-time = "2024-12-18T11:31:54.917Z" }
wheels = [
    { url = "https://files.pythonhosted.org/packages/3a/bc/fed5f74b5d802cf9a03e83f60f18864e90e3aed7223adaca5ffb7a8d8d64/pydantic_core-2.27.2-cp310-cp310-macosx_10_12_x86_64.whl", hash = "sha256:2d367ca20b2f14095a8f4fa1210f5a7b78b8a20009ecced6b12818f455b1e9fa", size = 1895938, upload-time = "2024-12-18T11:27:14.406Z" },
    { url = "https://files.pythonhosted.org/packages/71/2a/185aff24ce844e39abb8dd680f4e959f0006944f4a8a0ea372d9f9ae2e53/pydantic_core-2.27.2-cp310-cp310-macosx_11_0_arm64.whl", hash = "sha256:491a2b73db93fab69731eaee494f320faa4e093dbed776be1a829c2eb222c34c", size = 1815684, upload-time = "2024-12-18T11:27:16.489Z" },
    { url = "https://files.pythonhosted.org/packages/c3/43/fafabd3d94d159d4f1ed62e383e264f146a17dd4d48453319fd782e7979e/pydantic_core-2.27.2-cp310-cp310-manylinux_2_17_aarch64.manylinux2014_aarch64.whl", hash = "sha256:7969e133a6f183be60e9f6f56bfae753585680f3b7307a8e555a948d443cc05a", size = 1829169, upload-time = "2024-12-18T11:27:22.16Z" },
    { url = "https://files.pythonhosted.org/packages/a2/d1/f2dfe1a2a637ce6800b799aa086d079998959f6f1215eb4497966efd2274/pydantic_core-2.27.2-cp310-cp310-manylinux_2_17_armv7l.manylinux2014_armv7l.whl", hash = "sha256:3de9961f2a346257caf0aa508a4da705467f53778e9ef6fe744c038119737ef5", size = 1867227, upload-time = "2024-12-18T11:27:25.097Z" },
    { url = "https://files.pythonhosted.org/packages/7d/39/e06fcbcc1c785daa3160ccf6c1c38fea31f5754b756e34b65f74e99780b5/pydantic_core-2.27.2-cp310-cp310-manylinux_2_17_ppc64le.manylinux2014_ppc64le.whl", hash = "sha256:e2bb4d3e5873c37bb3dd58714d4cd0b0e6238cebc4177ac8fe878f8b3aa8e74c", size = 2037695, upload-time = "2024-12-18T11:27:28.656Z" },
    { url = "https://files.pythonhosted.org/packages/7a/67/61291ee98e07f0650eb756d44998214231f50751ba7e13f4f325d95249ab/pydantic_core-2.27.2-cp310-cp310-manylinux_2_17_s390x.manylinux2014_s390x.whl", hash = "sha256:280d219beebb0752699480fe8f1dc61ab6615c2046d76b7ab7ee38858de0a4e7", size = 2741662, upload-time = "2024-12-18T11:27:30.798Z" },
    { url = "https://files.pythonhosted.org/packages/32/90/3b15e31b88ca39e9e626630b4c4a1f5a0dfd09076366f4219429e6786076/pydantic_core-2.27.2-cp310-cp310-manylinux_2_17_x86_64.manylinux2014_x86_64.whl", hash = "sha256:47956ae78b6422cbd46f772f1746799cbb862de838fd8d1fbd34a82e05b0983a", size = 1993370, upload-time = "2024-12-18T11:27:33.692Z" },
    { url = "https://files.pythonhosted.org/packages/ff/83/c06d333ee3a67e2e13e07794995c1535565132940715931c1c43bfc85b11/pydantic_core-2.27.2-cp310-cp310-manylinux_2_5_i686.manylinux1_i686.whl", hash = "sha256:14d4a5c49d2f009d62a2a7140d3064f686d17a5d1a268bc641954ba181880236", size = 1996813, upload-time = "2024-12-18T11:27:37.111Z" },
    { url = "https://files.pythonhosted.org/packages/7c/f7/89be1c8deb6e22618a74f0ca0d933fdcb8baa254753b26b25ad3acff8f74/pydantic_core-2.27.2-cp310-cp310-musllinux_1_1_aarch64.whl", hash = "sha256:337b443af21d488716f8d0b6164de833e788aa6bd7e3a39c005febc1284f4962", size = 2005287, upload-time = "2024-12-18T11:27:40.566Z" },
    { url = "https://files.pythonhosted.org/packages/b7/7d/8eb3e23206c00ef7feee17b83a4ffa0a623eb1a9d382e56e4aa46fd15ff2/pydantic_core-2.27.2-cp310-cp310-musllinux_1_1_armv7l.whl", hash = "sha256:03d0f86ea3184a12f41a2d23f7ccb79cdb5a18e06993f8a45baa8dfec746f0e9", size = 2128414, upload-time = "2024-12-18T11:27:43.757Z" },
    { url = "https://files.pythonhosted.org/packages/4e/99/fe80f3ff8dd71a3ea15763878d464476e6cb0a2db95ff1c5c554133b6b83/pydantic_core-2.27.2-cp310-cp310-musllinux_1_1_x86_64.whl", hash = "sha256:7041c36f5680c6e0f08d922aed302e98b3745d97fe1589db0a3eebf6624523af", size = 2155301, upload-time = "2024-12-18T11:27:47.36Z" },
    { url = "https://files.pythonhosted.org/packages/2b/a3/e50460b9a5789ca1451b70d4f52546fa9e2b420ba3bfa6100105c0559238/pydantic_core-2.27.2-cp310-cp310-win32.whl", hash = "sha256:50a68f3e3819077be2c98110c1f9dcb3817e93f267ba80a2c05bb4f8799e2ff4", size = 1816685, upload-time = "2024-12-18T11:27:50.508Z" },
    { url = "https://files.pythonhosted.org/packages/57/4c/a8838731cb0f2c2a39d3535376466de6049034d7b239c0202a64aaa05533/pydantic_core-2.27.2-cp310-cp310-win_amd64.whl", hash = "sha256:e0fd26b16394ead34a424eecf8a31a1f5137094cabe84a1bcb10fa6ba39d3d31", size = 1982876, upload-time = "2024-12-18T11:27:53.54Z" },
    { url = "https://files.pythonhosted.org/packages/c2/89/f3450af9d09d44eea1f2c369f49e8f181d742f28220f88cc4dfaae91ea6e/pydantic_core-2.27.2-cp311-cp311-macosx_10_12_x86_64.whl", hash = "sha256:8e10c99ef58cfdf2a66fc15d66b16c4a04f62bca39db589ae8cba08bc55331bc", size = 1893421, upload-time = "2024-12-18T11:27:55.409Z" },
    { url = "https://files.pythonhosted.org/packages/9e/e3/71fe85af2021f3f386da42d291412e5baf6ce7716bd7101ea49c810eda90/pydantic_core-2.27.2-cp311-cp311-macosx_11_0_arm64.whl", hash = "sha256:26f32e0adf166a84d0cb63be85c562ca8a6fa8de28e5f0d92250c6b7e9e2aff7", size = 1814998, upload-time = "2024-12-18T11:27:57.252Z" },
    { url = "https://files.pythonhosted.org/packages/a6/3c/724039e0d848fd69dbf5806894e26479577316c6f0f112bacaf67aa889ac/pydantic_core-2.27.2-cp311-cp311-manylinux_2_17_aarch64.manylinux2014_aarch64.whl", hash = "sha256:8c19d1ea0673cd13cc2f872f6c9ab42acc4e4f492a7ca9d3795ce2b112dd7e15", size = 1826167, upload-time = "2024-12-18T11:27:59.146Z" },
    { url = "https://files.pythonhosted.org/packages/2b/5b/1b29e8c1fb5f3199a9a57c1452004ff39f494bbe9bdbe9a81e18172e40d3/pydantic_core-2.27.2-cp311-cp311-manylinux_2_17_armv7l.manylinux2014_armv7l.whl", hash = "sha256:5e68c4446fe0810e959cdff46ab0a41ce2f2c86d227d96dc3847af0ba7def306", size = 1865071, upload-time = "2024-12-18T11:28:02.625Z" },
    { url = "https://files.pythonhosted.org/packages/89/6c/3985203863d76bb7d7266e36970d7e3b6385148c18a68cc8915fd8c84d57/pydantic_core-2.27.2-cp311-cp311-manylinux_2_17_ppc64le.manylinux2014_ppc64le.whl", hash = "sha256:d9640b0059ff4f14d1f37321b94061c6db164fbe49b334b31643e0528d100d99", size = 2036244, upload-time = "2024-12-18T11:28:04.442Z" },
    { url = "https://files.pythonhosted.org/packages/0e/41/f15316858a246b5d723f7d7f599f79e37493b2e84bfc789e58d88c209f8a/pydantic_core-2.27.2-cp311-cp311-manylinux_2_17_s390x.manylinux2014_s390x.whl", hash = "sha256:40d02e7d45c9f8af700f3452f329ead92da4c5f4317ca9b896de7ce7199ea459", size = 2737470, upload-time = "2024-12-18T11:28:07.679Z" },
    { url = "https://files.pythonhosted.org/packages/a8/7c/b860618c25678bbd6d1d99dbdfdf0510ccb50790099b963ff78a124b754f/pydantic_core-2.27.2-cp311-cp311-manylinux_2_17_x86_64.manylinux2014_x86_64.whl", hash = "sha256:1c1fd185014191700554795c99b347d64f2bb637966c4cfc16998a0ca700d048", size = 1992291, upload-time = "2024-12-18T11:28:10.297Z" },
    { url = "https://files.pythonhosted.org/packages/bf/73/42c3742a391eccbeab39f15213ecda3104ae8682ba3c0c28069fbcb8c10d/pydantic_core-2.27.2-cp311-cp311-manylinux_2_5_i686.manylinux1_i686.whl", hash = "sha256:d81d2068e1c1228a565af076598f9e7451712700b673de8f502f0334f281387d", size = 1994613, upload-time = "2024-12-18T11:28:13.362Z" },
    { url = "https://files.pythonhosted.org/packages/94/7a/941e89096d1175d56f59340f3a8ebaf20762fef222c298ea96d36a6328c5/pydantic_core-2.27.2-cp311-cp311-musllinux_1_1_aarch64.whl", hash = "sha256:1a4207639fb02ec2dbb76227d7c751a20b1a6b4bc52850568e52260cae64ca3b", size = 2002355, upload-time = "2024-12-18T11:28:16.587Z" },
    { url = "https://files.pythonhosted.org/packages/6e/95/2359937a73d49e336a5a19848713555605d4d8d6940c3ec6c6c0ca4dcf25/pydantic_core-2.27.2-cp311-cp311-musllinux_1_1_armv7l.whl", hash = "sha256:3de3ce3c9ddc8bbd88f6e0e304dea0e66d843ec9de1b0042b0911c1663ffd474", size = 2126661, upload-time = "2024-12-18T11:28:18.407Z" },
    { url = "https://files.pythonhosted.org/packages/2b/4c/ca02b7bdb6012a1adef21a50625b14f43ed4d11f1fc237f9d7490aa5078c/pydantic_core-2.27.2-cp311-cp311-musllinux_1_1_x86_64.whl", hash = "sha256:30c5f68ded0c36466acede341551106821043e9afaad516adfb6e8fa80a4e6a6", size = 2153261, upload-time = "2024-12-18T11:28:21.471Z" },
    { url = "https://files.pythonhosted.org/packages/72/9d/a241db83f973049a1092a079272ffe2e3e82e98561ef6214ab53fe53b1c7/pydantic_core-2.27.2-cp311-cp311-win32.whl", hash = "sha256:c70c26d2c99f78b125a3459f8afe1aed4d9687c24fd677c6a4436bc042e50d6c", size = 1812361, upload-time = "2024-12-18T11:28:23.53Z" },
    { url = "https://files.pythonhosted.org/packages/e8/ef/013f07248041b74abd48a385e2110aa3a9bbfef0fbd97d4e6d07d2f5b89a/pydantic_core-2.27.2-cp311-cp311-win_amd64.whl", hash = "sha256:08e125dbdc505fa69ca7d9c499639ab6407cfa909214d500897d02afb816e7cc", size = 1982484, upload-time = "2024-12-18T11:28:25.391Z" },
    { url = "https://files.pythonhosted.org/packages/10/1c/16b3a3e3398fd29dca77cea0a1d998d6bde3902fa2706985191e2313cc76/pydantic_core-2.27.2-cp311-cp311-win_arm64.whl", hash = "sha256:26f0d68d4b235a2bae0c3fc585c585b4ecc51382db0e3ba402a22cbc440915e4", size = 1867102, upload-time = "2024-12-18T11:28:28.593Z" },
    { url = "https://files.pythonhosted.org/packages/d6/74/51c8a5482ca447871c93e142d9d4a92ead74de6c8dc5e66733e22c9bba89/pydantic_core-2.27.2-cp312-cp312-macosx_10_12_x86_64.whl", hash = "sha256:9e0c8cfefa0ef83b4da9588448b6d8d2a2bf1a53c3f1ae5fca39eb3061e2f0b0", size = 1893127, upload-time = "2024-12-18T11:28:30.346Z" },
    { url = "https://files.pythonhosted.org/packages/d3/f3/c97e80721735868313c58b89d2de85fa80fe8dfeeed84dc51598b92a135e/pydantic_core-2.27.2-cp312-cp312-macosx_11_0_arm64.whl", hash = "sha256:83097677b8e3bd7eaa6775720ec8e0405f1575015a463285a92bfdfe254529ef", size = 1811340, upload-time = "2024-12-18T11:28:32.521Z" },
    { url = "https://files.pythonhosted.org/packages/9e/91/840ec1375e686dbae1bd80a9e46c26a1e0083e1186abc610efa3d9a36180/pydantic_core-2.27.2-cp312-cp312-manylinux_2_17_aarch64.manylinux2014_aarch64.whl", hash = "sha256:172fce187655fece0c90d90a678424b013f8fbb0ca8b036ac266749c09438cb7", size = 1822900, upload-time = "2024-12-18T11:28:34.507Z" },
    { url = "https://files.pythonhosted.org/packages/f6/31/4240bc96025035500c18adc149aa6ffdf1a0062a4b525c932065ceb4d868/pydantic_core-2.27.2-cp312-cp312-manylinux_2_17_armv7l.manylinux2014_armv7l.whl", hash = "sha256:519f29f5213271eeeeb3093f662ba2fd512b91c5f188f3bb7b27bc5973816934", size = 1869177, upload-time = "2024-12-18T11:28:36.488Z" },
    { url = "https://files.pythonhosted.org/packages/fa/20/02fbaadb7808be578317015c462655c317a77a7c8f0ef274bc016a784c54/pydantic_core-2.27.2-cp312-cp312-manylinux_2_17_ppc64le.manylinux2014_ppc64le.whl", hash = "sha256:05e3a55d124407fffba0dd6b0c0cd056d10e983ceb4e5dbd10dda135c31071d6", size = 2038046, upload-time = "2024-12-18T11:28:39.409Z" },
    { url = "https://files.pythonhosted.org/packages/06/86/7f306b904e6c9eccf0668248b3f272090e49c275bc488a7b88b0823444a4/pydantic_core-2.27.2-cp312-cp312-manylinux_2_17_s390x.manylinux2014_s390x.whl", hash = "sha256:9c3ed807c7b91de05e63930188f19e921d1fe90de6b4f5cd43ee7fcc3525cb8c", size = 2685386, upload-time = "2024-12-18T11:28:41.221Z" },
    { url = "https://files.pythonhosted.org/packages/8d/f0/49129b27c43396581a635d8710dae54a791b17dfc50c70164866bbf865e3/pydantic_core-2.27.2-cp312-cp312-manylinux_2_17_x86_64.manylinux2014_x86_64.whl", hash = "sha256:6fb4aadc0b9a0c063206846d603b92030eb6f03069151a625667f982887153e2", size = 1997060, upload-time = "2024-12-18T11:28:44.709Z" },
    { url = "https://files.pythonhosted.org/packages/0d/0f/943b4af7cd416c477fd40b187036c4f89b416a33d3cc0ab7b82708a667aa/pydantic_core-2.27.2-cp312-cp312-manylinux_2_5_i686.manylinux1_i686.whl", hash = "sha256:28ccb213807e037460326424ceb8b5245acb88f32f3d2777427476e1b32c48c4", size = 2004870, upload-time = "2024-12-18T11:28:46.839Z" },
    { url = "https://files.pythonhosted.org/packages/35/40/aea70b5b1a63911c53a4c8117c0a828d6790483f858041f47bab0b779f44/pydantic_core-2.27.2-cp312-cp312-musllinux_1_1_aarch64.whl", hash = "sha256:de3cd1899e2c279b140adde9357c4495ed9d47131b4a4eaff9052f23398076b3", size = 1999822, upload-time = "2024-12-18T11:28:48.896Z" },
    { url = "https://files.pythonhosted.org/packages/f2/b3/807b94fd337d58effc5498fd1a7a4d9d59af4133e83e32ae39a96fddec9d/pydantic_core-2.27.2-cp312-cp312-musllinux_1_1_armv7l.whl", hash = "sha256:220f892729375e2d736b97d0e51466252ad84c51857d4d15f5e9692f9ef12be4", size = 2130364, upload-time = "2024-12-18T11:28:50.755Z" },
    { url = "https://files.pythonhosted.org/packages/fc/df/791c827cd4ee6efd59248dca9369fb35e80a9484462c33c6649a8d02b565/pydantic_core-2.27.2-cp312-cp312-musllinux_1_1_x86_64.whl", hash = "sha256:a0fcd29cd6b4e74fe8ddd2c90330fd8edf2e30cb52acda47f06dd615ae72da57", size = 2158303, upload-time = "2024-12-18T11:28:54.122Z" },
    { url = "https://files.pythonhosted.org/packages/9b/67/4e197c300976af185b7cef4c02203e175fb127e414125916bf1128b639a9/pydantic_core-2.27.2-cp312-cp312-win32.whl", hash = "sha256:1e2cb691ed9834cd6a8be61228471d0a503731abfb42f82458ff27be7b2186fc", size = 1834064, upload-time = "2024-12-18T11:28:56.074Z" },
    { url = "https://files.pythonhosted.org/packages/1f/ea/cd7209a889163b8dcca139fe32b9687dd05249161a3edda62860430457a5/pydantic_core-2.27.2-cp312-cp312-win_amd64.whl", hash = "sha256:cc3f1a99a4f4f9dd1de4fe0312c114e740b5ddead65bb4102884b384c15d8bc9", size = 1989046, upload-time = "2024-12-18T11:28:58.107Z" },
    { url = "https://files.pythonhosted.org/packages/bc/49/c54baab2f4658c26ac633d798dab66b4c3a9bbf47cff5284e9c182f4137a/pydantic_core-2.27.2-cp312-cp312-win_arm64.whl", hash = "sha256:3911ac9284cd8a1792d3cb26a2da18f3ca26c6908cc434a18f730dc0db7bfa3b", size = 1885092, upload-time = "2024-12-18T11:29:01.335Z" },
    { url = "https://files.pythonhosted.org/packages/41/b1/9bc383f48f8002f99104e3acff6cba1231b29ef76cfa45d1506a5cad1f84/pydantic_core-2.27.2-cp313-cp313-macosx_10_12_x86_64.whl", hash = "sha256:7d14bd329640e63852364c306f4d23eb744e0f8193148d4044dd3dacdaacbd8b", size = 1892709, upload-time = "2024-12-18T11:29:03.193Z" },
    { url = "https://files.pythonhosted.org/packages/10/6c/e62b8657b834f3eb2961b49ec8e301eb99946245e70bf42c8817350cbefc/pydantic_core-2.27.2-cp313-cp313-macosx_11_0_arm64.whl", hash = "sha256:82f91663004eb8ed30ff478d77c4d1179b3563df6cdb15c0817cd1cdaf34d154", size = 1811273, upload-time = "2024-12-18T11:29:05.306Z" },
    { url = "https://files.pythonhosted.org/packages/ba/15/52cfe49c8c986e081b863b102d6b859d9defc63446b642ccbbb3742bf371/pydantic_core-2.27.2-cp313-cp313-manylinux_2_17_aarch64.manylinux2014_aarch64.whl", hash = "sha256:71b24c7d61131bb83df10cc7e687433609963a944ccf45190cfc21e0887b08c9", size = 1823027, upload-time = "2024-12-18T11:29:07.294Z" },
    { url = "https://files.pythonhosted.org/packages/b1/1c/b6f402cfc18ec0024120602bdbcebc7bdd5b856528c013bd4d13865ca473/pydantic_core-2.27.2-cp313-cp313-manylinux_2_17_armv7l.manylinux2014_armv7l.whl", hash = "sha256:fa8e459d4954f608fa26116118bb67f56b93b209c39b008277ace29937453dc9", size = 1868888, upload-time = "2024-12-18T11:29:09.249Z" },
    { url = "https://files.pythonhosted.org/packages/bd/7b/8cb75b66ac37bc2975a3b7de99f3c6f355fcc4d89820b61dffa8f1e81677/pydantic_core-2.27.2-cp313-cp313-manylinux_2_17_ppc64le.manylinux2014_ppc64le.whl", hash = "sha256:ce8918cbebc8da707ba805b7fd0b382816858728ae7fe19a942080c24e5b7cd1", size = 2037738, upload-time = "2024-12-18T11:29:11.23Z" },
    { url = "https://files.pythonhosted.org/packages/c8/f1/786d8fe78970a06f61df22cba58e365ce304bf9b9f46cc71c8c424e0c334/pydantic_core-2.27.2-cp313-cp313-manylinux_2_17_s390x.manylinux2014_s390x.whl", hash = "sha256:eda3f5c2a021bbc5d976107bb302e0131351c2ba54343f8a496dc8783d3d3a6a", size = 2685138, upload-time = "2024-12-18T11:29:16.396Z" },
    { url = "https://files.pythonhosted.org/packages/a6/74/d12b2cd841d8724dc8ffb13fc5cef86566a53ed358103150209ecd5d1999/pydantic_core-2.27.2-cp313-cp313-manylinux_2_17_x86_64.manylinux2014_x86_64.whl", hash = "sha256:bd8086fa684c4775c27f03f062cbb9eaa6e17f064307e86b21b9e0abc9c0f02e", size = 1997025, upload-time = "2024-12-18T11:29:20.25Z" },
    { url = "https://files.pythonhosted.org/packages/a0/6e/940bcd631bc4d9a06c9539b51f070b66e8f370ed0933f392db6ff350d873/pydantic_core-2.27.2-cp313-cp313-manylinux_2_5_i686.manylinux1_i686.whl", hash = "sha256:8d9b3388db186ba0c099a6d20f0604a44eabdeef1777ddd94786cdae158729e4", size = 2004633, upload-time = "2024-12-18T11:29:23.877Z" },
    { url = "https://files.pythonhosted.org/packages/50/cc/a46b34f1708d82498c227d5d80ce615b2dd502ddcfd8376fc14a36655af1/pydantic_core-2.27.2-cp313-cp313-musllinux_1_1_aarch64.whl", hash = "sha256:7a66efda2387de898c8f38c0cf7f14fca0b51a8ef0b24bfea5849f1b3c95af27", size = 1999404, upload-time = "2024-12-18T11:29:25.872Z" },
    { url = "https://files.pythonhosted.org/packages/ca/2d/c365cfa930ed23bc58c41463bae347d1005537dc8db79e998af8ba28d35e/pydantic_core-2.27.2-cp313-cp313-musllinux_1_1_armv7l.whl", hash = "sha256:18a101c168e4e092ab40dbc2503bdc0f62010e95d292b27827871dc85450d7ee", size = 2130130, upload-time = "2024-12-18T11:29:29.252Z" },
    { url = "https://files.pythonhosted.org/packages/f4/d7/eb64d015c350b7cdb371145b54d96c919d4db516817f31cd1c650cae3b21/pydantic_core-2.27.2-cp313-cp313-musllinux_1_1_x86_64.whl", hash = "sha256:ba5dd002f88b78a4215ed2f8ddbdf85e8513382820ba15ad5ad8955ce0ca19a1", size = 2157946, upload-time = "2024-12-18T11:29:31.338Z" },
    { url = "https://files.pythonhosted.org/packages/a4/99/bddde3ddde76c03b65dfd5a66ab436c4e58ffc42927d4ff1198ffbf96f5f/pydantic_core-2.27.2-cp313-cp313-win32.whl", hash = "sha256:1ebaf1d0481914d004a573394f4be3a7616334be70261007e47c2a6fe7e50130", size = 1834387, upload-time = "2024-12-18T11:29:33.481Z" },
    { url = "https://files.pythonhosted.org/packages/71/47/82b5e846e01b26ac6f1893d3c5f9f3a2eb6ba79be26eef0b759b4fe72946/pydantic_core-2.27.2-cp313-cp313-win_amd64.whl", hash = "sha256:953101387ecf2f5652883208769a79e48db18c6df442568a0b5ccd8c2723abee", size = 1990453, upload-time = "2024-12-18T11:29:35.533Z" },
    { url = "https://files.pythonhosted.org/packages/51/b2/b2b50d5ecf21acf870190ae5d093602d95f66c9c31f9d5de6062eb329ad1/pydantic_core-2.27.2-cp313-cp313-win_arm64.whl", hash = "sha256:ac4dbfd1691affb8f48c2c13241a2e3b60ff23247cbcf981759c768b6633cf8b", size = 1885186, upload-time = "2024-12-18T11:29:37.649Z" },
    { url = "https://files.pythonhosted.org/packages/46/72/af70981a341500419e67d5cb45abe552a7c74b66326ac8877588488da1ac/pydantic_core-2.27.2-pp310-pypy310_pp73-macosx_10_12_x86_64.whl", hash = "sha256:2bf14caea37e91198329b828eae1618c068dfb8ef17bb33287a7ad4b61ac314e", size = 1891159, upload-time = "2024-12-18T11:30:54.382Z" },
    { url = "https://files.pythonhosted.org/packages/ad/3d/c5913cccdef93e0a6a95c2d057d2c2cba347815c845cda79ddd3c0f5e17d/pydantic_core-2.27.2-pp310-pypy310_pp73-macosx_11_0_arm64.whl", hash = "sha256:b0cb791f5b45307caae8810c2023a184c74605ec3bcbb67d13846c28ff731ff8", size = 1768331, upload-time = "2024-12-18T11:30:58.178Z" },
    { url = "https://files.pythonhosted.org/packages/f6/f0/a3ae8fbee269e4934f14e2e0e00928f9346c5943174f2811193113e58252/pydantic_core-2.27.2-pp310-pypy310_pp73-manylinux_2_17_aarch64.manylinux2014_aarch64.whl", hash = "sha256:688d3fd9fcb71f41c4c015c023d12a79d1c4c0732ec9eb35d96e3388a120dcf3", size = 1822467, upload-time = "2024-12-18T11:31:00.6Z" },
    { url = "https://files.pythonhosted.org/packages/d7/7a/7bbf241a04e9f9ea24cd5874354a83526d639b02674648af3f350554276c/pydantic_core-2.27.2-pp310-pypy310_pp73-manylinux_2_17_x86_64.manylinux2014_x86_64.whl", hash = "sha256:3d591580c34f4d731592f0e9fe40f9cc1b430d297eecc70b962e93c5c668f15f", size = 1979797, upload-time = "2024-12-18T11:31:07.243Z" },
    { url = "https://files.pythonhosted.org/packages/4f/5f/4784c6107731f89e0005a92ecb8a2efeafdb55eb992b8e9d0a2be5199335/pydantic_core-2.27.2-pp310-pypy310_pp73-manylinux_2_5_i686.manylinux1_i686.whl", hash = "sha256:82f986faf4e644ffc189a7f1aafc86e46ef70372bb153e7001e8afccc6e54133", size = 1987839, upload-time = "2024-12-18T11:31:09.775Z" },
    { url = "https://files.pythonhosted.org/packages/6d/a7/61246562b651dff00de86a5f01b6e4befb518df314c54dec187a78d81c84/pydantic_core-2.27.2-pp310-pypy310_pp73-musllinux_1_1_aarch64.whl", hash = "sha256:bec317a27290e2537f922639cafd54990551725fc844249e64c523301d0822fc", size = 1998861, upload-time = "2024-12-18T11:31:13.469Z" },
    { url = "https://files.pythonhosted.org/packages/86/aa/837821ecf0c022bbb74ca132e117c358321e72e7f9702d1b6a03758545e2/pydantic_core-2.27.2-pp310-pypy310_pp73-musllinux_1_1_armv7l.whl", hash = "sha256:0296abcb83a797db256b773f45773da397da75a08f5fcaef41f2044adec05f50", size = 2116582, upload-time = "2024-12-18T11:31:17.423Z" },
    { url = "https://files.pythonhosted.org/packages/81/b0/5e74656e95623cbaa0a6278d16cf15e10a51f6002e3ec126541e95c29ea3/pydantic_core-2.27.2-pp310-pypy310_pp73-musllinux_1_1_x86_64.whl", hash = "sha256:0d75070718e369e452075a6017fbf187f788e17ed67a3abd47fa934d001863d9", size = 2151985, upload-time = "2024-12-18T11:31:19.901Z" },
    { url = "https://files.pythonhosted.org/packages/63/37/3e32eeb2a451fddaa3898e2163746b0cffbbdbb4740d38372db0490d67f3/pydantic_core-2.27.2-pp310-pypy310_pp73-win_amd64.whl", hash = "sha256:7e17b560be3c98a8e3aa66ce828bdebb9e9ac6ad5466fba92eb74c4c95cb1151", size = 2004715, upload-time = "2024-12-18T11:31:22.821Z" },
]

[[package]]
name = "pygments"
version = "2.19.1"
source = { registry = "https://pypi.org/simple" }
sdist = { url = "https://files.pythonhosted.org/packages/7c/2d/c3338d48ea6cc0feb8446d8e6937e1408088a72a39937982cc6111d17f84/pygments-2.19.1.tar.gz", hash = "sha256:61c16d2a8576dc0649d9f39e089b5f02bcd27fba10d8fb4dcc28173f7a45151f", size = 4968581, upload-time = "2025-01-06T17:26:30.443Z" }
wheels = [
    { url = "https://files.pythonhosted.org/packages/8a/0b/9fcc47d19c48b59121088dd6da2488a49d5f72dacf8262e2790a1d2c7d15/pygments-2.19.1-py3-none-any.whl", hash = "sha256:9ea1544ad55cecf4b8242fab6dd35a93bbce657034b0611ee383099054ab6d8c", size = 1225293, upload-time = "2025-01-06T17:26:25.553Z" },
]

[[package]]
name = "pytest"
version = "7.4.4"
source = { registry = "https://pypi.org/simple" }
dependencies = [
    { name = "colorama", marker = "sys_platform == 'win32'" },
    { name = "exceptiongroup", marker = "python_full_version < '3.11'" },
    { name = "iniconfig" },
    { name = "packaging" },
    { name = "pluggy" },
    { name = "tomli", marker = "python_full_version < '3.11'" },
]
sdist = { url = "https://files.pythonhosted.org/packages/80/1f/9d8e98e4133ffb16c90f3b405c43e38d3abb715bb5d7a63a5a684f7e46a3/pytest-7.4.4.tar.gz", hash = "sha256:2cf0005922c6ace4a3e2ec8b4080eb0d9753fdc93107415332f50ce9e7994280", size = 1357116, upload-time = "2023-12-31T12:00:18.035Z" }
wheels = [
    { url = "https://files.pythonhosted.org/packages/51/ff/f6e8b8f39e08547faece4bd80f89d5a8de68a38b2d179cc1c4490ffa3286/pytest-7.4.4-py3-none-any.whl", hash = "sha256:b090cdf5ed60bf4c45261be03239c2c1c22df034fbffe691abe93cd80cea01d8", size = 325287, upload-time = "2023-12-31T12:00:13.963Z" },
]

[[package]]
name = "pytest-asyncio"
version = "0.23.8"
source = { registry = "https://pypi.org/simple" }
dependencies = [
    { name = "pytest" },
]
sdist = { url = "https://files.pythonhosted.org/packages/de/b4/0b378b7bf26a8ae161c3890c0b48a91a04106c5713ce81b4b080ea2f4f18/pytest_asyncio-0.23.8.tar.gz", hash = "sha256:759b10b33a6dc61cce40a8bd5205e302978bbbcc00e279a8b61d9a6a3c82e4d3", size = 46920, upload-time = "2024-07-17T17:39:34.617Z" }
wheels = [
    { url = "https://files.pythonhosted.org/packages/ee/82/62e2d63639ecb0fbe8a7ee59ef0bc69a4669ec50f6d3459f74ad4e4189a2/pytest_asyncio-0.23.8-py3-none-any.whl", hash = "sha256:50265d892689a5faefb84df80819d1ecef566eb3549cf915dfb33569359d1ce2", size = 17663, upload-time = "2024-07-17T17:39:32.478Z" },
]

[[package]]
name = "pytest-benchmark"
version = "5.0.1"
source = { registry = "https://pypi.org/simple" }
dependencies = [
    { name = "py-cpuinfo" },
    { name = "pytest" },
]
sdist = { url = "https://files.pythonhosted.org/packages/a3/48/b79272b2b8938513a66a62204a0649ef730dcf6cb52c812f4dc4daa62cd5/pytest-benchmark-5.0.1.tar.gz", hash = "sha256:8138178618c85586ce056c70cc5e92f4283c2e6198e8422c2c825aeb3ace6afd", size = 337310, upload-time = "2024-10-30T01:12:16.991Z" }
wheels = [
    { url = "https://files.pythonhosted.org/packages/f7/e2/c0da4989a933d6bac364f215217c47de37d2f641953aa69a37b66efd6d1b/pytest_benchmark-5.0.1-py3-none-any.whl", hash = "sha256:d75fec4cbf0d4fd91e020f425ce2d845e9c127c21bae35e77c84db8ed84bfaa6", size = 44062, upload-time = "2024-10-30T01:12:13.716Z" },
]

[[package]]
name = "pytest-codspeed"
version = "3.2.0"
source = { registry = "https://pypi.org/simple" }
dependencies = [
    { name = "cffi" },
    { name = "pytest" },
    { name = "rich" },
]
sdist = { url = "https://files.pythonhosted.org/packages/03/98/16fe3895b1b8a6d537a89eecb120b97358df8f0002c6ecd11555d6304dc8/pytest_codspeed-3.2.0.tar.gz", hash = "sha256:f9d1b1a3b2c69cdc0490a1e8b1ced44bffbd0e8e21d81a7160cfdd923f6e8155", size = 18409, upload-time = "2025-01-31T14:28:26.165Z" }
wheels = [
    { url = "https://files.pythonhosted.org/packages/b9/31/62b93ee025ca46016d01325f58997d32303752286bf929588c8796a25b13/pytest_codspeed-3.2.0-cp310-cp310-manylinux_2_17_aarch64.manylinux2014_aarch64.manylinux_2_28_aarch64.whl", hash = "sha256:c5165774424c7ab8db7e7acdb539763a0e5657996effefdf0664d7fd95158d34", size = 26802, upload-time = "2025-01-31T14:28:10.723Z" },
    { url = "https://files.pythonhosted.org/packages/89/60/2bc46bdf8c8ddb7e59cd9d480dc887d0ac6039f88c856d1ae3d29a4e648d/pytest_codspeed-3.2.0-cp310-cp310-manylinux_2_5_x86_64.manylinux1_x86_64.manylinux_2_28_x86_64.whl", hash = "sha256:9bd55f92d772592c04a55209950c50880413ae46876e66bd349ef157075ca26c", size = 25442, upload-time = "2025-01-31T14:28:11.774Z" },
    { url = "https://files.pythonhosted.org/packages/31/56/1b65ba0ae1af7fd7ce14a66e7599833efe8bbd0fcecd3614db0017ca224a/pytest_codspeed-3.2.0-cp311-cp311-manylinux_2_17_aarch64.manylinux2014_aarch64.manylinux_2_28_aarch64.whl", hash = "sha256:4cf6f56067538f4892baa8d7ab5ef4e45bb59033be1ef18759a2c7fc55b32035", size = 26810, upload-time = "2025-01-31T14:28:12.657Z" },
    { url = "https://files.pythonhosted.org/packages/23/e6/d1fafb09a1c4983372f562d9e158735229cb0b11603a61d4fad05463f977/pytest_codspeed-3.2.0-cp311-cp311-manylinux_2_5_x86_64.manylinux1_x86_64.manylinux_2_28_x86_64.whl", hash = "sha256:39a687b05c3d145642061b45ea78e47e12f13ce510104d1a2cda00eee0e36f58", size = 25442, upload-time = "2025-01-31T14:28:13.485Z" },
    { url = "https://files.pythonhosted.org/packages/0b/8b/9e95472589d17bb68960f2a09cfa8f02c4d43c82de55b73302bbe0fa4350/pytest_codspeed-3.2.0-cp312-cp312-manylinux_2_17_aarch64.manylinux2014_aarch64.manylinux_2_28_aarch64.whl", hash = "sha256:46a1afaaa1ac4c2ca5b0700d31ac46d80a27612961d031067d73c6ccbd8d3c2b", size = 27182, upload-time = "2025-01-31T14:28:15.828Z" },
    { url = "https://files.pythonhosted.org/packages/2a/18/82aaed8095e84d829f30dda3ac49fce4e69685d769aae463614a8d864cdd/pytest_codspeed-3.2.0-cp312-cp312-manylinux_2_5_x86_64.manylinux1_x86_64.manylinux_2_28_x86_64.whl", hash = "sha256:c48ce3af3dfa78413ed3d69d1924043aa1519048dbff46edccf8f35a25dab3c2", size = 25933, upload-time = "2025-01-31T14:28:17.151Z" },
    { url = "https://files.pythonhosted.org/packages/e2/15/60b18d40da66e7aa2ce4c4c66d5a17de20a2ae4a89ac09a58baa7a5bc535/pytest_codspeed-3.2.0-cp313-cp313-manylinux_2_17_aarch64.manylinux2014_aarch64.manylinux_2_28_aarch64.whl", hash = "sha256:66692506d33453df48b36a84703448cb8b22953eea51f03fbb2eb758dc2bdc4f", size = 27180, upload-time = "2025-01-31T14:28:18.056Z" },
    { url = "https://files.pythonhosted.org/packages/51/bd/6b164d4ae07d8bea5d02ad664a9762bdb63f83c0805a3c8fe7dc6ec38407/pytest_codspeed-3.2.0-cp313-cp313-manylinux_2_5_x86_64.manylinux1_x86_64.manylinux_2_28_x86_64.whl", hash = "sha256:479774f80d0bdfafa16112700df4dbd31bf2a6757fac74795fd79c0a7b3c389b", size = 25923, upload-time = "2025-01-31T14:28:19.725Z" },
    { url = "https://files.pythonhosted.org/packages/f1/9b/952c70bd1fae9baa58077272e7f191f377c86d812263c21b361195e125e6/pytest_codspeed-3.2.0-py3-none-any.whl", hash = "sha256:54b5c2e986d6a28e7b0af11d610ea57bd5531cec8326abe486f1b55b09d91c39", size = 15007, upload-time = "2025-01-31T14:28:24.458Z" },
]

[[package]]
name = "pytest-recording"
version = "0.13.4"
source = { registry = "https://pypi.org/simple" }
dependencies = [
    { name = "pytest" },
    { name = "vcrpy" },
]
sdist = { url = "https://files.pythonhosted.org/packages/32/9c/f4027c5f1693847b06d11caf4b4f6bb09f22c1581ada4663877ec166b8c6/pytest_recording-0.13.4.tar.gz", hash = "sha256:568d64b2a85992eec4ae0a419c855d5fd96782c5fb016784d86f18053792768c", size = 26576, upload-time = "2025-05-08T10:41:11.231Z" }
wheels = [
    { url = "https://files.pythonhosted.org/packages/42/c2/ce34735972cc42d912173e79f200fe66530225190c06655c5632a9d88f1e/pytest_recording-0.13.4-py3-none-any.whl", hash = "sha256:ad49a434b51b1c4f78e85b1e6b74fdcc2a0a581ca16e52c798c6ace971f7f439", size = 13723, upload-time = "2025-05-08T10:41:09.684Z" },
]

[[package]]
name = "pytest-socket"
version = "0.7.0"
source = { registry = "https://pypi.org/simple" }
dependencies = [
    { name = "pytest" },
]
sdist = { url = "https://files.pythonhosted.org/packages/05/ff/90c7e1e746baf3d62ce864c479fd53410b534818b9437413903596f81580/pytest_socket-0.7.0.tar.gz", hash = "sha256:71ab048cbbcb085c15a4423b73b619a8b35d6a307f46f78ea46be51b1b7e11b3", size = 12389, upload-time = "2024-01-28T20:17:23.177Z" }
wheels = [
    { url = "https://files.pythonhosted.org/packages/19/58/5d14cb5cb59409e491ebe816c47bf81423cd03098ea92281336320ae5681/pytest_socket-0.7.0-py3-none-any.whl", hash = "sha256:7e0f4642177d55d317bbd58fc68c6bd9048d6eadb2d46a89307fa9221336ce45", size = 6754, upload-time = "2024-01-28T20:17:22.105Z" },
]

[[package]]
name = "pytest-watcher"
version = "0.4.3"
source = { registry = "https://pypi.org/simple" }
dependencies = [
    { name = "tomli", marker = "python_full_version < '3.11'" },
    { name = "watchdog" },
]
sdist = { url = "https://files.pythonhosted.org/packages/72/72/a2a1e81f1b272ddd9a1848af4959c87c39aa95c0bbfb3007cacb86c47fa9/pytest_watcher-0.4.3.tar.gz", hash = "sha256:0cb0e4661648c8c0ff2b2d25efa5a8e421784b9e4c60fcecbf9b7c30b2d731b3", size = 10386, upload-time = "2024-08-28T17:37:46.662Z" }
wheels = [
    { url = "https://files.pythonhosted.org/packages/5b/3a/c44a76c6bb5e9e896d9707fb1c704a31a0136950dec9514373ced0684d56/pytest_watcher-0.4.3-py3-none-any.whl", hash = "sha256:d59b1e1396f33a65ea4949b713d6884637755d641646960056a90b267c3460f9", size = 11852, upload-time = "2024-08-28T17:37:45.731Z" },
]

[[package]]
name = "pyyaml"
version = "6.0.2"
source = { registry = "https://pypi.org/simple" }
sdist = { url = "https://files.pythonhosted.org/packages/54/ed/79a089b6be93607fa5cdaedf301d7dfb23af5f25c398d5ead2525b063e17/pyyaml-6.0.2.tar.gz", hash = "sha256:d584d9ec91ad65861cc08d42e834324ef890a082e591037abe114850ff7bbc3e", size = 130631, upload-time = "2024-08-06T20:33:50.674Z" }
wheels = [
    { url = "https://files.pythonhosted.org/packages/9b/95/a3fac87cb7158e231b5a6012e438c647e1a87f09f8e0d123acec8ab8bf71/PyYAML-6.0.2-cp310-cp310-macosx_10_9_x86_64.whl", hash = "sha256:0a9a2848a5b7feac301353437eb7d5957887edbf81d56e903999a75a3d743086", size = 184199, upload-time = "2024-08-06T20:31:40.178Z" },
    { url = "https://files.pythonhosted.org/packages/c7/7a/68bd47624dab8fd4afbfd3c48e3b79efe09098ae941de5b58abcbadff5cb/PyYAML-6.0.2-cp310-cp310-macosx_11_0_arm64.whl", hash = "sha256:29717114e51c84ddfba879543fb232a6ed60086602313ca38cce623c1d62cfbf", size = 171758, upload-time = "2024-08-06T20:31:42.173Z" },
    { url = "https://files.pythonhosted.org/packages/49/ee/14c54df452143b9ee9f0f29074d7ca5516a36edb0b4cc40c3f280131656f/PyYAML-6.0.2-cp310-cp310-manylinux_2_17_aarch64.manylinux2014_aarch64.whl", hash = "sha256:8824b5a04a04a047e72eea5cec3bc266db09e35de6bdfe34c9436ac5ee27d237", size = 718463, upload-time = "2024-08-06T20:31:44.263Z" },
    { url = "https://files.pythonhosted.org/packages/4d/61/de363a97476e766574650d742205be468921a7b532aa2499fcd886b62530/PyYAML-6.0.2-cp310-cp310-manylinux_2_17_s390x.manylinux2014_s390x.whl", hash = "sha256:7c36280e6fb8385e520936c3cb3b8042851904eba0e58d277dca80a5cfed590b", size = 719280, upload-time = "2024-08-06T20:31:50.199Z" },
    { url = "https://files.pythonhosted.org/packages/6b/4e/1523cb902fd98355e2e9ea5e5eb237cbc5f3ad5f3075fa65087aa0ecb669/PyYAML-6.0.2-cp310-cp310-manylinux_2_17_x86_64.manylinux2014_x86_64.whl", hash = "sha256:ec031d5d2feb36d1d1a24380e4db6d43695f3748343d99434e6f5f9156aaa2ed", size = 751239, upload-time = "2024-08-06T20:31:52.292Z" },
    { url = "https://files.pythonhosted.org/packages/b7/33/5504b3a9a4464893c32f118a9cc045190a91637b119a9c881da1cf6b7a72/PyYAML-6.0.2-cp310-cp310-musllinux_1_1_aarch64.whl", hash = "sha256:936d68689298c36b53b29f23c6dbb74de12b4ac12ca6cfe0e047bedceea56180", size = 695802, upload-time = "2024-08-06T20:31:53.836Z" },
    { url = "https://files.pythonhosted.org/packages/5c/20/8347dcabd41ef3a3cdc4f7b7a2aff3d06598c8779faa189cdbf878b626a4/PyYAML-6.0.2-cp310-cp310-musllinux_1_1_x86_64.whl", hash = "sha256:23502f431948090f597378482b4812b0caae32c22213aecf3b55325e049a6c68", size = 720527, upload-time = "2024-08-06T20:31:55.565Z" },
    { url = "https://files.pythonhosted.org/packages/be/aa/5afe99233fb360d0ff37377145a949ae258aaab831bde4792b32650a4378/PyYAML-6.0.2-cp310-cp310-win32.whl", hash = "sha256:2e99c6826ffa974fe6e27cdb5ed0021786b03fc98e5ee3c5bfe1fd5015f42b99", size = 144052, upload-time = "2024-08-06T20:31:56.914Z" },
    { url = "https://files.pythonhosted.org/packages/b5/84/0fa4b06f6d6c958d207620fc60005e241ecedceee58931bb20138e1e5776/PyYAML-6.0.2-cp310-cp310-win_amd64.whl", hash = "sha256:a4d3091415f010369ae4ed1fc6b79def9416358877534caf6a0fdd2146c87a3e", size = 161774, upload-time = "2024-08-06T20:31:58.304Z" },
    { url = "https://files.pythonhosted.org/packages/f8/aa/7af4e81f7acba21a4c6be026da38fd2b872ca46226673c89a758ebdc4fd2/PyYAML-6.0.2-cp311-cp311-macosx_10_9_x86_64.whl", hash = "sha256:cc1c1159b3d456576af7a3e4d1ba7e6924cb39de8f67111c735f6fc832082774", size = 184612, upload-time = "2024-08-06T20:32:03.408Z" },
    { url = "https://files.pythonhosted.org/packages/8b/62/b9faa998fd185f65c1371643678e4d58254add437edb764a08c5a98fb986/PyYAML-6.0.2-cp311-cp311-macosx_11_0_arm64.whl", hash = "sha256:1e2120ef853f59c7419231f3bf4e7021f1b936f6ebd222406c3b60212205d2ee", size = 172040, upload-time = "2024-08-06T20:32:04.926Z" },
    { url = "https://files.pythonhosted.org/packages/ad/0c/c804f5f922a9a6563bab712d8dcc70251e8af811fce4524d57c2c0fd49a4/PyYAML-6.0.2-cp311-cp311-manylinux_2_17_aarch64.manylinux2014_aarch64.whl", hash = "sha256:5d225db5a45f21e78dd9358e58a98702a0302f2659a3c6cd320564b75b86f47c", size = 736829, upload-time = "2024-08-06T20:32:06.459Z" },
    { url = "https://files.pythonhosted.org/packages/51/16/6af8d6a6b210c8e54f1406a6b9481febf9c64a3109c541567e35a49aa2e7/PyYAML-6.0.2-cp311-cp311-manylinux_2_17_s390x.manylinux2014_s390x.whl", hash = "sha256:5ac9328ec4831237bec75defaf839f7d4564be1e6b25ac710bd1a96321cc8317", size = 764167, upload-time = "2024-08-06T20:32:08.338Z" },
    { url = "https://files.pythonhosted.org/packages/75/e4/2c27590dfc9992f73aabbeb9241ae20220bd9452df27483b6e56d3975cc5/PyYAML-6.0.2-cp311-cp311-manylinux_2_17_x86_64.manylinux2014_x86_64.whl", hash = "sha256:3ad2a3decf9aaba3d29c8f537ac4b243e36bef957511b4766cb0057d32b0be85", size = 762952, upload-time = "2024-08-06T20:32:14.124Z" },
    { url = "https://files.pythonhosted.org/packages/9b/97/ecc1abf4a823f5ac61941a9c00fe501b02ac3ab0e373c3857f7d4b83e2b6/PyYAML-6.0.2-cp311-cp311-musllinux_1_1_aarch64.whl", hash = "sha256:ff3824dc5261f50c9b0dfb3be22b4567a6f938ccce4587b38952d85fd9e9afe4", size = 735301, upload-time = "2024-08-06T20:32:16.17Z" },
    { url = "https://files.pythonhosted.org/packages/45/73/0f49dacd6e82c9430e46f4a027baa4ca205e8b0a9dce1397f44edc23559d/PyYAML-6.0.2-cp311-cp311-musllinux_1_1_x86_64.whl", hash = "sha256:797b4f722ffa07cc8d62053e4cff1486fa6dc094105d13fea7b1de7d8bf71c9e", size = 756638, upload-time = "2024-08-06T20:32:18.555Z" },
    { url = "https://files.pythonhosted.org/packages/22/5f/956f0f9fc65223a58fbc14459bf34b4cc48dec52e00535c79b8db361aabd/PyYAML-6.0.2-cp311-cp311-win32.whl", hash = "sha256:11d8f3dd2b9c1207dcaf2ee0bbbfd5991f571186ec9cc78427ba5bd32afae4b5", size = 143850, upload-time = "2024-08-06T20:32:19.889Z" },
    { url = "https://files.pythonhosted.org/packages/ed/23/8da0bbe2ab9dcdd11f4f4557ccaf95c10b9811b13ecced089d43ce59c3c8/PyYAML-6.0.2-cp311-cp311-win_amd64.whl", hash = "sha256:e10ce637b18caea04431ce14fabcf5c64a1c61ec9c56b071a4b7ca131ca52d44", size = 161980, upload-time = "2024-08-06T20:32:21.273Z" },
    { url = "https://files.pythonhosted.org/packages/86/0c/c581167fc46d6d6d7ddcfb8c843a4de25bdd27e4466938109ca68492292c/PyYAML-6.0.2-cp312-cp312-macosx_10_9_x86_64.whl", hash = "sha256:c70c95198c015b85feafc136515252a261a84561b7b1d51e3384e0655ddf25ab", size = 183873, upload-time = "2024-08-06T20:32:25.131Z" },
    { url = "https://files.pythonhosted.org/packages/a8/0c/38374f5bb272c051e2a69281d71cba6fdb983413e6758b84482905e29a5d/PyYAML-6.0.2-cp312-cp312-macosx_11_0_arm64.whl", hash = "sha256:ce826d6ef20b1bc864f0a68340c8b3287705cae2f8b4b1d932177dcc76721725", size = 173302, upload-time = "2024-08-06T20:32:26.511Z" },
    { url = "https://files.pythonhosted.org/packages/c3/93/9916574aa8c00aa06bbac729972eb1071d002b8e158bd0e83a3b9a20a1f7/PyYAML-6.0.2-cp312-cp312-manylinux_2_17_aarch64.manylinux2014_aarch64.whl", hash = "sha256:1f71ea527786de97d1a0cc0eacd1defc0985dcf6b3f17bb77dcfc8c34bec4dc5", size = 739154, upload-time = "2024-08-06T20:32:28.363Z" },
    { url = "https://files.pythonhosted.org/packages/95/0f/b8938f1cbd09739c6da569d172531567dbcc9789e0029aa070856f123984/PyYAML-6.0.2-cp312-cp312-manylinux_2_17_s390x.manylinux2014_s390x.whl", hash = "sha256:9b22676e8097e9e22e36d6b7bda33190d0d400f345f23d4065d48f4ca7ae0425", size = 766223, upload-time = "2024-08-06T20:32:30.058Z" },
    { url = "https://files.pythonhosted.org/packages/b9/2b/614b4752f2e127db5cc206abc23a8c19678e92b23c3db30fc86ab731d3bd/PyYAML-6.0.2-cp312-cp312-manylinux_2_17_x86_64.manylinux2014_x86_64.whl", hash = "sha256:80bab7bfc629882493af4aa31a4cfa43a4c57c83813253626916b8c7ada83476", size = 767542, upload-time = "2024-08-06T20:32:31.881Z" },
    { url = "https://files.pythonhosted.org/packages/d4/00/dd137d5bcc7efea1836d6264f049359861cf548469d18da90cd8216cf05f/PyYAML-6.0.2-cp312-cp312-musllinux_1_1_aarch64.whl", hash = "sha256:0833f8694549e586547b576dcfaba4a6b55b9e96098b36cdc7ebefe667dfed48", size = 731164, upload-time = "2024-08-06T20:32:37.083Z" },
    { url = "https://files.pythonhosted.org/packages/c9/1f/4f998c900485e5c0ef43838363ba4a9723ac0ad73a9dc42068b12aaba4e4/PyYAML-6.0.2-cp312-cp312-musllinux_1_1_x86_64.whl", hash = "sha256:8b9c7197f7cb2738065c481a0461e50ad02f18c78cd75775628afb4d7137fb3b", size = 756611, upload-time = "2024-08-06T20:32:38.898Z" },
    { url = "https://files.pythonhosted.org/packages/df/d1/f5a275fdb252768b7a11ec63585bc38d0e87c9e05668a139fea92b80634c/PyYAML-6.0.2-cp312-cp312-win32.whl", hash = "sha256:ef6107725bd54b262d6dedcc2af448a266975032bc85ef0172c5f059da6325b4", size = 140591, upload-time = "2024-08-06T20:32:40.241Z" },
    { url = "https://files.pythonhosted.org/packages/0c/e8/4f648c598b17c3d06e8753d7d13d57542b30d56e6c2dedf9c331ae56312e/PyYAML-6.0.2-cp312-cp312-win_amd64.whl", hash = "sha256:7e7401d0de89a9a855c839bc697c079a4af81cf878373abd7dc625847d25cbd8", size = 156338, upload-time = "2024-08-06T20:32:41.93Z" },
    { url = "https://files.pythonhosted.org/packages/ef/e3/3af305b830494fa85d95f6d95ef7fa73f2ee1cc8ef5b495c7c3269fb835f/PyYAML-6.0.2-cp313-cp313-macosx_10_13_x86_64.whl", hash = "sha256:efdca5630322a10774e8e98e1af481aad470dd62c3170801852d752aa7a783ba", size = 181309, upload-time = "2024-08-06T20:32:43.4Z" },
    { url = "https://files.pythonhosted.org/packages/45/9f/3b1c20a0b7a3200524eb0076cc027a970d320bd3a6592873c85c92a08731/PyYAML-6.0.2-cp313-cp313-macosx_11_0_arm64.whl", hash = "sha256:50187695423ffe49e2deacb8cd10510bc361faac997de9efef88badc3bb9e2d1", size = 171679, upload-time = "2024-08-06T20:32:44.801Z" },
    { url = "https://files.pythonhosted.org/packages/7c/9a/337322f27005c33bcb656c655fa78325b730324c78620e8328ae28b64d0c/PyYAML-6.0.2-cp313-cp313-manylinux_2_17_aarch64.manylinux2014_aarch64.whl", hash = "sha256:0ffe8360bab4910ef1b9e87fb812d8bc0a308b0d0eef8c8f44e0254ab3b07133", size = 733428, upload-time = "2024-08-06T20:32:46.432Z" },
    { url = "https://files.pythonhosted.org/packages/a3/69/864fbe19e6c18ea3cc196cbe5d392175b4cf3d5d0ac1403ec3f2d237ebb5/PyYAML-6.0.2-cp313-cp313-manylinux_2_17_s390x.manylinux2014_s390x.whl", hash = "sha256:17e311b6c678207928d649faa7cb0d7b4c26a0ba73d41e99c4fff6b6c3276484", size = 763361, upload-time = "2024-08-06T20:32:51.188Z" },
    { url = "https://files.pythonhosted.org/packages/04/24/b7721e4845c2f162d26f50521b825fb061bc0a5afcf9a386840f23ea19fa/PyYAML-6.0.2-cp313-cp313-manylinux_2_17_x86_64.manylinux2014_x86_64.whl", hash = "sha256:70b189594dbe54f75ab3a1acec5f1e3faa7e8cf2f1e08d9b561cb41b845f69d5", size = 759523, upload-time = "2024-08-06T20:32:53.019Z" },
    { url = "https://files.pythonhosted.org/packages/2b/b2/e3234f59ba06559c6ff63c4e10baea10e5e7df868092bf9ab40e5b9c56b6/PyYAML-6.0.2-cp313-cp313-musllinux_1_1_aarch64.whl", hash = "sha256:41e4e3953a79407c794916fa277a82531dd93aad34e29c2a514c2c0c5fe971cc", size = 726660, upload-time = "2024-08-06T20:32:54.708Z" },
    { url = "https://files.pythonhosted.org/packages/fe/0f/25911a9f080464c59fab9027482f822b86bf0608957a5fcc6eaac85aa515/PyYAML-6.0.2-cp313-cp313-musllinux_1_1_x86_64.whl", hash = "sha256:68ccc6023a3400877818152ad9a1033e3db8625d899c72eacb5a668902e4d652", size = 751597, upload-time = "2024-08-06T20:32:56.985Z" },
    { url = "https://files.pythonhosted.org/packages/14/0d/e2c3b43bbce3cf6bd97c840b46088a3031085179e596d4929729d8d68270/PyYAML-6.0.2-cp313-cp313-win32.whl", hash = "sha256:bc2fa7c6b47d6bc618dd7fb02ef6fdedb1090ec036abab80d4681424b84c1183", size = 140527, upload-time = "2024-08-06T20:33:03.001Z" },
    { url = "https://files.pythonhosted.org/packages/fa/de/02b54f42487e3d3c6efb3f89428677074ca7bf43aae402517bc7cca949f3/PyYAML-6.0.2-cp313-cp313-win_amd64.whl", hash = "sha256:8388ee1976c416731879ac16da0aff3f63b286ffdd57cdeb95f3f2e085687563", size = 156446, upload-time = "2024-08-06T20:33:04.33Z" },
]

[[package]]
name = "requests"
version = "2.32.3"
source = { registry = "https://pypi.org/simple" }
dependencies = [
    { name = "certifi" },
    { name = "charset-normalizer" },
    { name = "idna" },
    { name = "urllib3", version = "1.26.20", source = { registry = "https://pypi.org/simple" }, marker = "platform_python_implementation == 'PyPy'" },
    { name = "urllib3", version = "2.3.0", source = { registry = "https://pypi.org/simple" }, marker = "platform_python_implementation != 'PyPy'" },
]
sdist = { url = "https://files.pythonhosted.org/packages/63/70/2bf7780ad2d390a8d301ad0b550f1581eadbd9a20f896afe06353c2a2913/requests-2.32.3.tar.gz", hash = "sha256:55365417734eb18255590a9ff9eb97e9e1da868d4ccd6402399eaf68af20a760", size = 131218, upload-time = "2024-05-29T15:37:49.536Z" }
wheels = [
    { url = "https://files.pythonhosted.org/packages/f9/9b/335f9764261e915ed497fcdeb11df5dfd6f7bf257d4a6a2a686d80da4d54/requests-2.32.3-py3-none-any.whl", hash = "sha256:70761cfe03c773ceb22aa2f671b4757976145175cdfca038c02654d061d6dcc6", size = 64928, upload-time = "2024-05-29T15:37:47.027Z" },
]

[[package]]
name = "requests-toolbelt"
version = "1.0.0"
source = { registry = "https://pypi.org/simple" }
dependencies = [
    { name = "requests" },
]
sdist = { url = "https://files.pythonhosted.org/packages/f3/61/d7545dafb7ac2230c70d38d31cbfe4cc64f7144dc41f6e4e4b78ecd9f5bb/requests-toolbelt-1.0.0.tar.gz", hash = "sha256:7681a0a3d047012b5bdc0ee37d7f8f07ebe76ab08caeccfc3921ce23c88d5bc6", size = 206888, upload-time = "2023-05-01T04:11:33.229Z" }
wheels = [
    { url = "https://files.pythonhosted.org/packages/3f/51/d4db610ef29373b879047326cbf6fa98b6c1969d6f6dc423279de2b1be2c/requests_toolbelt-1.0.0-py2.py3-none-any.whl", hash = "sha256:cccfdd665f0a24fcf4726e690f65639d272bb0637b9b92dfd91a5568ccf6bd06", size = 54481, upload-time = "2023-05-01T04:11:28.427Z" },
]

[[package]]
name = "rich"
version = "14.0.0"
source = { registry = "https://pypi.org/simple" }
dependencies = [
    { name = "markdown-it-py" },
    { name = "pygments" },
    { name = "typing-extensions", marker = "python_full_version < '3.11'" },
]
sdist = { url = "https://files.pythonhosted.org/packages/a1/53/830aa4c3066a8ab0ae9a9955976fb770fe9c6102117c8ec4ab3ea62d89e8/rich-14.0.0.tar.gz", hash = "sha256:82f1bc23a6a21ebca4ae0c45af9bdbc492ed20231dcb63f297d6d1021a9d5725", size = 224078, upload-time = "2025-03-30T14:15:14.23Z" }
wheels = [
    { url = "https://files.pythonhosted.org/packages/0d/9b/63f4c7ebc259242c89b3acafdb37b41d1185c07ff0011164674e9076b491/rich-14.0.0-py3-none-any.whl", hash = "sha256:1c9491e1951aac09caffd42f448ee3d04e58923ffe14993f6e83068dc395d7e0", size = 243229, upload-time = "2025-03-30T14:15:12.283Z" },
]

[[package]]
name = "ruff"
version = "0.12.2"
source = { registry = "https://pypi.org/simple" }
sdist = { url = "https://files.pythonhosted.org/packages/6c/3d/d9a195676f25d00dbfcf3cf95fdd4c685c497fcfa7e862a44ac5e4e96480/ruff-0.12.2.tar.gz", hash = "sha256:d7b4f55cd6f325cb7621244f19c873c565a08aff5a4ba9c69aa7355f3f7afd3e", size = 4432239, upload-time = "2025-07-03T16:40:19.566Z" }
wheels = [
    { url = "https://files.pythonhosted.org/packages/74/b6/2098d0126d2d3318fd5bec3ad40d06c25d377d95749f7a0c5af17129b3b1/ruff-0.12.2-py3-none-linux_armv6l.whl", hash = "sha256:093ea2b221df1d2b8e7ad92fc6ffdca40a2cb10d8564477a987b44fd4008a7be", size = 10369761, upload-time = "2025-07-03T16:39:38.847Z" },
    { url = "https://files.pythonhosted.org/packages/b1/4b/5da0142033dbe155dc598cfb99262d8ee2449d76920ea92c4eeb9547c208/ruff-0.12.2-py3-none-macosx_10_12_x86_64.whl", hash = "sha256:09e4cf27cc10f96b1708100fa851e0daf21767e9709e1649175355280e0d950e", size = 11155659, upload-time = "2025-07-03T16:39:42.294Z" },
    { url = "https://files.pythonhosted.org/packages/3e/21/967b82550a503d7c5c5c127d11c935344b35e8c521f52915fc858fb3e473/ruff-0.12.2-py3-none-macosx_11_0_arm64.whl", hash = "sha256:8ae64755b22f4ff85e9c52d1f82644abd0b6b6b6deedceb74bd71f35c24044cc", size = 10537769, upload-time = "2025-07-03T16:39:44.75Z" },
    { url = "https://files.pythonhosted.org/packages/33/91/00cff7102e2ec71a4890fb7ba1803f2cdb122d82787c7d7cf8041fe8cbc1/ruff-0.12.2-py3-none-manylinux_2_17_aarch64.manylinux2014_aarch64.whl", hash = "sha256:3eb3a6b2db4d6e2c77e682f0b988d4d61aff06860158fdb413118ca133d57922", size = 10717602, upload-time = "2025-07-03T16:39:47.652Z" },
    { url = "https://files.pythonhosted.org/packages/9b/eb/928814daec4e1ba9115858adcda44a637fb9010618721937491e4e2283b8/ruff-0.12.2-py3-none-manylinux_2_17_armv7l.manylinux2014_armv7l.whl", hash = "sha256:73448de992d05517170fc37169cbca857dfeaeaa8c2b9be494d7bcb0d36c8f4b", size = 10198772, upload-time = "2025-07-03T16:39:49.641Z" },
    { url = "https://files.pythonhosted.org/packages/50/fa/f15089bc20c40f4f72334f9145dde55ab2b680e51afb3b55422effbf2fb6/ruff-0.12.2-py3-none-manylinux_2_17_i686.manylinux2014_i686.whl", hash = "sha256:3b8b94317cbc2ae4a2771af641739f933934b03555e51515e6e021c64441532d", size = 11845173, upload-time = "2025-07-03T16:39:52.069Z" },
    { url = "https://files.pythonhosted.org/packages/43/9f/1f6f98f39f2b9302acc161a4a2187b1e3a97634fe918a8e731e591841cf4/ruff-0.12.2-py3-none-manylinux_2_17_ppc64.manylinux2014_ppc64.whl", hash = "sha256:45fc42c3bf1d30d2008023a0a9a0cfb06bf9835b147f11fe0679f21ae86d34b1", size = 12553002, upload-time = "2025-07-03T16:39:54.551Z" },
    { url = "https://files.pythonhosted.org/packages/d8/70/08991ac46e38ddd231c8f4fd05ef189b1b94be8883e8c0c146a025c20a19/ruff-0.12.2-py3-none-manylinux_2_17_ppc64le.manylinux2014_ppc64le.whl", hash = "sha256:ce48f675c394c37e958bf229fb5c1e843e20945a6d962cf3ea20b7a107dcd9f4", size = 12171330, upload-time = "2025-07-03T16:39:57.55Z" },
    { url = "https://files.pythonhosted.org/packages/88/a9/5a55266fec474acfd0a1c73285f19dd22461d95a538f29bba02edd07a5d9/ruff-0.12.2-py3-none-manylinux_2_17_s390x.manylinux2014_s390x.whl", hash = "sha256:793d8859445ea47591272021a81391350205a4af65a9392401f418a95dfb75c9", size = 11774717, upload-time = "2025-07-03T16:39:59.78Z" },
    { url = "https://files.pythonhosted.org/packages/87/e5/0c270e458fc73c46c0d0f7cf970bb14786e5fdb88c87b5e423a4bd65232b/ruff-0.12.2-py3-none-manylinux_2_17_x86_64.manylinux2014_x86_64.whl", hash = "sha256:6932323db80484dda89153da3d8e58164d01d6da86857c79f1961934354992da", size = 11646659, upload-time = "2025-07-03T16:40:01.934Z" },
    { url = "https://files.pythonhosted.org/packages/b7/b6/45ab96070c9752af37f0be364d849ed70e9ccede07675b0ec4e3ef76b63b/ruff-0.12.2-py3-none-musllinux_1_2_aarch64.whl", hash = "sha256:6aa7e623a3a11538108f61e859ebf016c4f14a7e6e4eba1980190cacb57714ce", size = 10604012, upload-time = "2025-07-03T16:40:04.363Z" },
    { url = "https://files.pythonhosted.org/packages/86/91/26a6e6a424eb147cc7627eebae095cfa0b4b337a7c1c413c447c9ebb72fd/ruff-0.12.2-py3-none-musllinux_1_2_armv7l.whl", hash = "sha256:2a4a20aeed74671b2def096bdf2eac610c7d8ffcbf4fb0e627c06947a1d7078d", size = 10176799, upload-time = "2025-07-03T16:40:06.514Z" },
    { url = "https://files.pythonhosted.org/packages/f5/0c/9f344583465a61c8918a7cda604226e77b2c548daf8ef7c2bfccf2b37200/ruff-0.12.2-py3-none-musllinux_1_2_i686.whl", hash = "sha256:71a4c550195612f486c9d1f2b045a600aeba851b298c667807ae933478fcef04", size = 11241507, upload-time = "2025-07-03T16:40:08.708Z" },
    { url = "https://files.pythonhosted.org/packages/1c/b7/99c34ded8fb5f86c0280278fa89a0066c3760edc326e935ce0b1550d315d/ruff-0.12.2-py3-none-musllinux_1_2_x86_64.whl", hash = "sha256:4987b8f4ceadf597c927beee65a5eaf994c6e2b631df963f86d8ad1bdea99342", size = 11717609, upload-time = "2025-07-03T16:40:10.836Z" },
    { url = "https://files.pythonhosted.org/packages/51/de/8589fa724590faa057e5a6d171e7f2f6cffe3287406ef40e49c682c07d89/ruff-0.12.2-py3-none-win32.whl", hash = "sha256:369ffb69b70cd55b6c3fc453b9492d98aed98062db9fec828cdfd069555f5f1a", size = 10523823, upload-time = "2025-07-03T16:40:13.203Z" },
    { url = "https://files.pythonhosted.org/packages/94/47/8abf129102ae4c90cba0c2199a1a9b0fa896f6f806238d6f8c14448cc748/ruff-0.12.2-py3-none-win_amd64.whl", hash = "sha256:dca8a3b6d6dc9810ed8f328d406516bf4d660c00caeaef36eb831cf4871b0639", size = 11629831, upload-time = "2025-07-03T16:40:15.478Z" },
    { url = "https://files.pythonhosted.org/packages/e2/1f/72d2946e3cc7456bb837e88000eb3437e55f80db339c840c04015a11115d/ruff-0.12.2-py3-none-win_arm64.whl", hash = "sha256:48d6c6bfb4761df68bc05ae630e24f506755e702d4fb08f08460be778c7ccb12", size = 10735334, upload-time = "2025-07-03T16:40:17.677Z" },
]

[[package]]
name = "sniffio"
version = "1.3.1"
source = { registry = "https://pypi.org/simple" }
sdist = { url = "https://files.pythonhosted.org/packages/a2/87/a6771e1546d97e7e041b6ae58d80074f81b7d5121207425c964ddf5cfdbd/sniffio-1.3.1.tar.gz", hash = "sha256:f4324edc670a0f49750a81b895f35c3adb843cca46f0530f79fc1babb23789dc", size = 20372, upload-time = "2024-02-25T23:20:04.057Z" }
wheels = [
    { url = "https://files.pythonhosted.org/packages/e9/44/75a9c9421471a6c4805dbf2356f7c181a29c1879239abab1ea2cc8f38b40/sniffio-1.3.1-py3-none-any.whl", hash = "sha256:2f6da418d1f1e0fddd844478f41680e794e6051915791a034ff65e5f100525a2", size = 10235, upload-time = "2024-02-25T23:20:01.196Z" },
]

[[package]]
name = "syrupy"
version = "4.8.1"
source = { registry = "https://pypi.org/simple" }
dependencies = [
    { name = "pytest" },
]
sdist = { url = "https://files.pythonhosted.org/packages/c4/32/8b56491ed50ae103c2db14885c29fe765170bdf044fe5868548113da35ef/syrupy-4.8.1.tar.gz", hash = "sha256:8da8c0311e6d92de0b15767768c6ab98982b7b4a4c67083c08fbac3fbad4d44c", size = 50192, upload-time = "2025-01-13T12:09:31.445Z" }
wheels = [
    { url = "https://files.pythonhosted.org/packages/80/47/5e8f44ec0f287b08e8c1f3fc63fe1fbe182f07bf606eec903d7827b95e51/syrupy-4.8.1-py3-none-any.whl", hash = "sha256:274f97cbaf44175f5e478a2f3a53559d31f41c66c6bf28131695f94ac893ea00", size = 50326, upload-time = "2025-01-13T12:09:29.96Z" },
]

[[package]]
name = "tenacity"
version = "9.0.0"
source = { registry = "https://pypi.org/simple" }
sdist = { url = "https://files.pythonhosted.org/packages/cd/94/91fccdb4b8110642462e653d5dcb27e7b674742ad68efd146367da7bdb10/tenacity-9.0.0.tar.gz", hash = "sha256:807f37ca97d62aa361264d497b0e31e92b8027044942bfa756160d908320d73b", size = 47421, upload-time = "2024-07-29T12:12:27.547Z" }
wheels = [
    { url = "https://files.pythonhosted.org/packages/b6/cb/b86984bed139586d01532a587464b5805f12e397594f19f931c4c2fbfa61/tenacity-9.0.0-py3-none-any.whl", hash = "sha256:93de0c98785b27fcf659856aa9f54bfbd399e29969b0621bc7f762bd441b4539", size = 28169, upload-time = "2024-07-29T12:12:25.825Z" },
]

[[package]]
name = "tokenizers"
version = "0.21.0"
source = { registry = "https://pypi.org/simple" }
dependencies = [
    { name = "huggingface-hub" },
]
sdist = { url = "https://files.pythonhosted.org/packages/20/41/c2be10975ca37f6ec40d7abd7e98a5213bb04f284b869c1a24e6504fd94d/tokenizers-0.21.0.tar.gz", hash = "sha256:ee0894bf311b75b0c03079f33859ae4b2334d675d4e93f5a4132e1eae2834fe4", size = 343021, upload-time = "2024-11-27T13:11:23.89Z" }
wheels = [
    { url = "https://files.pythonhosted.org/packages/b0/5c/8b09607b37e996dc47e70d6a7b6f4bdd4e4d5ab22fe49d7374565c7fefaf/tokenizers-0.21.0-cp39-abi3-macosx_10_12_x86_64.whl", hash = "sha256:3c4c93eae637e7d2aaae3d376f06085164e1660f89304c0ab2b1d08a406636b2", size = 2647461, upload-time = "2024-11-27T13:11:07.911Z" },
    { url = "https://files.pythonhosted.org/packages/22/7a/88e58bb297c22633ed1c9d16029316e5b5ac5ee44012164c2edede599a5e/tokenizers-0.21.0-cp39-abi3-macosx_11_0_arm64.whl", hash = "sha256:f53ea537c925422a2e0e92a24cce96f6bc5046bbef24a1652a5edc8ba975f62e", size = 2563639, upload-time = "2024-11-27T13:11:05.908Z" },
    { url = "https://files.pythonhosted.org/packages/f7/14/83429177c19364df27d22bc096d4c2e431e0ba43e56c525434f1f9b0fd00/tokenizers-0.21.0-cp39-abi3-manylinux_2_17_aarch64.manylinux2014_aarch64.whl", hash = "sha256:6b177fb54c4702ef611de0c069d9169f0004233890e0c4c5bd5508ae05abf193", size = 2903304, upload-time = "2024-11-27T13:10:51.315Z" },
    { url = "https://files.pythonhosted.org/packages/7e/db/3433eab42347e0dc5452d8fcc8da03f638c9accffefe5a7c78146666964a/tokenizers-0.21.0-cp39-abi3-manylinux_2_17_armv7l.manylinux2014_armv7l.whl", hash = "sha256:6b43779a269f4629bebb114e19c3fca0223296ae9fea8bb9a7a6c6fb0657ff8e", size = 2804378, upload-time = "2024-11-27T13:10:53.513Z" },
    { url = "https://files.pythonhosted.org/packages/57/8b/7da5e6f89736c2ade02816b4733983fca1c226b0c42980b1ae9dc8fcf5cc/tokenizers-0.21.0-cp39-abi3-manylinux_2_17_i686.manylinux2014_i686.whl", hash = "sha256:9aeb255802be90acfd363626753fda0064a8df06031012fe7d52fd9a905eb00e", size = 3095488, upload-time = "2024-11-27T13:11:00.662Z" },
    { url = "https://files.pythonhosted.org/packages/4d/f6/5ed6711093dc2c04a4e03f6461798b12669bc5a17c8be7cce1240e0b5ce8/tokenizers-0.21.0-cp39-abi3-manylinux_2_17_ppc64le.manylinux2014_ppc64le.whl", hash = "sha256:d8b09dbeb7a8d73ee204a70f94fc06ea0f17dcf0844f16102b9f414f0b7463ba", size = 3121410, upload-time = "2024-11-27T13:10:55.674Z" },
    { url = "https://files.pythonhosted.org/packages/81/42/07600892d48950c5e80505b81411044a2d969368cdc0d929b1c847bf6697/tokenizers-0.21.0-cp39-abi3-manylinux_2_17_s390x.manylinux2014_s390x.whl", hash = "sha256:400832c0904f77ce87c40f1a8a27493071282f785724ae62144324f171377273", size = 3388821, upload-time = "2024-11-27T13:10:58.401Z" },
    { url = "https://files.pythonhosted.org/packages/22/06/69d7ce374747edaf1695a4f61b83570d91cc8bbfc51ccfecf76f56ab4aac/tokenizers-0.21.0-cp39-abi3-manylinux_2_17_x86_64.manylinux2014_x86_64.whl", hash = "sha256:e84ca973b3a96894d1707e189c14a774b701596d579ffc7e69debfc036a61a04", size = 3008868, upload-time = "2024-11-27T13:11:03.734Z" },
    { url = "https://files.pythonhosted.org/packages/c8/69/54a0aee4d576045b49a0eb8bffdc495634309c823bf886042e6f46b80058/tokenizers-0.21.0-cp39-abi3-musllinux_1_2_aarch64.whl", hash = "sha256:eb7202d231b273c34ec67767378cd04c767e967fda12d4a9e36208a34e2f137e", size = 8975831, upload-time = "2024-11-27T13:11:10.32Z" },
    { url = "https://files.pythonhosted.org/packages/f7/f3/b776061e4f3ebf2905ba1a25d90380aafd10c02d406437a8ba22d1724d76/tokenizers-0.21.0-cp39-abi3-musllinux_1_2_armv7l.whl", hash = "sha256:089d56db6782a73a27fd8abf3ba21779f5b85d4a9f35e3b493c7bbcbbf0d539b", size = 8920746, upload-time = "2024-11-27T13:11:13.238Z" },
    { url = "https://files.pythonhosted.org/packages/d8/ee/ce83d5ec8b6844ad4c3ecfe3333d58ecc1adc61f0878b323a15355bcab24/tokenizers-0.21.0-cp39-abi3-musllinux_1_2_i686.whl", hash = "sha256:c87ca3dc48b9b1222d984b6b7490355a6fdb411a2d810f6f05977258400ddb74", size = 9161814, upload-time = "2024-11-27T13:11:16.675Z" },
    { url = "https://files.pythonhosted.org/packages/18/07/3e88e65c0ed28fa93aa0c4d264988428eef3df2764c3126dc83e243cb36f/tokenizers-0.21.0-cp39-abi3-musllinux_1_2_x86_64.whl", hash = "sha256:4145505a973116f91bc3ac45988a92e618a6f83eb458f49ea0790df94ee243ff", size = 9357138, upload-time = "2024-11-27T13:11:20.09Z" },
    { url = "https://files.pythonhosted.org/packages/15/b0/dc4572ca61555fc482ebc933f26cb407c6aceb3dc19c301c68184f8cad03/tokenizers-0.21.0-cp39-abi3-win32.whl", hash = "sha256:eb1702c2f27d25d9dd5b389cc1f2f51813e99f8ca30d9e25348db6585a97e24a", size = 2202266, upload-time = "2024-11-27T13:11:28.784Z" },
    { url = "https://files.pythonhosted.org/packages/44/69/d21eb253fa91622da25585d362a874fa4710be600f0ea9446d8d0217cec1/tokenizers-0.21.0-cp39-abi3-win_amd64.whl", hash = "sha256:87841da5a25a3a5f70c102de371db120f41873b854ba65e52bccd57df5a3780c", size = 2389192, upload-time = "2024-11-27T13:11:25.724Z" },
]

[[package]]
name = "tomli"
version = "2.2.1"
source = { registry = "https://pypi.org/simple" }
sdist = { url = "https://files.pythonhosted.org/packages/18/87/302344fed471e44a87289cf4967697d07e532f2421fdaf868a303cbae4ff/tomli-2.2.1.tar.gz", hash = "sha256:cd45e1dc79c835ce60f7404ec8119f2eb06d38b1deba146f07ced3bbc44505ff", size = 17175, upload-time = "2024-11-27T22:38:36.873Z" }
wheels = [
    { url = "https://files.pythonhosted.org/packages/43/ca/75707e6efa2b37c77dadb324ae7d9571cb424e61ea73fad7c56c2d14527f/tomli-2.2.1-cp311-cp311-macosx_10_9_x86_64.whl", hash = "sha256:678e4fa69e4575eb77d103de3df8a895e1591b48e740211bd1067378c69e8249", size = 131077, upload-time = "2024-11-27T22:37:54.956Z" },
    { url = "https://files.pythonhosted.org/packages/c7/16/51ae563a8615d472fdbffc43a3f3d46588c264ac4f024f63f01283becfbb/tomli-2.2.1-cp311-cp311-macosx_11_0_arm64.whl", hash = "sha256:023aa114dd824ade0100497eb2318602af309e5a55595f76b626d6d9f3b7b0a6", size = 123429, upload-time = "2024-11-27T22:37:56.698Z" },
    { url = "https://files.pythonhosted.org/packages/f1/dd/4f6cd1e7b160041db83c694abc78e100473c15d54620083dbd5aae7b990e/tomli-2.2.1-cp311-cp311-manylinux_2_17_aarch64.manylinux2014_aarch64.whl", hash = "sha256:ece47d672db52ac607a3d9599a9d48dcb2f2f735c6c2d1f34130085bb12b112a", size = 226067, upload-time = "2024-11-27T22:37:57.63Z" },
    { url = "https://files.pythonhosted.org/packages/a9/6b/c54ede5dc70d648cc6361eaf429304b02f2871a345bbdd51e993d6cdf550/tomli-2.2.1-cp311-cp311-manylinux_2_17_x86_64.manylinux2014_x86_64.whl", hash = "sha256:6972ca9c9cc9f0acaa56a8ca1ff51e7af152a9f87fb64623e31d5c83700080ee", size = 236030, upload-time = "2024-11-27T22:37:59.344Z" },
    { url = "https://files.pythonhosted.org/packages/1f/47/999514fa49cfaf7a92c805a86c3c43f4215621855d151b61c602abb38091/tomli-2.2.1-cp311-cp311-manylinux_2_5_i686.manylinux1_i686.manylinux_2_17_i686.manylinux2014_i686.whl", hash = "sha256:c954d2250168d28797dd4e3ac5cf812a406cd5a92674ee4c8f123c889786aa8e", size = 240898, upload-time = "2024-11-27T22:38:00.429Z" },
    { url = "https://files.pythonhosted.org/packages/73/41/0a01279a7ae09ee1573b423318e7934674ce06eb33f50936655071d81a24/tomli-2.2.1-cp311-cp311-musllinux_1_2_aarch64.whl", hash = "sha256:8dd28b3e155b80f4d54beb40a441d366adcfe740969820caf156c019fb5c7ec4", size = 229894, upload-time = "2024-11-27T22:38:02.094Z" },
    { url = "https://files.pythonhosted.org/packages/55/18/5d8bc5b0a0362311ce4d18830a5d28943667599a60d20118074ea1b01bb7/tomli-2.2.1-cp311-cp311-musllinux_1_2_i686.whl", hash = "sha256:e59e304978767a54663af13c07b3d1af22ddee3bb2fb0618ca1593e4f593a106", size = 245319, upload-time = "2024-11-27T22:38:03.206Z" },
    { url = "https://files.pythonhosted.org/packages/92/a3/7ade0576d17f3cdf5ff44d61390d4b3febb8a9fc2b480c75c47ea048c646/tomli-2.2.1-cp311-cp311-musllinux_1_2_x86_64.whl", hash = "sha256:33580bccab0338d00994d7f16f4c4ec25b776af3ffaac1ed74e0b3fc95e885a8", size = 238273, upload-time = "2024-11-27T22:38:04.217Z" },
    { url = "https://files.pythonhosted.org/packages/72/6f/fa64ef058ac1446a1e51110c375339b3ec6be245af9d14c87c4a6412dd32/tomli-2.2.1-cp311-cp311-win32.whl", hash = "sha256:465af0e0875402f1d226519c9904f37254b3045fc5084697cefb9bdde1ff99ff", size = 98310, upload-time = "2024-11-27T22:38:05.908Z" },
    { url = "https://files.pythonhosted.org/packages/6a/1c/4a2dcde4a51b81be3530565e92eda625d94dafb46dbeb15069df4caffc34/tomli-2.2.1-cp311-cp311-win_amd64.whl", hash = "sha256:2d0f2fdd22b02c6d81637a3c95f8cd77f995846af7414c5c4b8d0545afa1bc4b", size = 108309, upload-time = "2024-11-27T22:38:06.812Z" },
    { url = "https://files.pythonhosted.org/packages/52/e1/f8af4c2fcde17500422858155aeb0d7e93477a0d59a98e56cbfe75070fd0/tomli-2.2.1-cp312-cp312-macosx_10_13_x86_64.whl", hash = "sha256:4a8f6e44de52d5e6c657c9fe83b562f5f4256d8ebbfe4ff922c495620a7f6cea", size = 132762, upload-time = "2024-11-27T22:38:07.731Z" },
    { url = "https://files.pythonhosted.org/packages/03/b8/152c68bb84fc00396b83e7bbddd5ec0bd3dd409db4195e2a9b3e398ad2e3/tomli-2.2.1-cp312-cp312-macosx_11_0_arm64.whl", hash = "sha256:8d57ca8095a641b8237d5b079147646153d22552f1c637fd3ba7f4b0b29167a8", size = 123453, upload-time = "2024-11-27T22:38:09.384Z" },
    { url = "https://files.pythonhosted.org/packages/c8/d6/fc9267af9166f79ac528ff7e8c55c8181ded34eb4b0e93daa767b8841573/tomli-2.2.1-cp312-cp312-manylinux_2_17_aarch64.manylinux2014_aarch64.whl", hash = "sha256:4e340144ad7ae1533cb897d406382b4b6fede8890a03738ff1683af800d54192", size = 233486, upload-time = "2024-11-27T22:38:10.329Z" },
    { url = "https://files.pythonhosted.org/packages/5c/51/51c3f2884d7bab89af25f678447ea7d297b53b5a3b5730a7cb2ef6069f07/tomli-2.2.1-cp312-cp312-manylinux_2_17_x86_64.manylinux2014_x86_64.whl", hash = "sha256:db2b95f9de79181805df90bedc5a5ab4c165e6ec3fe99f970d0e302f384ad222", size = 242349, upload-time = "2024-11-27T22:38:11.443Z" },
    { url = "https://files.pythonhosted.org/packages/ab/df/bfa89627d13a5cc22402e441e8a931ef2108403db390ff3345c05253935e/tomli-2.2.1-cp312-cp312-manylinux_2_5_i686.manylinux1_i686.manylinux_2_17_i686.manylinux2014_i686.whl", hash = "sha256:40741994320b232529c802f8bc86da4e1aa9f413db394617b9a256ae0f9a7f77", size = 252159, upload-time = "2024-11-27T22:38:13.099Z" },
    { url = "https://files.pythonhosted.org/packages/9e/6e/fa2b916dced65763a5168c6ccb91066f7639bdc88b48adda990db10c8c0b/tomli-2.2.1-cp312-cp312-musllinux_1_2_aarch64.whl", hash = "sha256:400e720fe168c0f8521520190686ef8ef033fb19fc493da09779e592861b78c6", size = 237243, upload-time = "2024-11-27T22:38:14.766Z" },
    { url = "https://files.pythonhosted.org/packages/b4/04/885d3b1f650e1153cbb93a6a9782c58a972b94ea4483ae4ac5cedd5e4a09/tomli-2.2.1-cp312-cp312-musllinux_1_2_i686.whl", hash = "sha256:02abe224de6ae62c19f090f68da4e27b10af2b93213d36cf44e6e1c5abd19fdd", size = 259645, upload-time = "2024-11-27T22:38:15.843Z" },
    { url = "https://files.pythonhosted.org/packages/9c/de/6b432d66e986e501586da298e28ebeefd3edc2c780f3ad73d22566034239/tomli-2.2.1-cp312-cp312-musllinux_1_2_x86_64.whl", hash = "sha256:b82ebccc8c8a36f2094e969560a1b836758481f3dc360ce9a3277c65f374285e", size = 244584, upload-time = "2024-11-27T22:38:17.645Z" },
    { url = "https://files.pythonhosted.org/packages/1c/9a/47c0449b98e6e7d1be6cbac02f93dd79003234ddc4aaab6ba07a9a7482e2/tomli-2.2.1-cp312-cp312-win32.whl", hash = "sha256:889f80ef92701b9dbb224e49ec87c645ce5df3fa2cc548664eb8a25e03127a98", size = 98875, upload-time = "2024-11-27T22:38:19.159Z" },
    { url = "https://files.pythonhosted.org/packages/ef/60/9b9638f081c6f1261e2688bd487625cd1e660d0a85bd469e91d8db969734/tomli-2.2.1-cp312-cp312-win_amd64.whl", hash = "sha256:7fc04e92e1d624a4a63c76474610238576942d6b8950a2d7f908a340494e67e4", size = 109418, upload-time = "2024-11-27T22:38:20.064Z" },
    { url = "https://files.pythonhosted.org/packages/04/90/2ee5f2e0362cb8a0b6499dc44f4d7d48f8fff06d28ba46e6f1eaa61a1388/tomli-2.2.1-cp313-cp313-macosx_10_13_x86_64.whl", hash = "sha256:f4039b9cbc3048b2416cc57ab3bda989a6fcf9b36cf8937f01a6e731b64f80d7", size = 132708, upload-time = "2024-11-27T22:38:21.659Z" },
    { url = "https://files.pythonhosted.org/packages/c0/ec/46b4108816de6b385141f082ba99e315501ccd0a2ea23db4a100dd3990ea/tomli-2.2.1-cp313-cp313-macosx_11_0_arm64.whl", hash = "sha256:286f0ca2ffeeb5b9bd4fcc8d6c330534323ec51b2f52da063b11c502da16f30c", size = 123582, upload-time = "2024-11-27T22:38:22.693Z" },
    { url = "https://files.pythonhosted.org/packages/a0/bd/b470466d0137b37b68d24556c38a0cc819e8febe392d5b199dcd7f578365/tomli-2.2.1-cp313-cp313-manylinux_2_17_aarch64.manylinux2014_aarch64.whl", hash = "sha256:a92ef1a44547e894e2a17d24e7557a5e85a9e1d0048b0b5e7541f76c5032cb13", size = 232543, upload-time = "2024-11-27T22:38:24.367Z" },
    { url = "https://files.pythonhosted.org/packages/d9/e5/82e80ff3b751373f7cead2815bcbe2d51c895b3c990686741a8e56ec42ab/tomli-2.2.1-cp313-cp313-manylinux_2_17_x86_64.manylinux2014_x86_64.whl", hash = "sha256:9316dc65bed1684c9a98ee68759ceaed29d229e985297003e494aa825ebb0281", size = 241691, upload-time = "2024-11-27T22:38:26.081Z" },
    { url = "https://files.pythonhosted.org/packages/05/7e/2a110bc2713557d6a1bfb06af23dd01e7dde52b6ee7dadc589868f9abfac/tomli-2.2.1-cp313-cp313-manylinux_2_5_i686.manylinux1_i686.manylinux_2_17_i686.manylinux2014_i686.whl", hash = "sha256:e85e99945e688e32d5a35c1ff38ed0b3f41f43fad8df0bdf79f72b2ba7bc5272", size = 251170, upload-time = "2024-11-27T22:38:27.921Z" },
    { url = "https://files.pythonhosted.org/packages/64/7b/22d713946efe00e0adbcdfd6d1aa119ae03fd0b60ebed51ebb3fa9f5a2e5/tomli-2.2.1-cp313-cp313-musllinux_1_2_aarch64.whl", hash = "sha256:ac065718db92ca818f8d6141b5f66369833d4a80a9d74435a268c52bdfa73140", size = 236530, upload-time = "2024-11-27T22:38:29.591Z" },
    { url = "https://files.pythonhosted.org/packages/38/31/3a76f67da4b0cf37b742ca76beaf819dca0ebef26d78fc794a576e08accf/tomli-2.2.1-cp313-cp313-musllinux_1_2_i686.whl", hash = "sha256:d920f33822747519673ee656a4b6ac33e382eca9d331c87770faa3eef562aeb2", size = 258666, upload-time = "2024-11-27T22:38:30.639Z" },
    { url = "https://files.pythonhosted.org/packages/07/10/5af1293da642aded87e8a988753945d0cf7e00a9452d3911dd3bb354c9e2/tomli-2.2.1-cp313-cp313-musllinux_1_2_x86_64.whl", hash = "sha256:a198f10c4d1b1375d7687bc25294306e551bf1abfa4eace6650070a5c1ae2744", size = 243954, upload-time = "2024-11-27T22:38:31.702Z" },
    { url = "https://files.pythonhosted.org/packages/5b/b9/1ed31d167be802da0fc95020d04cd27b7d7065cc6fbefdd2f9186f60d7bd/tomli-2.2.1-cp313-cp313-win32.whl", hash = "sha256:d3f5614314d758649ab2ab3a62d4f2004c825922f9e370b29416484086b264ec", size = 98724, upload-time = "2024-11-27T22:38:32.837Z" },
    { url = "https://files.pythonhosted.org/packages/c7/32/b0963458706accd9afcfeb867c0f9175a741bf7b19cd424230714d722198/tomli-2.2.1-cp313-cp313-win_amd64.whl", hash = "sha256:a38aa0308e754b0e3c67e344754dff64999ff9b513e691d0e786265c93583c69", size = 109383, upload-time = "2024-11-27T22:38:34.455Z" },
    { url = "https://files.pythonhosted.org/packages/6e/c2/61d3e0f47e2b74ef40a68b9e6ad5984f6241a942f7cd3bbfbdbd03861ea9/tomli-2.2.1-py3-none-any.whl", hash = "sha256:cb55c73c5f4408779d0cf3eef9f762b9c9f147a77de7b258bef0a5628adc85cc", size = 14257, upload-time = "2024-11-27T22:38:35.385Z" },
]

[[package]]
name = "tqdm"
version = "4.67.1"
source = { registry = "https://pypi.org/simple" }
dependencies = [
    { name = "colorama", marker = "sys_platform == 'win32'" },
]
sdist = { url = "https://files.pythonhosted.org/packages/a8/4b/29b4ef32e036bb34e4ab51796dd745cdba7ed47ad142a9f4a1eb8e0c744d/tqdm-4.67.1.tar.gz", hash = "sha256:f8aef9c52c08c13a65f30ea34f4e5aac3fd1a34959879d7e59e63027286627f2", size = 169737, upload-time = "2024-11-24T20:12:22.481Z" }
wheels = [
    { url = "https://files.pythonhosted.org/packages/d0/30/dc54f88dd4a2b5dc8a0279bdd7270e735851848b762aeb1c1184ed1f6b14/tqdm-4.67.1-py3-none-any.whl", hash = "sha256:26445eca388f82e72884e0d580d5464cd801a3ea01e63e5601bdff9ba6a48de2", size = 78540, upload-time = "2024-11-24T20:12:19.698Z" },
]

[[package]]
name = "typing-extensions"
version = "4.12.2"
source = { registry = "https://pypi.org/simple" }
sdist = { url = "https://files.pythonhosted.org/packages/df/db/f35a00659bc03fec321ba8bce9420de607a1d37f8342eee1863174c69557/typing_extensions-4.12.2.tar.gz", hash = "sha256:1a7ead55c7e559dd4dee8856e3a88b41225abfe1ce8df57b7c13915fe121ffb8", size = 85321, upload-time = "2024-06-07T18:52:15.995Z" }
wheels = [
    { url = "https://files.pythonhosted.org/packages/26/9f/ad63fc0248c5379346306f8668cda6e2e2e9c95e01216d2b8ffd9ff037d0/typing_extensions-4.12.2-py3-none-any.whl", hash = "sha256:04e5ca0351e0f3f85c6853954072df659d0d13fac324d0072316b67d7794700d", size = 37438, upload-time = "2024-06-07T18:52:13.582Z" },
]

[[package]]
name = "urllib3"
version = "1.26.20"
source = { registry = "https://pypi.org/simple" }
resolution-markers = [
    "python_full_version >= '3.13' and platform_python_implementation == 'PyPy'",
    "python_full_version < '3.13' and platform_python_implementation == 'PyPy'",
]
sdist = { url = "https://files.pythonhosted.org/packages/e4/e8/6ff5e6bc22095cfc59b6ea711b687e2b7ed4bdb373f7eeec370a97d7392f/urllib3-1.26.20.tar.gz", hash = "sha256:40c2dc0c681e47eb8f90e7e27bf6ff7df2e677421fd46756da1161c39ca70d32", size = 307380, upload-time = "2024-08-29T15:43:11.37Z" }
wheels = [
    { url = "https://files.pythonhosted.org/packages/33/cf/8435d5a7159e2a9c83a95896ed596f68cf798005fe107cc655b5c5c14704/urllib3-1.26.20-py2.py3-none-any.whl", hash = "sha256:0ed14ccfbf1c30a9072c7ca157e4319b70d65f623e91e7b32fadb2853431016e", size = 144225, upload-time = "2024-08-29T15:43:08.921Z" },
]

[[package]]
name = "urllib3"
version = "2.3.0"
source = { registry = "https://pypi.org/simple" }
resolution-markers = [
    "python_full_version >= '3.13' and platform_python_implementation != 'PyPy'",
    "python_full_version < '3.13' and platform_python_implementation != 'PyPy'",
]
sdist = { url = "https://files.pythonhosted.org/packages/aa/63/e53da845320b757bf29ef6a9062f5c669fe997973f966045cb019c3f4b66/urllib3-2.3.0.tar.gz", hash = "sha256:f8c5449b3cf0861679ce7e0503c7b44b5ec981bec0d1d3795a07f1ba96f0204d", size = 307268, upload-time = "2024-12-22T07:47:30.032Z" }
wheels = [
    { url = "https://files.pythonhosted.org/packages/c8/19/4ec628951a74043532ca2cf5d97b7b14863931476d117c471e8e2b1eb39f/urllib3-2.3.0-py3-none-any.whl", hash = "sha256:1cee9ad369867bfdbbb48b7dd50374c0967a0bb7710050facf0dd6911440e3df", size = 128369, upload-time = "2024-12-22T07:47:28.074Z" },
]

[[package]]
name = "vcrpy"
version = "7.0.0"
source = { registry = "https://pypi.org/simple" }
dependencies = [
    { name = "pyyaml" },
    { name = "urllib3", version = "1.26.20", source = { registry = "https://pypi.org/simple" }, marker = "platform_python_implementation == 'PyPy'" },
    { name = "urllib3", version = "2.3.0", source = { registry = "https://pypi.org/simple" }, marker = "platform_python_implementation != 'PyPy'" },
    { name = "wrapt" },
    { name = "yarl" },
]
sdist = { url = "https://files.pythonhosted.org/packages/25/d3/856e06184d4572aada1dd559ddec3bedc46df1f2edc5ab2c91121a2cccdb/vcrpy-7.0.0.tar.gz", hash = "sha256:176391ad0425edde1680c5b20738ea3dc7fb942520a48d2993448050986b3a50", size = 85502, upload-time = "2024-12-31T00:07:57.894Z" }
wheels = [
    { url = "https://files.pythonhosted.org/packages/13/5d/1f15b252890c968d42b348d1e9b0aa12d5bf3e776704178ec37cceccdb63/vcrpy-7.0.0-py2.py3-none-any.whl", hash = "sha256:55791e26c18daa363435054d8b35bd41a4ac441b6676167635d1b37a71dbe124", size = 42321, upload-time = "2024-12-31T00:07:55.277Z" },
]

[[package]]
name = "watchdog"
version = "6.0.0"
source = { registry = "https://pypi.org/simple" }
sdist = { url = "https://files.pythonhosted.org/packages/db/7d/7f3d619e951c88ed75c6037b246ddcf2d322812ee8ea189be89511721d54/watchdog-6.0.0.tar.gz", hash = "sha256:9ddf7c82fda3ae8e24decda1338ede66e1c99883db93711d8fb941eaa2d8c282", size = 131220, upload-time = "2024-11-01T14:07:13.037Z" }
wheels = [
    { url = "https://files.pythonhosted.org/packages/0c/56/90994d789c61df619bfc5ce2ecdabd5eeff564e1eb47512bd01b5e019569/watchdog-6.0.0-cp310-cp310-macosx_10_9_universal2.whl", hash = "sha256:d1cdb490583ebd691c012b3d6dae011000fe42edb7a82ece80965b42abd61f26", size = 96390, upload-time = "2024-11-01T14:06:24.793Z" },
    { url = "https://files.pythonhosted.org/packages/55/46/9a67ee697342ddf3c6daa97e3a587a56d6c4052f881ed926a849fcf7371c/watchdog-6.0.0-cp310-cp310-macosx_10_9_x86_64.whl", hash = "sha256:bc64ab3bdb6a04d69d4023b29422170b74681784ffb9463ed4870cf2f3e66112", size = 88389, upload-time = "2024-11-01T14:06:27.112Z" },
    { url = "https://files.pythonhosted.org/packages/44/65/91b0985747c52064d8701e1075eb96f8c40a79df889e59a399453adfb882/watchdog-6.0.0-cp310-cp310-macosx_11_0_arm64.whl", hash = "sha256:c897ac1b55c5a1461e16dae288d22bb2e412ba9807df8397a635d88f671d36c3", size = 89020, upload-time = "2024-11-01T14:06:29.876Z" },
    { url = "https://files.pythonhosted.org/packages/e0/24/d9be5cd6642a6aa68352ded4b4b10fb0d7889cb7f45814fb92cecd35f101/watchdog-6.0.0-cp311-cp311-macosx_10_9_universal2.whl", hash = "sha256:6eb11feb5a0d452ee41f824e271ca311a09e250441c262ca2fd7ebcf2461a06c", size = 96393, upload-time = "2024-11-01T14:06:31.756Z" },
    { url = "https://files.pythonhosted.org/packages/63/7a/6013b0d8dbc56adca7fdd4f0beed381c59f6752341b12fa0886fa7afc78b/watchdog-6.0.0-cp311-cp311-macosx_10_9_x86_64.whl", hash = "sha256:ef810fbf7b781a5a593894e4f439773830bdecb885e6880d957d5b9382a960d2", size = 88392, upload-time = "2024-11-01T14:06:32.99Z" },
    { url = "https://files.pythonhosted.org/packages/d1/40/b75381494851556de56281e053700e46bff5b37bf4c7267e858640af5a7f/watchdog-6.0.0-cp311-cp311-macosx_11_0_arm64.whl", hash = "sha256:afd0fe1b2270917c5e23c2a65ce50c2a4abb63daafb0d419fde368e272a76b7c", size = 89019, upload-time = "2024-11-01T14:06:34.963Z" },
    { url = "https://files.pythonhosted.org/packages/39/ea/3930d07dafc9e286ed356a679aa02d777c06e9bfd1164fa7c19c288a5483/watchdog-6.0.0-cp312-cp312-macosx_10_13_universal2.whl", hash = "sha256:bdd4e6f14b8b18c334febb9c4425a878a2ac20efd1e0b231978e7b150f92a948", size = 96471, upload-time = "2024-11-01T14:06:37.745Z" },
    { url = "https://files.pythonhosted.org/packages/12/87/48361531f70b1f87928b045df868a9fd4e253d9ae087fa4cf3f7113be363/watchdog-6.0.0-cp312-cp312-macosx_10_13_x86_64.whl", hash = "sha256:c7c15dda13c4eb00d6fb6fc508b3c0ed88b9d5d374056b239c4ad1611125c860", size = 88449, upload-time = "2024-11-01T14:06:39.748Z" },
    { url = "https://files.pythonhosted.org/packages/5b/7e/8f322f5e600812e6f9a31b75d242631068ca8f4ef0582dd3ae6e72daecc8/watchdog-6.0.0-cp312-cp312-macosx_11_0_arm64.whl", hash = "sha256:6f10cb2d5902447c7d0da897e2c6768bca89174d0c6e1e30abec5421af97a5b0", size = 89054, upload-time = "2024-11-01T14:06:41.009Z" },
    { url = "https://files.pythonhosted.org/packages/68/98/b0345cabdce2041a01293ba483333582891a3bd5769b08eceb0d406056ef/watchdog-6.0.0-cp313-cp313-macosx_10_13_universal2.whl", hash = "sha256:490ab2ef84f11129844c23fb14ecf30ef3d8a6abafd3754a6f75ca1e6654136c", size = 96480, upload-time = "2024-11-01T14:06:42.952Z" },
    { url = "https://files.pythonhosted.org/packages/85/83/cdf13902c626b28eedef7ec4f10745c52aad8a8fe7eb04ed7b1f111ca20e/watchdog-6.0.0-cp313-cp313-macosx_10_13_x86_64.whl", hash = "sha256:76aae96b00ae814b181bb25b1b98076d5fc84e8a53cd8885a318b42b6d3a5134", size = 88451, upload-time = "2024-11-01T14:06:45.084Z" },
    { url = "https://files.pythonhosted.org/packages/fe/c4/225c87bae08c8b9ec99030cd48ae9c4eca050a59bf5c2255853e18c87b50/watchdog-6.0.0-cp313-cp313-macosx_11_0_arm64.whl", hash = "sha256:a175f755fc2279e0b7312c0035d52e27211a5bc39719dd529625b1930917345b", size = 89057, upload-time = "2024-11-01T14:06:47.324Z" },
    { url = "https://files.pythonhosted.org/packages/30/ad/d17b5d42e28a8b91f8ed01cb949da092827afb9995d4559fd448d0472763/watchdog-6.0.0-pp310-pypy310_pp73-macosx_10_15_x86_64.whl", hash = "sha256:c7ac31a19f4545dd92fc25d200694098f42c9a8e391bc00bdd362c5736dbf881", size = 87902, upload-time = "2024-11-01T14:06:53.119Z" },
    { url = "https://files.pythonhosted.org/packages/5c/ca/c3649991d140ff6ab67bfc85ab42b165ead119c9e12211e08089d763ece5/watchdog-6.0.0-pp310-pypy310_pp73-macosx_11_0_arm64.whl", hash = "sha256:9513f27a1a582d9808cf21a07dae516f0fab1cf2d7683a742c498b93eedabb11", size = 88380, upload-time = "2024-11-01T14:06:55.19Z" },
    { url = "https://files.pythonhosted.org/packages/a9/c7/ca4bf3e518cb57a686b2feb4f55a1892fd9a3dd13f470fca14e00f80ea36/watchdog-6.0.0-py3-none-manylinux2014_aarch64.whl", hash = "sha256:7607498efa04a3542ae3e05e64da8202e58159aa1fa4acddf7678d34a35d4f13", size = 79079, upload-time = "2024-11-01T14:06:59.472Z" },
    { url = "https://files.pythonhosted.org/packages/5c/51/d46dc9332f9a647593c947b4b88e2381c8dfc0942d15b8edc0310fa4abb1/watchdog-6.0.0-py3-none-manylinux2014_armv7l.whl", hash = "sha256:9041567ee8953024c83343288ccc458fd0a2d811d6a0fd68c4c22609e3490379", size = 79078, upload-time = "2024-11-01T14:07:01.431Z" },
    { url = "https://files.pythonhosted.org/packages/d4/57/04edbf5e169cd318d5f07b4766fee38e825d64b6913ca157ca32d1a42267/watchdog-6.0.0-py3-none-manylinux2014_i686.whl", hash = "sha256:82dc3e3143c7e38ec49d61af98d6558288c415eac98486a5c581726e0737c00e", size = 79076, upload-time = "2024-11-01T14:07:02.568Z" },
    { url = "https://files.pythonhosted.org/packages/ab/cc/da8422b300e13cb187d2203f20b9253e91058aaf7db65b74142013478e66/watchdog-6.0.0-py3-none-manylinux2014_ppc64.whl", hash = "sha256:212ac9b8bf1161dc91bd09c048048a95ca3a4c4f5e5d4a7d1b1a7d5752a7f96f", size = 79077, upload-time = "2024-11-01T14:07:03.893Z" },
    { url = "https://files.pythonhosted.org/packages/2c/3b/b8964e04ae1a025c44ba8e4291f86e97fac443bca31de8bd98d3263d2fcf/watchdog-6.0.0-py3-none-manylinux2014_ppc64le.whl", hash = "sha256:e3df4cbb9a450c6d49318f6d14f4bbc80d763fa587ba46ec86f99f9e6876bb26", size = 79078, upload-time = "2024-11-01T14:07:05.189Z" },
    { url = "https://files.pythonhosted.org/packages/62/ae/a696eb424bedff7407801c257d4b1afda455fe40821a2be430e173660e81/watchdog-6.0.0-py3-none-manylinux2014_s390x.whl", hash = "sha256:2cce7cfc2008eb51feb6aab51251fd79b85d9894e98ba847408f662b3395ca3c", size = 79077, upload-time = "2024-11-01T14:07:06.376Z" },
    { url = "https://files.pythonhosted.org/packages/b5/e8/dbf020b4d98251a9860752a094d09a65e1b436ad181faf929983f697048f/watchdog-6.0.0-py3-none-manylinux2014_x86_64.whl", hash = "sha256:20ffe5b202af80ab4266dcd3e91aae72bf2da48c0d33bdb15c66658e685e94e2", size = 79078, upload-time = "2024-11-01T14:07:07.547Z" },
    { url = "https://files.pythonhosted.org/packages/07/f6/d0e5b343768e8bcb4cda79f0f2f55051bf26177ecd5651f84c07567461cf/watchdog-6.0.0-py3-none-win32.whl", hash = "sha256:07df1fdd701c5d4c8e55ef6cf55b8f0120fe1aef7ef39a1c6fc6bc2e606d517a", size = 79065, upload-time = "2024-11-01T14:07:09.525Z" },
    { url = "https://files.pythonhosted.org/packages/db/d9/c495884c6e548fce18a8f40568ff120bc3a4b7b99813081c8ac0c936fa64/watchdog-6.0.0-py3-none-win_amd64.whl", hash = "sha256:cbafb470cf848d93b5d013e2ecb245d4aa1c8fd0504e863ccefa32445359d680", size = 79070, upload-time = "2024-11-01T14:07:10.686Z" },
    { url = "https://files.pythonhosted.org/packages/33/e8/e40370e6d74ddba47f002a32919d91310d6074130fe4e17dabcafc15cbf1/watchdog-6.0.0-py3-none-win_ia64.whl", hash = "sha256:a1914259fa9e1454315171103c6a30961236f508b9b623eae470268bbcc6a22f", size = 79067, upload-time = "2024-11-01T14:07:11.845Z" },
]

[[package]]
name = "wrapt"
version = "1.17.2"
source = { registry = "https://pypi.org/simple" }
sdist = { url = "https://files.pythonhosted.org/packages/c3/fc/e91cc220803d7bc4db93fb02facd8461c37364151b8494762cc88b0fbcef/wrapt-1.17.2.tar.gz", hash = "sha256:41388e9d4d1522446fe79d3213196bd9e3b301a336965b9e27ca2788ebd122f3", size = 55531, upload-time = "2025-01-14T10:35:45.465Z" }
wheels = [
    { url = "https://files.pythonhosted.org/packages/5a/d1/1daec934997e8b160040c78d7b31789f19b122110a75eca3d4e8da0049e1/wrapt-1.17.2-cp310-cp310-macosx_10_9_universal2.whl", hash = "sha256:3d57c572081fed831ad2d26fd430d565b76aa277ed1d30ff4d40670b1c0dd984", size = 53307, upload-time = "2025-01-14T10:33:13.616Z" },
    { url = "https://files.pythonhosted.org/packages/1b/7b/13369d42651b809389c1a7153baa01d9700430576c81a2f5c5e460df0ed9/wrapt-1.17.2-cp310-cp310-macosx_10_9_x86_64.whl", hash = "sha256:b5e251054542ae57ac7f3fba5d10bfff615b6c2fb09abeb37d2f1463f841ae22", size = 38486, upload-time = "2025-01-14T10:33:15.947Z" },
    { url = "https://files.pythonhosted.org/packages/62/bf/e0105016f907c30b4bd9e377867c48c34dc9c6c0c104556c9c9126bd89ed/wrapt-1.17.2-cp310-cp310-macosx_11_0_arm64.whl", hash = "sha256:80dd7db6a7cb57ffbc279c4394246414ec99537ae81ffd702443335a61dbf3a7", size = 38777, upload-time = "2025-01-14T10:33:17.462Z" },
    { url = "https://files.pythonhosted.org/packages/27/70/0f6e0679845cbf8b165e027d43402a55494779295c4b08414097b258ac87/wrapt-1.17.2-cp310-cp310-manylinux_2_17_aarch64.manylinux2014_aarch64.whl", hash = "sha256:0a6e821770cf99cc586d33833b2ff32faebdbe886bd6322395606cf55153246c", size = 83314, upload-time = "2025-01-14T10:33:21.282Z" },
    { url = "https://files.pythonhosted.org/packages/0f/77/0576d841bf84af8579124a93d216f55d6f74374e4445264cb378a6ed33eb/wrapt-1.17.2-cp310-cp310-manylinux_2_5_i686.manylinux1_i686.manylinux_2_17_i686.manylinux2014_i686.whl", hash = "sha256:b60fb58b90c6d63779cb0c0c54eeb38941bae3ecf7a73c764c52c88c2dcb9d72", size = 74947, upload-time = "2025-01-14T10:33:24.414Z" },
    { url = "https://files.pythonhosted.org/packages/90/ec/00759565518f268ed707dcc40f7eeec38637d46b098a1f5143bff488fe97/wrapt-1.17.2-cp310-cp310-manylinux_2_5_x86_64.manylinux1_x86_64.manylinux_2_17_x86_64.manylinux2014_x86_64.whl", hash = "sha256:b870b5df5b71d8c3359d21be8f0d6c485fa0ebdb6477dda51a1ea54a9b558061", size = 82778, upload-time = "2025-01-14T10:33:26.152Z" },
    { url = "https://files.pythonhosted.org/packages/f8/5a/7cffd26b1c607b0b0c8a9ca9d75757ad7620c9c0a9b4a25d3f8a1480fafc/wrapt-1.17.2-cp310-cp310-musllinux_1_2_aarch64.whl", hash = "sha256:4011d137b9955791f9084749cba9a367c68d50ab8d11d64c50ba1688c9b457f2", size = 81716, upload-time = "2025-01-14T10:33:27.372Z" },
    { url = "https://files.pythonhosted.org/packages/7e/09/dccf68fa98e862df7e6a60a61d43d644b7d095a5fc36dbb591bbd4a1c7b2/wrapt-1.17.2-cp310-cp310-musllinux_1_2_i686.whl", hash = "sha256:1473400e5b2733e58b396a04eb7f35f541e1fb976d0c0724d0223dd607e0f74c", size = 74548, upload-time = "2025-01-14T10:33:28.52Z" },
    { url = "https://files.pythonhosted.org/packages/b7/8e/067021fa3c8814952c5e228d916963c1115b983e21393289de15128e867e/wrapt-1.17.2-cp310-cp310-musllinux_1_2_x86_64.whl", hash = "sha256:3cedbfa9c940fdad3e6e941db7138e26ce8aad38ab5fe9dcfadfed9db7a54e62", size = 81334, upload-time = "2025-01-14T10:33:29.643Z" },
    { url = "https://files.pythonhosted.org/packages/4b/0d/9d4b5219ae4393f718699ca1c05f5ebc0c40d076f7e65fd48f5f693294fb/wrapt-1.17.2-cp310-cp310-win32.whl", hash = "sha256:582530701bff1dec6779efa00c516496968edd851fba224fbd86e46cc6b73563", size = 36427, upload-time = "2025-01-14T10:33:30.832Z" },
    { url = "https://files.pythonhosted.org/packages/72/6a/c5a83e8f61aec1e1aeef939807602fb880e5872371e95df2137142f5c58e/wrapt-1.17.2-cp310-cp310-win_amd64.whl", hash = "sha256:58705da316756681ad3c9c73fd15499aa4d8c69f9fd38dc8a35e06c12468582f", size = 38774, upload-time = "2025-01-14T10:33:32.897Z" },
    { url = "https://files.pythonhosted.org/packages/cd/f7/a2aab2cbc7a665efab072344a8949a71081eed1d2f451f7f7d2b966594a2/wrapt-1.17.2-cp311-cp311-macosx_10_9_universal2.whl", hash = "sha256:ff04ef6eec3eee8a5efef2401495967a916feaa353643defcc03fc74fe213b58", size = 53308, upload-time = "2025-01-14T10:33:33.992Z" },
    { url = "https://files.pythonhosted.org/packages/50/ff/149aba8365fdacef52b31a258c4dc1c57c79759c335eff0b3316a2664a64/wrapt-1.17.2-cp311-cp311-macosx_10_9_x86_64.whl", hash = "sha256:4db983e7bca53819efdbd64590ee96c9213894272c776966ca6306b73e4affda", size = 38488, upload-time = "2025-01-14T10:33:35.264Z" },
    { url = "https://files.pythonhosted.org/packages/65/46/5a917ce85b5c3b490d35c02bf71aedaa9f2f63f2d15d9949cc4ba56e8ba9/wrapt-1.17.2-cp311-cp311-macosx_11_0_arm64.whl", hash = "sha256:9abc77a4ce4c6f2a3168ff34b1da9b0f311a8f1cfd694ec96b0603dff1c79438", size = 38776, upload-time = "2025-01-14T10:33:38.28Z" },
    { url = "https://files.pythonhosted.org/packages/ca/74/336c918d2915a4943501c77566db41d1bd6e9f4dbc317f356b9a244dfe83/wrapt-1.17.2-cp311-cp311-manylinux_2_17_aarch64.manylinux2014_aarch64.whl", hash = "sha256:0b929ac182f5ace000d459c59c2c9c33047e20e935f8e39371fa6e3b85d56f4a", size = 83776, upload-time = "2025-01-14T10:33:40.678Z" },
    { url = "https://files.pythonhosted.org/packages/09/99/c0c844a5ccde0fe5761d4305485297f91d67cf2a1a824c5f282e661ec7ff/wrapt-1.17.2-cp311-cp311-manylinux_2_5_i686.manylinux1_i686.manylinux_2_17_i686.manylinux2014_i686.whl", hash = "sha256:f09b286faeff3c750a879d336fb6d8713206fc97af3adc14def0cdd349df6000", size = 75420, upload-time = "2025-01-14T10:33:41.868Z" },
    { url = "https://files.pythonhosted.org/packages/b4/b0/9fc566b0fe08b282c850063591a756057c3247b2362b9286429ec5bf1721/wrapt-1.17.2-cp311-cp311-manylinux_2_5_x86_64.manylinux1_x86_64.manylinux_2_17_x86_64.manylinux2014_x86_64.whl", hash = "sha256:1a7ed2d9d039bd41e889f6fb9364554052ca21ce823580f6a07c4ec245c1f5d6", size = 83199, upload-time = "2025-01-14T10:33:43.598Z" },
    { url = "https://files.pythonhosted.org/packages/9d/4b/71996e62d543b0a0bd95dda485219856def3347e3e9380cc0d6cf10cfb2f/wrapt-1.17.2-cp311-cp311-musllinux_1_2_aarch64.whl", hash = "sha256:129a150f5c445165ff941fc02ee27df65940fcb8a22a61828b1853c98763a64b", size = 82307, upload-time = "2025-01-14T10:33:48.499Z" },
    { url = "https://files.pythonhosted.org/packages/39/35/0282c0d8789c0dc9bcc738911776c762a701f95cfe113fb8f0b40e45c2b9/wrapt-1.17.2-cp311-cp311-musllinux_1_2_i686.whl", hash = "sha256:1fb5699e4464afe5c7e65fa51d4f99e0b2eadcc176e4aa33600a3df7801d6662", size = 75025, upload-time = "2025-01-14T10:33:51.191Z" },
    { url = "https://files.pythonhosted.org/packages/4f/6d/90c9fd2c3c6fee181feecb620d95105370198b6b98a0770cba090441a828/wrapt-1.17.2-cp311-cp311-musllinux_1_2_x86_64.whl", hash = "sha256:9a2bce789a5ea90e51a02dfcc39e31b7f1e662bc3317979aa7e5538e3a034f72", size = 81879, upload-time = "2025-01-14T10:33:52.328Z" },
    { url = "https://files.pythonhosted.org/packages/8f/fa/9fb6e594f2ce03ef03eddbdb5f4f90acb1452221a5351116c7c4708ac865/wrapt-1.17.2-cp311-cp311-win32.whl", hash = "sha256:4afd5814270fdf6380616b321fd31435a462019d834f83c8611a0ce7484c7317", size = 36419, upload-time = "2025-01-14T10:33:53.551Z" },
    { url = "https://files.pythonhosted.org/packages/47/f8/fb1773491a253cbc123c5d5dc15c86041f746ed30416535f2a8df1f4a392/wrapt-1.17.2-cp311-cp311-win_amd64.whl", hash = "sha256:acc130bc0375999da18e3d19e5a86403667ac0c4042a094fefb7eec8ebac7cf3", size = 38773, upload-time = "2025-01-14T10:33:56.323Z" },
    { url = "https://files.pythonhosted.org/packages/a1/bd/ab55f849fd1f9a58ed7ea47f5559ff09741b25f00c191231f9f059c83949/wrapt-1.17.2-cp312-cp312-macosx_10_13_universal2.whl", hash = "sha256:d5e2439eecc762cd85e7bd37161d4714aa03a33c5ba884e26c81559817ca0925", size = 53799, upload-time = "2025-01-14T10:33:57.4Z" },
    { url = "https://files.pythonhosted.org/packages/53/18/75ddc64c3f63988f5a1d7e10fb204ffe5762bc663f8023f18ecaf31a332e/wrapt-1.17.2-cp312-cp312-macosx_10_13_x86_64.whl", hash = "sha256:3fc7cb4c1c744f8c05cd5f9438a3caa6ab94ce8344e952d7c45a8ed59dd88392", size = 38821, upload-time = "2025-01-14T10:33:59.334Z" },
    { url = "https://files.pythonhosted.org/packages/48/2a/97928387d6ed1c1ebbfd4efc4133a0633546bec8481a2dd5ec961313a1c7/wrapt-1.17.2-cp312-cp312-macosx_11_0_arm64.whl", hash = "sha256:8fdbdb757d5390f7c675e558fd3186d590973244fab0c5fe63d373ade3e99d40", size = 38919, upload-time = "2025-01-14T10:34:04.093Z" },
    { url = "https://files.pythonhosted.org/packages/73/54/3bfe5a1febbbccb7a2f77de47b989c0b85ed3a6a41614b104204a788c20e/wrapt-1.17.2-cp312-cp312-manylinux_2_17_aarch64.manylinux2014_aarch64.whl", hash = "sha256:5bb1d0dbf99411f3d871deb6faa9aabb9d4e744d67dcaaa05399af89d847a91d", size = 88721, upload-time = "2025-01-14T10:34:07.163Z" },
    { url = "https://files.pythonhosted.org/packages/25/cb/7262bc1b0300b4b64af50c2720ef958c2c1917525238d661c3e9a2b71b7b/wrapt-1.17.2-cp312-cp312-manylinux_2_5_i686.manylinux1_i686.manylinux_2_17_i686.manylinux2014_i686.whl", hash = "sha256:d18a4865f46b8579d44e4fe1e2bcbc6472ad83d98e22a26c963d46e4c125ef0b", size = 80899, upload-time = "2025-01-14T10:34:09.82Z" },
    { url = "https://files.pythonhosted.org/packages/2a/5a/04cde32b07a7431d4ed0553a76fdb7a61270e78c5fd5a603e190ac389f14/wrapt-1.17.2-cp312-cp312-manylinux_2_5_x86_64.manylinux1_x86_64.manylinux_2_17_x86_64.manylinux2014_x86_64.whl", hash = "sha256:bc570b5f14a79734437cb7b0500376b6b791153314986074486e0b0fa8d71d98", size = 89222, upload-time = "2025-01-14T10:34:11.258Z" },
    { url = "https://files.pythonhosted.org/packages/09/28/2e45a4f4771fcfb109e244d5dbe54259e970362a311b67a965555ba65026/wrapt-1.17.2-cp312-cp312-musllinux_1_2_aarch64.whl", hash = "sha256:6d9187b01bebc3875bac9b087948a2bccefe464a7d8f627cf6e48b1bbae30f82", size = 86707, upload-time = "2025-01-14T10:34:12.49Z" },
    { url = "https://files.pythonhosted.org/packages/c6/d2/dcb56bf5f32fcd4bd9aacc77b50a539abdd5b6536872413fd3f428b21bed/wrapt-1.17.2-cp312-cp312-musllinux_1_2_i686.whl", hash = "sha256:9e8659775f1adf02eb1e6f109751268e493c73716ca5761f8acb695e52a756ae", size = 79685, upload-time = "2025-01-14T10:34:15.043Z" },
    { url = "https://files.pythonhosted.org/packages/80/4e/eb8b353e36711347893f502ce91c770b0b0929f8f0bed2670a6856e667a9/wrapt-1.17.2-cp312-cp312-musllinux_1_2_x86_64.whl", hash = "sha256:e8b2816ebef96d83657b56306152a93909a83f23994f4b30ad4573b00bd11bb9", size = 87567, upload-time = "2025-01-14T10:34:16.563Z" },
    { url = "https://files.pythonhosted.org/packages/17/27/4fe749a54e7fae6e7146f1c7d914d28ef599dacd4416566c055564080fe2/wrapt-1.17.2-cp312-cp312-win32.whl", hash = "sha256:468090021f391fe0056ad3e807e3d9034e0fd01adcd3bdfba977b6fdf4213ea9", size = 36672, upload-time = "2025-01-14T10:34:17.727Z" },
    { url = "https://files.pythonhosted.org/packages/15/06/1dbf478ea45c03e78a6a8c4be4fdc3c3bddea5c8de8a93bc971415e47f0f/wrapt-1.17.2-cp312-cp312-win_amd64.whl", hash = "sha256:ec89ed91f2fa8e3f52ae53cd3cf640d6feff92ba90d62236a81e4e563ac0e991", size = 38865, upload-time = "2025-01-14T10:34:19.577Z" },
    { url = "https://files.pythonhosted.org/packages/ce/b9/0ffd557a92f3b11d4c5d5e0c5e4ad057bd9eb8586615cdaf901409920b14/wrapt-1.17.2-cp313-cp313-macosx_10_13_universal2.whl", hash = "sha256:6ed6ffac43aecfe6d86ec5b74b06a5be33d5bb9243d055141e8cabb12aa08125", size = 53800, upload-time = "2025-01-14T10:34:21.571Z" },
    { url = "https://files.pythonhosted.org/packages/c0/ef/8be90a0b7e73c32e550c73cfb2fa09db62234227ece47b0e80a05073b375/wrapt-1.17.2-cp313-cp313-macosx_10_13_x86_64.whl", hash = "sha256:35621ae4c00e056adb0009f8e86e28eb4a41a4bfa8f9bfa9fca7d343fe94f998", size = 38824, upload-time = "2025-01-14T10:34:22.999Z" },
    { url = "https://files.pythonhosted.org/packages/36/89/0aae34c10fe524cce30fe5fc433210376bce94cf74d05b0d68344c8ba46e/wrapt-1.17.2-cp313-cp313-macosx_11_0_arm64.whl", hash = "sha256:a604bf7a053f8362d27eb9fefd2097f82600b856d5abe996d623babd067b1ab5", size = 38920, upload-time = "2025-01-14T10:34:25.386Z" },
    { url = "https://files.pythonhosted.org/packages/3b/24/11c4510de906d77e0cfb5197f1b1445d4fec42c9a39ea853d482698ac681/wrapt-1.17.2-cp313-cp313-manylinux_2_17_aarch64.manylinux2014_aarch64.whl", hash = "sha256:5cbabee4f083b6b4cd282f5b817a867cf0b1028c54d445b7ec7cfe6505057cf8", size = 88690, upload-time = "2025-01-14T10:34:28.058Z" },
    { url = "https://files.pythonhosted.org/packages/71/d7/cfcf842291267bf455b3e266c0c29dcb675b5540ee8b50ba1699abf3af45/wrapt-1.17.2-cp313-cp313-manylinux_2_5_i686.manylinux1_i686.manylinux_2_17_i686.manylinux2014_i686.whl", hash = "sha256:49703ce2ddc220df165bd2962f8e03b84c89fee2d65e1c24a7defff6f988f4d6", size = 80861, upload-time = "2025-01-14T10:34:29.167Z" },
    { url = "https://files.pythonhosted.org/packages/d5/66/5d973e9f3e7370fd686fb47a9af3319418ed925c27d72ce16b791231576d/wrapt-1.17.2-cp313-cp313-manylinux_2_5_x86_64.manylinux1_x86_64.manylinux_2_17_x86_64.manylinux2014_x86_64.whl", hash = "sha256:8112e52c5822fc4253f3901b676c55ddf288614dc7011634e2719718eaa187dc", size = 89174, upload-time = "2025-01-14T10:34:31.702Z" },
    { url = "https://files.pythonhosted.org/packages/a7/d3/8e17bb70f6ae25dabc1aaf990f86824e4fd98ee9cadf197054e068500d27/wrapt-1.17.2-cp313-cp313-musllinux_1_2_aarch64.whl", hash = "sha256:9fee687dce376205d9a494e9c121e27183b2a3df18037f89d69bd7b35bcf59e2", size = 86721, upload-time = "2025-01-14T10:34:32.91Z" },
    { url = "https://files.pythonhosted.org/packages/6f/54/f170dfb278fe1c30d0ff864513cff526d624ab8de3254b20abb9cffedc24/wrapt-1.17.2-cp313-cp313-musllinux_1_2_i686.whl", hash = "sha256:18983c537e04d11cf027fbb60a1e8dfd5190e2b60cc27bc0808e653e7b218d1b", size = 79763, upload-time = "2025-01-14T10:34:34.903Z" },
    { url = "https://files.pythonhosted.org/packages/4a/98/de07243751f1c4a9b15c76019250210dd3486ce098c3d80d5f729cba029c/wrapt-1.17.2-cp313-cp313-musllinux_1_2_x86_64.whl", hash = "sha256:703919b1633412ab54bcf920ab388735832fdcb9f9a00ae49387f0fe67dad504", size = 87585, upload-time = "2025-01-14T10:34:36.13Z" },
    { url = "https://files.pythonhosted.org/packages/f9/f0/13925f4bd6548013038cdeb11ee2cbd4e37c30f8bfd5db9e5a2a370d6e20/wrapt-1.17.2-cp313-cp313-win32.whl", hash = "sha256:abbb9e76177c35d4e8568e58650aa6926040d6a9f6f03435b7a522bf1c487f9a", size = 36676, upload-time = "2025-01-14T10:34:37.962Z" },
    { url = "https://files.pythonhosted.org/packages/bf/ae/743f16ef8c2e3628df3ddfd652b7d4c555d12c84b53f3d8218498f4ade9b/wrapt-1.17.2-cp313-cp313-win_amd64.whl", hash = "sha256:69606d7bb691b50a4240ce6b22ebb319c1cfb164e5f6569835058196e0f3a845", size = 38871, upload-time = "2025-01-14T10:34:39.13Z" },
    { url = "https://files.pythonhosted.org/packages/3d/bc/30f903f891a82d402ffb5fda27ec1d621cc97cb74c16fea0b6141f1d4e87/wrapt-1.17.2-cp313-cp313t-macosx_10_13_universal2.whl", hash = "sha256:4a721d3c943dae44f8e243b380cb645a709ba5bd35d3ad27bc2ed947e9c68192", size = 56312, upload-time = "2025-01-14T10:34:40.604Z" },
    { url = "https://files.pythonhosted.org/packages/8a/04/c97273eb491b5f1c918857cd26f314b74fc9b29224521f5b83f872253725/wrapt-1.17.2-cp313-cp313t-macosx_10_13_x86_64.whl", hash = "sha256:766d8bbefcb9e00c3ac3b000d9acc51f1b399513f44d77dfe0eb026ad7c9a19b", size = 40062, upload-time = "2025-01-14T10:34:45.011Z" },
    { url = "https://files.pythonhosted.org/packages/4e/ca/3b7afa1eae3a9e7fefe499db9b96813f41828b9fdb016ee836c4c379dadb/wrapt-1.17.2-cp313-cp313t-macosx_11_0_arm64.whl", hash = "sha256:e496a8ce2c256da1eb98bd15803a79bee00fc351f5dfb9ea82594a3f058309e0", size = 40155, upload-time = "2025-01-14T10:34:47.25Z" },
    { url = "https://files.pythonhosted.org/packages/89/be/7c1baed43290775cb9030c774bc53c860db140397047cc49aedaf0a15477/wrapt-1.17.2-cp313-cp313t-manylinux_2_17_aarch64.manylinux2014_aarch64.whl", hash = "sha256:40d615e4fe22f4ad3528448c193b218e077656ca9ccb22ce2cb20db730f8d306", size = 113471, upload-time = "2025-01-14T10:34:50.934Z" },
    { url = "https://files.pythonhosted.org/packages/32/98/4ed894cf012b6d6aae5f5cc974006bdeb92f0241775addad3f8cd6ab71c8/wrapt-1.17.2-cp313-cp313t-manylinux_2_5_i686.manylinux1_i686.manylinux_2_17_i686.manylinux2014_i686.whl", hash = "sha256:a5aaeff38654462bc4b09023918b7f21790efb807f54c000a39d41d69cf552cb", size = 101208, upload-time = "2025-01-14T10:34:52.297Z" },
    { url = "https://files.pythonhosted.org/packages/ea/fd/0c30f2301ca94e655e5e057012e83284ce8c545df7661a78d8bfca2fac7a/wrapt-1.17.2-cp313-cp313t-manylinux_2_5_x86_64.manylinux1_x86_64.manylinux_2_17_x86_64.manylinux2014_x86_64.whl", hash = "sha256:9a7d15bbd2bc99e92e39f49a04653062ee6085c0e18b3b7512a4f2fe91f2d681", size = 109339, upload-time = "2025-01-14T10:34:53.489Z" },
    { url = "https://files.pythonhosted.org/packages/75/56/05d000de894c4cfcb84bcd6b1df6214297b8089a7bd324c21a4765e49b14/wrapt-1.17.2-cp313-cp313t-musllinux_1_2_aarch64.whl", hash = "sha256:e3890b508a23299083e065f435a492b5435eba6e304a7114d2f919d400888cc6", size = 110232, upload-time = "2025-01-14T10:34:55.327Z" },
    { url = "https://files.pythonhosted.org/packages/53/f8/c3f6b2cf9b9277fb0813418e1503e68414cd036b3b099c823379c9575e6d/wrapt-1.17.2-cp313-cp313t-musllinux_1_2_i686.whl", hash = "sha256:8c8b293cd65ad716d13d8dd3624e42e5a19cc2a2f1acc74b30c2c13f15cb61a6", size = 100476, upload-time = "2025-01-14T10:34:58.055Z" },
    { url = "https://files.pythonhosted.org/packages/a7/b1/0bb11e29aa5139d90b770ebbfa167267b1fc548d2302c30c8f7572851738/wrapt-1.17.2-cp313-cp313t-musllinux_1_2_x86_64.whl", hash = "sha256:4c82b8785d98cdd9fed4cac84d765d234ed3251bd6afe34cb7ac523cb93e8b4f", size = 106377, upload-time = "2025-01-14T10:34:59.3Z" },
    { url = "https://files.pythonhosted.org/packages/6a/e1/0122853035b40b3f333bbb25f1939fc1045e21dd518f7f0922b60c156f7c/wrapt-1.17.2-cp313-cp313t-win32.whl", hash = "sha256:13e6afb7fe71fe7485a4550a8844cc9ffbe263c0f1a1eea569bc7091d4898555", size = 37986, upload-time = "2025-01-14T10:35:00.498Z" },
    { url = "https://files.pythonhosted.org/packages/09/5e/1655cf481e079c1f22d0cabdd4e51733679932718dc23bf2db175f329b76/wrapt-1.17.2-cp313-cp313t-win_amd64.whl", hash = "sha256:eaf675418ed6b3b31c7a989fd007fa7c3be66ce14e5c3b27336383604c9da85c", size = 40750, upload-time = "2025-01-14T10:35:03.378Z" },
    { url = "https://files.pythonhosted.org/packages/2d/82/f56956041adef78f849db6b289b282e72b55ab8045a75abad81898c28d19/wrapt-1.17.2-py3-none-any.whl", hash = "sha256:b18f2d1533a71f069c7f82d524a52599053d4c7166e9dd374ae2136b7f40f7c8", size = 23594, upload-time = "2025-01-14T10:35:44.018Z" },
]

[[package]]
name = "yarl"
version = "1.20.0"
source = { registry = "https://pypi.org/simple" }
dependencies = [
    { name = "idna" },
    { name = "multidict" },
    { name = "propcache" },
]
sdist = { url = "https://files.pythonhosted.org/packages/62/51/c0edba5219027f6eab262e139f73e2417b0f4efffa23bf562f6e18f76ca5/yarl-1.20.0.tar.gz", hash = "sha256:686d51e51ee5dfe62dec86e4866ee0e9ed66df700d55c828a615640adc885307", size = 185258, upload-time = "2025-04-17T00:45:14.661Z" }
wheels = [
    { url = "https://files.pythonhosted.org/packages/00/ab/66082639f99d7ef647a86b2ff4ca20f8ae13bd68a6237e6e166b8eb92edf/yarl-1.20.0-cp310-cp310-macosx_10_9_universal2.whl", hash = "sha256:f1f6670b9ae3daedb325fa55fbe31c22c8228f6e0b513772c2e1c623caa6ab22", size = 145054, upload-time = "2025-04-17T00:41:27.071Z" },
    { url = "https://files.pythonhosted.org/packages/3d/c2/4e78185c453c3ca02bd11c7907394d0410d26215f9e4b7378648b3522a30/yarl-1.20.0-cp310-cp310-macosx_10_9_x86_64.whl", hash = "sha256:85a231fa250dfa3308f3c7896cc007a47bc76e9e8e8595c20b7426cac4884c62", size = 96811, upload-time = "2025-04-17T00:41:30.235Z" },
    { url = "https://files.pythonhosted.org/packages/c7/45/91e31dccdcf5b7232dcace78bd51a1bb2d7b4b96c65eece0078b620587d1/yarl-1.20.0-cp310-cp310-macosx_11_0_arm64.whl", hash = "sha256:1a06701b647c9939d7019acdfa7ebbfbb78ba6aa05985bb195ad716ea759a569", size = 94566, upload-time = "2025-04-17T00:41:32.023Z" },
    { url = "https://files.pythonhosted.org/packages/c8/21/e0aa650bcee881fb804331faa2c0f9a5d6be7609970b2b6e3cdd414e174b/yarl-1.20.0-cp310-cp310-manylinux_2_17_aarch64.manylinux2014_aarch64.whl", hash = "sha256:7595498d085becc8fb9203aa314b136ab0516c7abd97e7d74f7bb4eb95042abe", size = 327297, upload-time = "2025-04-17T00:41:34.03Z" },
    { url = "https://files.pythonhosted.org/packages/1a/a4/58f10870f5c17595c5a37da4c6a0b321589b7d7976e10570088d445d0f47/yarl-1.20.0-cp310-cp310-manylinux_2_17_armv7l.manylinux2014_armv7l.manylinux_2_31_armv7l.whl", hash = "sha256:af5607159085dcdb055d5678fc2d34949bd75ae6ea6b4381e784bbab1c3aa195", size = 323578, upload-time = "2025-04-17T00:41:36.492Z" },
    { url = "https://files.pythonhosted.org/packages/07/df/2506b1382cc0c4bb0d22a535dc3e7ccd53da9a59b411079013a7904ac35c/yarl-1.20.0-cp310-cp310-manylinux_2_17_ppc64le.manylinux2014_ppc64le.whl", hash = "sha256:95b50910e496567434cb77a577493c26bce0f31c8a305135f3bda6a2483b8e10", size = 343212, upload-time = "2025-04-17T00:41:38.396Z" },
    { url = "https://files.pythonhosted.org/packages/ba/4a/d1c901d0e2158ad06bb0b9a92473e32d992f98673b93c8a06293e091bab0/yarl-1.20.0-cp310-cp310-manylinux_2_17_s390x.manylinux2014_s390x.whl", hash = "sha256:b594113a301ad537766b4e16a5a6750fcbb1497dcc1bc8a4daae889e6402a634", size = 337956, upload-time = "2025-04-17T00:41:40.519Z" },
    { url = "https://files.pythonhosted.org/packages/8b/fd/10fcf7d86f49b1a11096d6846257485ef32e3d3d322e8a7fdea5b127880c/yarl-1.20.0-cp310-cp310-manylinux_2_17_x86_64.manylinux2014_x86_64.whl", hash = "sha256:083ce0393ea173cd37834eb84df15b6853b555d20c52703e21fbababa8c129d2", size = 333889, upload-time = "2025-04-17T00:41:42.437Z" },
    { url = "https://files.pythonhosted.org/packages/e2/cd/bae926a25154ba31c5fd15f2aa6e50a545c840e08d85e2e2e0807197946b/yarl-1.20.0-cp310-cp310-manylinux_2_5_i686.manylinux1_i686.manylinux_2_17_i686.manylinux2014_i686.whl", hash = "sha256:4f1a350a652bbbe12f666109fbddfdf049b3ff43696d18c9ab1531fbba1c977a", size = 322282, upload-time = "2025-04-17T00:41:44.641Z" },
    { url = "https://files.pythonhosted.org/packages/e2/c6/c3ac3597dfde746c63c637c5422cf3954ebf622a8de7f09892d20a68900d/yarl-1.20.0-cp310-cp310-musllinux_1_2_aarch64.whl", hash = "sha256:fb0caeac4a164aadce342f1597297ec0ce261ec4532bbc5a9ca8da5622f53867", size = 336270, upload-time = "2025-04-17T00:41:46.812Z" },
    { url = "https://files.pythonhosted.org/packages/dd/42/417fd7b8da5846def29712370ea8916a4be2553de42a2c969815153717be/yarl-1.20.0-cp310-cp310-musllinux_1_2_armv7l.whl", hash = "sha256:d88cc43e923f324203f6ec14434fa33b85c06d18d59c167a0637164863b8e995", size = 335500, upload-time = "2025-04-17T00:41:48.896Z" },
    { url = "https://files.pythonhosted.org/packages/37/aa/c2339683f8f05f4be16831b6ad58d04406cf1c7730e48a12f755da9f5ac5/yarl-1.20.0-cp310-cp310-musllinux_1_2_i686.whl", hash = "sha256:e52d6ed9ea8fd3abf4031325dc714aed5afcbfa19ee4a89898d663c9976eb487", size = 339672, upload-time = "2025-04-17T00:41:50.965Z" },
    { url = "https://files.pythonhosted.org/packages/be/12/ab6c4df95f00d7bc9502bf07a92d5354f11d9d3cb855222a6a8d2bd6e8da/yarl-1.20.0-cp310-cp310-musllinux_1_2_ppc64le.whl", hash = "sha256:ce360ae48a5e9961d0c730cf891d40698a82804e85f6e74658fb175207a77cb2", size = 351840, upload-time = "2025-04-17T00:41:53.074Z" },
    { url = "https://files.pythonhosted.org/packages/83/3c/08d58c51bbd3899be3e7e83cd7a691fdcf3b9f78b8699d663ecc2c090ab7/yarl-1.20.0-cp310-cp310-musllinux_1_2_s390x.whl", hash = "sha256:06d06c9d5b5bc3eb56542ceeba6658d31f54cf401e8468512447834856fb0e61", size = 359550, upload-time = "2025-04-17T00:41:55.517Z" },
    { url = "https://files.pythonhosted.org/packages/8a/15/de7906c506f85fb476f0edac4bd74569f49e5ffdcf98e246a0313bf593b9/yarl-1.20.0-cp310-cp310-musllinux_1_2_x86_64.whl", hash = "sha256:c27d98f4e5c4060582f44e58309c1e55134880558f1add7a87c1bc36ecfade19", size = 351108, upload-time = "2025-04-17T00:41:57.582Z" },
    { url = "https://files.pythonhosted.org/packages/25/04/c6754f5ae2cdf057ac094ac01137c17875b629b1c29ed75354626a755375/yarl-1.20.0-cp310-cp310-win32.whl", hash = "sha256:f4d3fa9b9f013f7050326e165c3279e22850d02ae544ace285674cb6174b5d6d", size = 86733, upload-time = "2025-04-17T00:41:59.757Z" },
    { url = "https://files.pythonhosted.org/packages/db/1f/5c1952f3d983ac3f5fb079b5b13b62728f8a73fd27d03e1cef7e476addff/yarl-1.20.0-cp310-cp310-win_amd64.whl", hash = "sha256:bc906b636239631d42eb8a07df8359905da02704a868983265603887ed68c076", size = 92916, upload-time = "2025-04-17T00:42:02.177Z" },
    { url = "https://files.pythonhosted.org/packages/60/82/a59d8e21b20ffc836775fa7daedac51d16bb8f3010c4fcb495c4496aa922/yarl-1.20.0-cp311-cp311-macosx_10_9_universal2.whl", hash = "sha256:fdb5204d17cb32b2de2d1e21c7461cabfacf17f3645e4b9039f210c5d3378bf3", size = 145178, upload-time = "2025-04-17T00:42:04.511Z" },
    { url = "https://files.pythonhosted.org/packages/ba/81/315a3f6f95947cfbf37c92d6fbce42a1a6207b6c38e8c2b452499ec7d449/yarl-1.20.0-cp311-cp311-macosx_10_9_x86_64.whl", hash = "sha256:eaddd7804d8e77d67c28d154ae5fab203163bd0998769569861258e525039d2a", size = 96859, upload-time = "2025-04-17T00:42:06.43Z" },
    { url = "https://files.pythonhosted.org/packages/ad/17/9b64e575583158551b72272a1023cdbd65af54fe13421d856b2850a6ddb7/yarl-1.20.0-cp311-cp311-macosx_11_0_arm64.whl", hash = "sha256:634b7ba6b4a85cf67e9df7c13a7fb2e44fa37b5d34501038d174a63eaac25ee2", size = 94647, upload-time = "2025-04-17T00:42:07.976Z" },
    { url = "https://files.pythonhosted.org/packages/2c/29/8f291e7922a58a21349683f6120a85701aeefaa02e9f7c8a2dc24fe3f431/yarl-1.20.0-cp311-cp311-manylinux_2_17_aarch64.manylinux2014_aarch64.whl", hash = "sha256:6d409e321e4addf7d97ee84162538c7258e53792eb7c6defd0c33647d754172e", size = 355788, upload-time = "2025-04-17T00:42:09.902Z" },
    { url = "https://files.pythonhosted.org/packages/26/6d/b4892c80b805c42c228c6d11e03cafabf81662d371b0853e7f0f513837d5/yarl-1.20.0-cp311-cp311-manylinux_2_17_armv7l.manylinux2014_armv7l.manylinux_2_31_armv7l.whl", hash = "sha256:ea52f7328a36960ba3231c6677380fa67811b414798a6e071c7085c57b6d20a9", size = 344613, upload-time = "2025-04-17T00:42:11.768Z" },
    { url = "https://files.pythonhosted.org/packages/d7/0e/517aa28d3f848589bae9593717b063a544b86ba0a807d943c70f48fcf3bb/yarl-1.20.0-cp311-cp311-manylinux_2_17_ppc64le.manylinux2014_ppc64le.whl", hash = "sha256:c8703517b924463994c344dcdf99a2d5ce9eca2b6882bb640aa555fb5efc706a", size = 370953, upload-time = "2025-04-17T00:42:13.983Z" },
    { url = "https://files.pythonhosted.org/packages/5f/9b/5bd09d2f1ad6e6f7c2beae9e50db78edd2cca4d194d227b958955573e240/yarl-1.20.0-cp311-cp311-manylinux_2_17_s390x.manylinux2014_s390x.whl", hash = "sha256:077989b09ffd2f48fb2d8f6a86c5fef02f63ffe6b1dd4824c76de7bb01e4f2e2", size = 369204, upload-time = "2025-04-17T00:42:16.386Z" },
    { url = "https://files.pythonhosted.org/packages/9c/85/d793a703cf4bd0d4cd04e4b13cc3d44149470f790230430331a0c1f52df5/yarl-1.20.0-cp311-cp311-manylinux_2_17_x86_64.manylinux2014_x86_64.whl", hash = "sha256:0acfaf1da020253f3533526e8b7dd212838fdc4109959a2c53cafc6db611bff2", size = 358108, upload-time = "2025-04-17T00:42:18.622Z" },
    { url = "https://files.pythonhosted.org/packages/6f/54/b6c71e13549c1f6048fbc14ce8d930ac5fb8bafe4f1a252e621a24f3f1f9/yarl-1.20.0-cp311-cp311-manylinux_2_5_i686.manylinux1_i686.manylinux_2_17_i686.manylinux2014_i686.whl", hash = "sha256:b4230ac0b97ec5eeb91d96b324d66060a43fd0d2a9b603e3327ed65f084e41f8", size = 346610, upload-time = "2025-04-17T00:42:20.9Z" },
    { url = "https://files.pythonhosted.org/packages/a0/1a/d6087d58bdd0d8a2a37bbcdffac9d9721af6ebe50d85304d9f9b57dfd862/yarl-1.20.0-cp311-cp311-musllinux_1_2_aarch64.whl", hash = "sha256:0a6a1e6ae21cdd84011c24c78d7a126425148b24d437b5702328e4ba640a8902", size = 365378, upload-time = "2025-04-17T00:42:22.926Z" },
    { url = "https://files.pythonhosted.org/packages/02/84/e25ddff4cbc001dbc4af76f8d41a3e23818212dd1f0a52044cbc60568872/yarl-1.20.0-cp311-cp311-musllinux_1_2_armv7l.whl", hash = "sha256:86de313371ec04dd2531f30bc41a5a1a96f25a02823558ee0f2af0beaa7ca791", size = 356919, upload-time = "2025-04-17T00:42:25.145Z" },
    { url = "https://files.pythonhosted.org/packages/04/76/898ae362353bf8f64636495d222c8014c8e5267df39b1a9fe1e1572fb7d0/yarl-1.20.0-cp311-cp311-musllinux_1_2_i686.whl", hash = "sha256:dd59c9dd58ae16eaa0f48c3d0cbe6be8ab4dc7247c3ff7db678edecbaf59327f", size = 364248, upload-time = "2025-04-17T00:42:27.475Z" },
    { url = "https://files.pythonhosted.org/packages/1b/b0/9d9198d83a622f1c40fdbf7bd13b224a6979f2e1fc2cf50bfb1d8773c495/yarl-1.20.0-cp311-cp311-musllinux_1_2_ppc64le.whl", hash = "sha256:a0bc5e05f457b7c1994cc29e83b58f540b76234ba6b9648a4971ddc7f6aa52da", size = 378418, upload-time = "2025-04-17T00:42:29.333Z" },
    { url = "https://files.pythonhosted.org/packages/c7/ce/1f50c1cc594cf5d3f5bf4a9b616fca68680deaec8ad349d928445ac52eb8/yarl-1.20.0-cp311-cp311-musllinux_1_2_s390x.whl", hash = "sha256:c9471ca18e6aeb0e03276b5e9b27b14a54c052d370a9c0c04a68cefbd1455eb4", size = 383850, upload-time = "2025-04-17T00:42:31.668Z" },
    { url = "https://files.pythonhosted.org/packages/89/1e/a59253a87b35bfec1a25bb5801fb69943330b67cfd266278eb07e0609012/yarl-1.20.0-cp311-cp311-musllinux_1_2_x86_64.whl", hash = "sha256:40ed574b4df723583a26c04b298b283ff171bcc387bc34c2683235e2487a65a5", size = 381218, upload-time = "2025-04-17T00:42:33.523Z" },
    { url = "https://files.pythonhosted.org/packages/85/b0/26f87df2b3044b0ef1a7cf66d321102bdca091db64c5ae853fcb2171c031/yarl-1.20.0-cp311-cp311-win32.whl", hash = "sha256:db243357c6c2bf3cd7e17080034ade668d54ce304d820c2a58514a4e51d0cfd6", size = 86606, upload-time = "2025-04-17T00:42:35.873Z" },
    { url = "https://files.pythonhosted.org/packages/33/46/ca335c2e1f90446a77640a45eeb1cd8f6934f2c6e4df7db0f0f36ef9f025/yarl-1.20.0-cp311-cp311-win_amd64.whl", hash = "sha256:8c12cd754d9dbd14204c328915e23b0c361b88f3cffd124129955e60a4fbfcfb", size = 93374, upload-time = "2025-04-17T00:42:37.586Z" },
    { url = "https://files.pythonhosted.org/packages/c3/e8/3efdcb83073df978bb5b1a9cc0360ce596680e6c3fac01f2a994ccbb8939/yarl-1.20.0-cp312-cp312-macosx_10_13_universal2.whl", hash = "sha256:e06b9f6cdd772f9b665e5ba8161968e11e403774114420737f7884b5bd7bdf6f", size = 147089, upload-time = "2025-04-17T00:42:39.602Z" },
    { url = "https://files.pythonhosted.org/packages/60/c3/9e776e98ea350f76f94dd80b408eaa54e5092643dbf65fd9babcffb60509/yarl-1.20.0-cp312-cp312-macosx_10_13_x86_64.whl", hash = "sha256:b9ae2fbe54d859b3ade40290f60fe40e7f969d83d482e84d2c31b9bff03e359e", size = 97706, upload-time = "2025-04-17T00:42:41.469Z" },
    { url = "https://files.pythonhosted.org/packages/0c/5b/45cdfb64a3b855ce074ae607b9fc40bc82e7613b94e7612b030255c93a09/yarl-1.20.0-cp312-cp312-macosx_11_0_arm64.whl", hash = "sha256:6d12b8945250d80c67688602c891237994d203d42427cb14e36d1a732eda480e", size = 95719, upload-time = "2025-04-17T00:42:43.666Z" },
    { url = "https://files.pythonhosted.org/packages/2d/4e/929633b249611eeed04e2f861a14ed001acca3ef9ec2a984a757b1515889/yarl-1.20.0-cp312-cp312-manylinux_2_17_aarch64.manylinux2014_aarch64.whl", hash = "sha256:087e9731884621b162a3e06dc0d2d626e1542a617f65ba7cc7aeab279d55ad33", size = 343972, upload-time = "2025-04-17T00:42:45.391Z" },
    { url = "https://files.pythonhosted.org/packages/49/fd/047535d326c913f1a90407a3baf7ff535b10098611eaef2c527e32e81ca1/yarl-1.20.0-cp312-cp312-manylinux_2_17_armv7l.manylinux2014_armv7l.manylinux_2_31_armv7l.whl", hash = "sha256:69df35468b66c1a6e6556248e6443ef0ec5f11a7a4428cf1f6281f1879220f58", size = 339639, upload-time = "2025-04-17T00:42:47.552Z" },
    { url = "https://files.pythonhosted.org/packages/48/2f/11566f1176a78f4bafb0937c0072410b1b0d3640b297944a6a7a556e1d0b/yarl-1.20.0-cp312-cp312-manylinux_2_17_ppc64le.manylinux2014_ppc64le.whl", hash = "sha256:3b2992fe29002fd0d4cbaea9428b09af9b8686a9024c840b8a2b8f4ea4abc16f", size = 353745, upload-time = "2025-04-17T00:42:49.406Z" },
    { url = "https://files.pythonhosted.org/packages/26/17/07dfcf034d6ae8837b33988be66045dd52f878dfb1c4e8f80a7343f677be/yarl-1.20.0-cp312-cp312-manylinux_2_17_s390x.manylinux2014_s390x.whl", hash = "sha256:4c903e0b42aab48abfbac668b5a9d7b6938e721a6341751331bcd7553de2dcae", size = 354178, upload-time = "2025-04-17T00:42:51.588Z" },
    { url = "https://files.pythonhosted.org/packages/15/45/212604d3142d84b4065d5f8cab6582ed3d78e4cc250568ef2a36fe1cf0a5/yarl-1.20.0-cp312-cp312-manylinux_2_17_x86_64.manylinux2014_x86_64.whl", hash = "sha256:bf099e2432131093cc611623e0b0bcc399b8cddd9a91eded8bfb50402ec35018", size = 349219, upload-time = "2025-04-17T00:42:53.674Z" },
    { url = "https://files.pythonhosted.org/packages/e6/e0/a10b30f294111c5f1c682461e9459935c17d467a760c21e1f7db400ff499/yarl-1.20.0-cp312-cp312-manylinux_2_5_i686.manylinux1_i686.manylinux_2_17_i686.manylinux2014_i686.whl", hash = "sha256:8a7f62f5dc70a6c763bec9ebf922be52aa22863d9496a9a30124d65b489ea672", size = 337266, upload-time = "2025-04-17T00:42:55.49Z" },
    { url = "https://files.pythonhosted.org/packages/33/a6/6efa1d85a675d25a46a167f9f3e80104cde317dfdf7f53f112ae6b16a60a/yarl-1.20.0-cp312-cp312-musllinux_1_2_aarch64.whl", hash = "sha256:54ac15a8b60382b2bcefd9a289ee26dc0920cf59b05368c9b2b72450751c6eb8", size = 360873, upload-time = "2025-04-17T00:42:57.895Z" },
    { url = "https://files.pythonhosted.org/packages/77/67/c8ab718cb98dfa2ae9ba0f97bf3cbb7d45d37f13fe1fbad25ac92940954e/yarl-1.20.0-cp312-cp312-musllinux_1_2_armv7l.whl", hash = "sha256:25b3bc0763a7aca16a0f1b5e8ef0f23829df11fb539a1b70476dcab28bd83da7", size = 360524, upload-time = "2025-04-17T00:43:00.094Z" },
    { url = "https://files.pythonhosted.org/packages/bd/e8/c3f18660cea1bc73d9f8a2b3ef423def8dadbbae6c4afabdb920b73e0ead/yarl-1.20.0-cp312-cp312-musllinux_1_2_i686.whl", hash = "sha256:b2586e36dc070fc8fad6270f93242124df68b379c3a251af534030a4a33ef594", size = 365370, upload-time = "2025-04-17T00:43:02.242Z" },
    { url = "https://files.pythonhosted.org/packages/c9/99/33f3b97b065e62ff2d52817155a89cfa030a1a9b43fee7843ef560ad9603/yarl-1.20.0-cp312-cp312-musllinux_1_2_ppc64le.whl", hash = "sha256:866349da9d8c5290cfefb7fcc47721e94de3f315433613e01b435473be63daa6", size = 373297, upload-time = "2025-04-17T00:43:04.189Z" },
    { url = "https://files.pythonhosted.org/packages/3d/89/7519e79e264a5f08653d2446b26d4724b01198a93a74d2e259291d538ab1/yarl-1.20.0-cp312-cp312-musllinux_1_2_s390x.whl", hash = "sha256:33bb660b390a0554d41f8ebec5cd4475502d84104b27e9b42f5321c5192bfcd1", size = 378771, upload-time = "2025-04-17T00:43:06.609Z" },
    { url = "https://files.pythonhosted.org/packages/3a/58/6c460bbb884abd2917c3eef6f663a4a873f8dc6f498561fc0ad92231c113/yarl-1.20.0-cp312-cp312-musllinux_1_2_x86_64.whl", hash = "sha256:737e9f171e5a07031cbee5e9180f6ce21a6c599b9d4b2c24d35df20a52fabf4b", size = 375000, upload-time = "2025-04-17T00:43:09.01Z" },
    { url = "https://files.pythonhosted.org/packages/3b/2a/dd7ed1aa23fea996834278d7ff178f215b24324ee527df53d45e34d21d28/yarl-1.20.0-cp312-cp312-win32.whl", hash = "sha256:839de4c574169b6598d47ad61534e6981979ca2c820ccb77bf70f4311dd2cc64", size = 86355, upload-time = "2025-04-17T00:43:11.311Z" },
    { url = "https://files.pythonhosted.org/packages/ca/c6/333fe0338305c0ac1c16d5aa7cc4841208d3252bbe62172e0051006b5445/yarl-1.20.0-cp312-cp312-win_amd64.whl", hash = "sha256:3d7dbbe44b443b0c4aa0971cb07dcb2c2060e4a9bf8d1301140a33a93c98e18c", size = 92904, upload-time = "2025-04-17T00:43:13.087Z" },
    { url = "https://files.pythonhosted.org/packages/0f/6f/514c9bff2900c22a4f10e06297714dbaf98707143b37ff0bcba65a956221/yarl-1.20.0-cp313-cp313-macosx_10_13_universal2.whl", hash = "sha256:2137810a20b933b1b1b7e5cf06a64c3ed3b4747b0e5d79c9447c00db0e2f752f", size = 145030, upload-time = "2025-04-17T00:43:15.083Z" },
    { url = "https://files.pythonhosted.org/packages/4e/9d/f88da3fa319b8c9c813389bfb3463e8d777c62654c7168e580a13fadff05/yarl-1.20.0-cp313-cp313-macosx_10_13_x86_64.whl", hash = "sha256:447c5eadd750db8389804030d15f43d30435ed47af1313303ed82a62388176d3", size = 96894, upload-time = "2025-04-17T00:43:17.372Z" },
    { url = "https://files.pythonhosted.org/packages/cd/57/92e83538580a6968b2451d6c89c5579938a7309d4785748e8ad42ddafdce/yarl-1.20.0-cp313-cp313-macosx_11_0_arm64.whl", hash = "sha256:42fbe577272c203528d402eec8bf4b2d14fd49ecfec92272334270b850e9cd7d", size = 94457, upload-time = "2025-04-17T00:43:19.431Z" },
    { url = "https://files.pythonhosted.org/packages/e9/ee/7ee43bd4cf82dddd5da97fcaddb6fa541ab81f3ed564c42f146c83ae17ce/yarl-1.20.0-cp313-cp313-manylinux_2_17_aarch64.manylinux2014_aarch64.whl", hash = "sha256:18e321617de4ab170226cd15006a565d0fa0d908f11f724a2c9142d6b2812ab0", size = 343070, upload-time = "2025-04-17T00:43:21.426Z" },
    { url = "https://files.pythonhosted.org/packages/4a/12/b5eccd1109e2097bcc494ba7dc5de156e41cf8309fab437ebb7c2b296ce3/yarl-1.20.0-cp313-cp313-manylinux_2_17_armv7l.manylinux2014_armv7l.manylinux_2_31_armv7l.whl", hash = "sha256:4345f58719825bba29895011e8e3b545e6e00257abb984f9f27fe923afca2501", size = 337739, upload-time = "2025-04-17T00:43:23.634Z" },
    { url = "https://files.pythonhosted.org/packages/7d/6b/0eade8e49af9fc2585552f63c76fa59ef469c724cc05b29519b19aa3a6d5/yarl-1.20.0-cp313-cp313-manylinux_2_17_ppc64le.manylinux2014_ppc64le.whl", hash = "sha256:5d9b980d7234614bc4674468ab173ed77d678349c860c3af83b1fffb6a837ddc", size = 351338, upload-time = "2025-04-17T00:43:25.695Z" },
    { url = "https://files.pythonhosted.org/packages/45/cb/aaaa75d30087b5183c7b8a07b4fb16ae0682dd149a1719b3a28f54061754/yarl-1.20.0-cp313-cp313-manylinux_2_17_s390x.manylinux2014_s390x.whl", hash = "sha256:af4baa8a445977831cbaa91a9a84cc09debb10bc8391f128da2f7bd070fc351d", size = 353636, upload-time = "2025-04-17T00:43:27.876Z" },
    { url = "https://files.pythonhosted.org/packages/98/9d/d9cb39ec68a91ba6e66fa86d97003f58570327d6713833edf7ad6ce9dde5/yarl-1.20.0-cp313-cp313-manylinux_2_17_x86_64.manylinux2014_x86_64.whl", hash = "sha256:123393db7420e71d6ce40d24885a9e65eb1edefc7a5228db2d62bcab3386a5c0", size = 348061, upload-time = "2025-04-17T00:43:29.788Z" },
    { url = "https://files.pythonhosted.org/packages/72/6b/103940aae893d0cc770b4c36ce80e2ed86fcb863d48ea80a752b8bda9303/yarl-1.20.0-cp313-cp313-manylinux_2_5_i686.manylinux1_i686.manylinux_2_17_i686.manylinux2014_i686.whl", hash = "sha256:ab47acc9332f3de1b39e9b702d9c916af7f02656b2a86a474d9db4e53ef8fd7a", size = 334150, upload-time = "2025-04-17T00:43:31.742Z" },
    { url = "https://files.pythonhosted.org/packages/ef/b2/986bd82aa222c3e6b211a69c9081ba46484cffa9fab2a5235e8d18ca7a27/yarl-1.20.0-cp313-cp313-musllinux_1_2_aarch64.whl", hash = "sha256:4a34c52ed158f89876cba9c600b2c964dfc1ca52ba7b3ab6deb722d1d8be6df2", size = 362207, upload-time = "2025-04-17T00:43:34.099Z" },
    { url = "https://files.pythonhosted.org/packages/14/7c/63f5922437b873795d9422cbe7eb2509d4b540c37ae5548a4bb68fd2c546/yarl-1.20.0-cp313-cp313-musllinux_1_2_armv7l.whl", hash = "sha256:04d8cfb12714158abf2618f792c77bc5c3d8c5f37353e79509608be4f18705c9", size = 361277, upload-time = "2025-04-17T00:43:36.202Z" },
    { url = "https://files.pythonhosted.org/packages/81/83/450938cccf732466953406570bdb42c62b5ffb0ac7ac75a1f267773ab5c8/yarl-1.20.0-cp313-cp313-musllinux_1_2_i686.whl", hash = "sha256:7dc63ad0d541c38b6ae2255aaa794434293964677d5c1ec5d0116b0e308031f5", size = 364990, upload-time = "2025-04-17T00:43:38.551Z" },
    { url = "https://files.pythonhosted.org/packages/b4/de/af47d3a47e4a833693b9ec8e87debb20f09d9fdc9139b207b09a3e6cbd5a/yarl-1.20.0-cp313-cp313-musllinux_1_2_ppc64le.whl", hash = "sha256:f9d02b591a64e4e6ca18c5e3d925f11b559c763b950184a64cf47d74d7e41877", size = 374684, upload-time = "2025-04-17T00:43:40.481Z" },
    { url = "https://files.pythonhosted.org/packages/62/0b/078bcc2d539f1faffdc7d32cb29a2d7caa65f1a6f7e40795d8485db21851/yarl-1.20.0-cp313-cp313-musllinux_1_2_s390x.whl", hash = "sha256:95fc9876f917cac7f757df80a5dda9de59d423568460fe75d128c813b9af558e", size = 382599, upload-time = "2025-04-17T00:43:42.463Z" },
    { url = "https://files.pythonhosted.org/packages/74/a9/4fdb1a7899f1fb47fd1371e7ba9e94bff73439ce87099d5dd26d285fffe0/yarl-1.20.0-cp313-cp313-musllinux_1_2_x86_64.whl", hash = "sha256:bb769ae5760cd1c6a712135ee7915f9d43f11d9ef769cb3f75a23e398a92d384", size = 378573, upload-time = "2025-04-17T00:43:44.797Z" },
    { url = "https://files.pythonhosted.org/packages/fd/be/29f5156b7a319e4d2e5b51ce622b4dfb3aa8d8204cd2a8a339340fbfad40/yarl-1.20.0-cp313-cp313-win32.whl", hash = "sha256:70e0c580a0292c7414a1cead1e076c9786f685c1fc4757573d2967689b370e62", size = 86051, upload-time = "2025-04-17T00:43:47.076Z" },
    { url = "https://files.pythonhosted.org/packages/52/56/05fa52c32c301da77ec0b5f63d2d9605946fe29defacb2a7ebd473c23b81/yarl-1.20.0-cp313-cp313-win_amd64.whl", hash = "sha256:4c43030e4b0af775a85be1fa0433119b1565673266a70bf87ef68a9d5ba3174c", size = 92742, upload-time = "2025-04-17T00:43:49.193Z" },
    { url = "https://files.pythonhosted.org/packages/d4/2f/422546794196519152fc2e2f475f0e1d4d094a11995c81a465faf5673ffd/yarl-1.20.0-cp313-cp313t-macosx_10_13_universal2.whl", hash = "sha256:b6c4c3d0d6a0ae9b281e492b1465c72de433b782e6b5001c8e7249e085b69051", size = 163575, upload-time = "2025-04-17T00:43:51.533Z" },
    { url = "https://files.pythonhosted.org/packages/90/fc/67c64ddab6c0b4a169d03c637fb2d2a212b536e1989dec8e7e2c92211b7f/yarl-1.20.0-cp313-cp313t-macosx_10_13_x86_64.whl", hash = "sha256:8681700f4e4df891eafa4f69a439a6e7d480d64e52bf460918f58e443bd3da7d", size = 106121, upload-time = "2025-04-17T00:43:53.506Z" },
    { url = "https://files.pythonhosted.org/packages/6d/00/29366b9eba7b6f6baed7d749f12add209b987c4cfbfa418404dbadc0f97c/yarl-1.20.0-cp313-cp313t-macosx_11_0_arm64.whl", hash = "sha256:84aeb556cb06c00652dbf87c17838eb6d92cfd317799a8092cee0e570ee11229", size = 103815, upload-time = "2025-04-17T00:43:55.41Z" },
    { url = "https://files.pythonhosted.org/packages/28/f4/a2a4c967c8323c03689383dff73396281ced3b35d0ed140580825c826af7/yarl-1.20.0-cp313-cp313t-manylinux_2_17_aarch64.manylinux2014_aarch64.whl", hash = "sha256:f166eafa78810ddb383e930d62e623d288fb04ec566d1b4790099ae0f31485f1", size = 408231, upload-time = "2025-04-17T00:43:57.825Z" },
    { url = "https://files.pythonhosted.org/packages/0f/a1/66f7ffc0915877d726b70cc7a896ac30b6ac5d1d2760613603b022173635/yarl-1.20.0-cp313-cp313t-manylinux_2_17_armv7l.manylinux2014_armv7l.manylinux_2_31_armv7l.whl", hash = "sha256:5d3d6d14754aefc7a458261027a562f024d4f6b8a798adb472277f675857b1eb", size = 390221, upload-time = "2025-04-17T00:44:00.526Z" },
    { url = "https://files.pythonhosted.org/packages/41/15/cc248f0504610283271615e85bf38bc014224122498c2016d13a3a1b8426/yarl-1.20.0-cp313-cp313t-manylinux_2_17_ppc64le.manylinux2014_ppc64le.whl", hash = "sha256:2a8f64df8ed5d04c51260dbae3cc82e5649834eebea9eadfd829837b8093eb00", size = 411400, upload-time = "2025-04-17T00:44:02.853Z" },
    { url = "https://files.pythonhosted.org/packages/5c/af/f0823d7e092bfb97d24fce6c7269d67fcd1aefade97d0a8189c4452e4d5e/yarl-1.20.0-cp313-cp313t-manylinux_2_17_s390x.manylinux2014_s390x.whl", hash = "sha256:4d9949eaf05b4d30e93e4034a7790634bbb41b8be2d07edd26754f2e38e491de", size = 411714, upload-time = "2025-04-17T00:44:04.904Z" },
    { url = "https://files.pythonhosted.org/packages/83/70/be418329eae64b9f1b20ecdaac75d53aef098797d4c2299d82ae6f8e4663/yarl-1.20.0-cp313-cp313t-manylinux_2_17_x86_64.manylinux2014_x86_64.whl", hash = "sha256:9c366b254082d21cc4f08f522ac201d0d83a8b8447ab562732931d31d80eb2a5", size = 404279, upload-time = "2025-04-17T00:44:07.721Z" },
    { url = "https://files.pythonhosted.org/packages/19/f5/52e02f0075f65b4914eb890eea1ba97e6fd91dd821cc33a623aa707b2f67/yarl-1.20.0-cp313-cp313t-manylinux_2_5_i686.manylinux1_i686.manylinux_2_17_i686.manylinux2014_i686.whl", hash = "sha256:91bc450c80a2e9685b10e34e41aef3d44ddf99b3a498717938926d05ca493f6a", size = 384044, upload-time = "2025-04-17T00:44:09.708Z" },
    { url = "https://files.pythonhosted.org/packages/6a/36/b0fa25226b03d3f769c68d46170b3e92b00ab3853d73127273ba22474697/yarl-1.20.0-cp313-cp313t-musllinux_1_2_aarch64.whl", hash = "sha256:9c2aa4387de4bc3a5fe158080757748d16567119bef215bec643716b4fbf53f9", size = 416236, upload-time = "2025-04-17T00:44:11.734Z" },
    { url = "https://files.pythonhosted.org/packages/cb/3a/54c828dd35f6831dfdd5a79e6c6b4302ae2c5feca24232a83cb75132b205/yarl-1.20.0-cp313-cp313t-musllinux_1_2_armv7l.whl", hash = "sha256:d2cbca6760a541189cf87ee54ff891e1d9ea6406079c66341008f7ef6ab61145", size = 402034, upload-time = "2025-04-17T00:44:13.975Z" },
    { url = "https://files.pythonhosted.org/packages/10/97/c7bf5fba488f7e049f9ad69c1b8fdfe3daa2e8916b3d321aa049e361a55a/yarl-1.20.0-cp313-cp313t-musllinux_1_2_i686.whl", hash = "sha256:798a5074e656f06b9fad1a162be5a32da45237ce19d07884d0b67a0aa9d5fdda", size = 407943, upload-time = "2025-04-17T00:44:16.052Z" },
    { url = "https://files.pythonhosted.org/packages/fd/a4/022d2555c1e8fcff08ad7f0f43e4df3aba34f135bff04dd35d5526ce54ab/yarl-1.20.0-cp313-cp313t-musllinux_1_2_ppc64le.whl", hash = "sha256:f106e75c454288472dbe615accef8248c686958c2e7dd3b8d8ee2669770d020f", size = 423058, upload-time = "2025-04-17T00:44:18.547Z" },
    { url = "https://files.pythonhosted.org/packages/4c/f6/0873a05563e5df29ccf35345a6ae0ac9e66588b41fdb7043a65848f03139/yarl-1.20.0-cp313-cp313t-musllinux_1_2_s390x.whl", hash = "sha256:3b60a86551669c23dc5445010534d2c5d8a4e012163218fc9114e857c0586fdd", size = 423792, upload-time = "2025-04-17T00:44:20.639Z" },
    { url = "https://files.pythonhosted.org/packages/9e/35/43fbbd082708fa42e923f314c24f8277a28483d219e049552e5007a9aaca/yarl-1.20.0-cp313-cp313t-musllinux_1_2_x86_64.whl", hash = "sha256:3e429857e341d5e8e15806118e0294f8073ba9c4580637e59ab7b238afca836f", size = 422242, upload-time = "2025-04-17T00:44:22.851Z" },
    { url = "https://files.pythonhosted.org/packages/ed/f7/f0f2500cf0c469beb2050b522c7815c575811627e6d3eb9ec7550ddd0bfe/yarl-1.20.0-cp313-cp313t-win32.whl", hash = "sha256:65a4053580fe88a63e8e4056b427224cd01edfb5f951498bfefca4052f0ce0ac", size = 93816, upload-time = "2025-04-17T00:44:25.491Z" },
    { url = "https://files.pythonhosted.org/packages/3f/93/f73b61353b2a699d489e782c3f5998b59f974ec3156a2050a52dfd7e8946/yarl-1.20.0-cp313-cp313t-win_amd64.whl", hash = "sha256:53b2da3a6ca0a541c1ae799c349788d480e5144cac47dba0266c7cb6c76151fe", size = 101093, upload-time = "2025-04-17T00:44:27.418Z" },
    { url = "https://files.pythonhosted.org/packages/ea/1f/70c57b3d7278e94ed22d85e09685d3f0a38ebdd8c5c73b65ba4c0d0fe002/yarl-1.20.0-py3-none-any.whl", hash = "sha256:5d0fe6af927a47a230f31e6004621fd0959eaa915fc62acfafa67ff7229a3124", size = 46124, upload-time = "2025-04-17T00:45:12.199Z" },
]

[[package]]
name = "zstandard"
version = "0.23.0"
source = { registry = "https://pypi.org/simple" }
dependencies = [
    { name = "cffi", marker = "platform_python_implementation == 'PyPy'" },
]
sdist = { url = "https://files.pythonhosted.org/packages/ed/f6/2ac0287b442160a89d726b17a9184a4c615bb5237db763791a7fd16d9df1/zstandard-0.23.0.tar.gz", hash = "sha256:b2d8c62d08e7255f68f7a740bae85b3c9b8e5466baa9cbf7f57f1cde0ac6bc09", size = 681701, upload-time = "2024-07-15T00:18:06.141Z" }
wheels = [
    { url = "https://files.pythonhosted.org/packages/2a/55/bd0487e86679db1823fc9ee0d8c9c78ae2413d34c0b461193b5f4c31d22f/zstandard-0.23.0-cp310-cp310-macosx_10_9_x86_64.whl", hash = "sha256:bf0a05b6059c0528477fba9054d09179beb63744355cab9f38059548fedd46a9", size = 788701, upload-time = "2024-07-15T00:13:27.351Z" },
    { url = "https://files.pythonhosted.org/packages/e1/8a/ccb516b684f3ad987dfee27570d635822e3038645b1a950c5e8022df1145/zstandard-0.23.0-cp310-cp310-macosx_11_0_arm64.whl", hash = "sha256:fc9ca1c9718cb3b06634c7c8dec57d24e9438b2aa9a0f02b8bb36bf478538880", size = 633678, upload-time = "2024-07-15T00:13:30.24Z" },
    { url = "https://files.pythonhosted.org/packages/12/89/75e633d0611c028e0d9af6df199423bf43f54bea5007e6718ab7132e234c/zstandard-0.23.0-cp310-cp310-manylinux_2_17_aarch64.manylinux2014_aarch64.whl", hash = "sha256:77da4c6bfa20dd5ea25cbf12c76f181a8e8cd7ea231c673828d0386b1740b8dc", size = 4941098, upload-time = "2024-07-15T00:13:32.526Z" },
    { url = "https://files.pythonhosted.org/packages/4a/7a/bd7f6a21802de358b63f1ee636ab823711c25ce043a3e9f043b4fcb5ba32/zstandard-0.23.0-cp310-cp310-manylinux_2_17_ppc64le.manylinux2014_ppc64le.whl", hash = "sha256:b2170c7e0367dde86a2647ed5b6f57394ea7f53545746104c6b09fc1f4223573", size = 5308798, upload-time = "2024-07-15T00:13:34.925Z" },
    { url = "https://files.pythonhosted.org/packages/79/3b/775f851a4a65013e88ca559c8ae42ac1352db6fcd96b028d0df4d7d1d7b4/zstandard-0.23.0-cp310-cp310-manylinux_2_17_s390x.manylinux2014_s390x.whl", hash = "sha256:c16842b846a8d2a145223f520b7e18b57c8f476924bda92aeee3a88d11cfc391", size = 5341840, upload-time = "2024-07-15T00:13:37.376Z" },
    { url = "https://files.pythonhosted.org/packages/09/4f/0cc49570141dd72d4d95dd6fcf09328d1b702c47a6ec12fbed3b8aed18a5/zstandard-0.23.0-cp310-cp310-manylinux_2_17_x86_64.manylinux2014_x86_64.whl", hash = "sha256:157e89ceb4054029a289fb504c98c6a9fe8010f1680de0201b3eb5dc20aa6d9e", size = 5440337, upload-time = "2024-07-15T00:13:39.772Z" },
    { url = "https://files.pythonhosted.org/packages/e7/7c/aaa7cd27148bae2dc095191529c0570d16058c54c4597a7d118de4b21676/zstandard-0.23.0-cp310-cp310-manylinux_2_5_i686.manylinux1_i686.manylinux_2_17_i686.manylinux2014_i686.whl", hash = "sha256:203d236f4c94cd8379d1ea61db2fce20730b4c38d7f1c34506a31b34edc87bdd", size = 4861182, upload-time = "2024-07-15T00:13:42.495Z" },
    { url = "https://files.pythonhosted.org/packages/ac/eb/4b58b5c071d177f7dc027129d20bd2a44161faca6592a67f8fcb0b88b3ae/zstandard-0.23.0-cp310-cp310-musllinux_1_1_aarch64.whl", hash = "sha256:dc5d1a49d3f8262be192589a4b72f0d03b72dcf46c51ad5852a4fdc67be7b9e4", size = 4932936, upload-time = "2024-07-15T00:13:44.234Z" },
    { url = "https://files.pythonhosted.org/packages/44/f9/21a5fb9bb7c9a274b05ad700a82ad22ce82f7ef0f485980a1e98ed6e8c5f/zstandard-0.23.0-cp310-cp310-musllinux_1_1_x86_64.whl", hash = "sha256:752bf8a74412b9892f4e5b58f2f890a039f57037f52c89a740757ebd807f33ea", size = 5464705, upload-time = "2024-07-15T00:13:46.822Z" },
    { url = "https://files.pythonhosted.org/packages/49/74/b7b3e61db3f88632776b78b1db597af3f44c91ce17d533e14a25ce6a2816/zstandard-0.23.0-cp310-cp310-musllinux_1_2_aarch64.whl", hash = "sha256:80080816b4f52a9d886e67f1f96912891074903238fe54f2de8b786f86baded2", size = 4857882, upload-time = "2024-07-15T00:13:49.297Z" },
    { url = "https://files.pythonhosted.org/packages/4a/7f/d8eb1cb123d8e4c541d4465167080bec88481ab54cd0b31eb4013ba04b95/zstandard-0.23.0-cp310-cp310-musllinux_1_2_i686.whl", hash = "sha256:84433dddea68571a6d6bd4fbf8ff398236031149116a7fff6f777ff95cad3df9", size = 4697672, upload-time = "2024-07-15T00:13:51.447Z" },
    { url = "https://files.pythonhosted.org/packages/5e/05/f7dccdf3d121309b60342da454d3e706453a31073e2c4dac8e1581861e44/zstandard-0.23.0-cp310-cp310-musllinux_1_2_ppc64le.whl", hash = "sha256:ab19a2d91963ed9e42b4e8d77cd847ae8381576585bad79dbd0a8837a9f6620a", size = 5206043, upload-time = "2024-07-15T00:13:53.587Z" },
    { url = "https://files.pythonhosted.org/packages/86/9d/3677a02e172dccd8dd3a941307621c0cbd7691d77cb435ac3c75ab6a3105/zstandard-0.23.0-cp310-cp310-musllinux_1_2_s390x.whl", hash = "sha256:59556bf80a7094d0cfb9f5e50bb2db27fefb75d5138bb16fb052b61b0e0eeeb0", size = 5667390, upload-time = "2024-07-15T00:13:56.137Z" },
    { url = "https://files.pythonhosted.org/packages/41/7e/0012a02458e74a7ba122cd9cafe491facc602c9a17f590367da369929498/zstandard-0.23.0-cp310-cp310-musllinux_1_2_x86_64.whl", hash = "sha256:27d3ef2252d2e62476389ca8f9b0cf2bbafb082a3b6bfe9d90cbcbb5529ecf7c", size = 5198901, upload-time = "2024-07-15T00:13:58.584Z" },
    { url = "https://files.pythonhosted.org/packages/65/3a/8f715b97bd7bcfc7342d8adcd99a026cb2fb550e44866a3b6c348e1b0f02/zstandard-0.23.0-cp310-cp310-win32.whl", hash = "sha256:5d41d5e025f1e0bccae4928981e71b2334c60f580bdc8345f824e7c0a4c2a813", size = 430596, upload-time = "2024-07-15T00:14:00.693Z" },
    { url = "https://files.pythonhosted.org/packages/19/b7/b2b9eca5e5a01111e4fe8a8ffb56bdcdf56b12448a24effe6cfe4a252034/zstandard-0.23.0-cp310-cp310-win_amd64.whl", hash = "sha256:519fbf169dfac1222a76ba8861ef4ac7f0530c35dd79ba5727014613f91613d4", size = 495498, upload-time = "2024-07-15T00:14:02.741Z" },
    { url = "https://files.pythonhosted.org/packages/9e/40/f67e7d2c25a0e2dc1744dd781110b0b60306657f8696cafb7ad7579469bd/zstandard-0.23.0-cp311-cp311-macosx_10_9_x86_64.whl", hash = "sha256:34895a41273ad33347b2fc70e1bff4240556de3c46c6ea430a7ed91f9042aa4e", size = 788699, upload-time = "2024-07-15T00:14:04.909Z" },
    { url = "https://files.pythonhosted.org/packages/e8/46/66d5b55f4d737dd6ab75851b224abf0afe5774976fe511a54d2eb9063a41/zstandard-0.23.0-cp311-cp311-macosx_11_0_arm64.whl", hash = "sha256:77ea385f7dd5b5676d7fd943292ffa18fbf5c72ba98f7d09fc1fb9e819b34c23", size = 633681, upload-time = "2024-07-15T00:14:13.99Z" },
    { url = "https://files.pythonhosted.org/packages/63/b6/677e65c095d8e12b66b8f862b069bcf1f1d781b9c9c6f12eb55000d57583/zstandard-0.23.0-cp311-cp311-manylinux_2_17_aarch64.manylinux2014_aarch64.whl", hash = "sha256:983b6efd649723474f29ed42e1467f90a35a74793437d0bc64a5bf482bedfa0a", size = 4944328, upload-time = "2024-07-15T00:14:16.588Z" },
    { url = "https://files.pythonhosted.org/packages/59/cc/e76acb4c42afa05a9d20827116d1f9287e9c32b7ad58cc3af0721ce2b481/zstandard-0.23.0-cp311-cp311-manylinux_2_17_ppc64le.manylinux2014_ppc64le.whl", hash = "sha256:80a539906390591dd39ebb8d773771dc4db82ace6372c4d41e2d293f8e32b8db", size = 5311955, upload-time = "2024-07-15T00:14:19.389Z" },
    { url = "https://files.pythonhosted.org/packages/78/e4/644b8075f18fc7f632130c32e8f36f6dc1b93065bf2dd87f03223b187f26/zstandard-0.23.0-cp311-cp311-manylinux_2_17_s390x.manylinux2014_s390x.whl", hash = "sha256:445e4cb5048b04e90ce96a79b4b63140e3f4ab5f662321975679b5f6360b90e2", size = 5344944, upload-time = "2024-07-15T00:14:22.173Z" },
    { url = "https://files.pythonhosted.org/packages/76/3f/dbafccf19cfeca25bbabf6f2dd81796b7218f768ec400f043edc767015a6/zstandard-0.23.0-cp311-cp311-manylinux_2_17_x86_64.manylinux2014_x86_64.whl", hash = "sha256:fd30d9c67d13d891f2360b2a120186729c111238ac63b43dbd37a5a40670b8ca", size = 5442927, upload-time = "2024-07-15T00:14:24.825Z" },
    { url = "https://files.pythonhosted.org/packages/0c/c3/d24a01a19b6733b9f218e94d1a87c477d523237e07f94899e1c10f6fd06c/zstandard-0.23.0-cp311-cp311-manylinux_2_5_i686.manylinux1_i686.manylinux_2_17_i686.manylinux2014_i686.whl", hash = "sha256:d20fd853fbb5807c8e84c136c278827b6167ded66c72ec6f9a14b863d809211c", size = 4864910, upload-time = "2024-07-15T00:14:26.982Z" },
    { url = "https://files.pythonhosted.org/packages/1c/a9/cf8f78ead4597264f7618d0875be01f9bc23c9d1d11afb6d225b867cb423/zstandard-0.23.0-cp311-cp311-musllinux_1_1_aarch64.whl", hash = "sha256:ed1708dbf4d2e3a1c5c69110ba2b4eb6678262028afd6c6fbcc5a8dac9cda68e", size = 4935544, upload-time = "2024-07-15T00:14:29.582Z" },
    { url = "https://files.pythonhosted.org/packages/2c/96/8af1e3731b67965fb995a940c04a2c20997a7b3b14826b9d1301cf160879/zstandard-0.23.0-cp311-cp311-musllinux_1_1_x86_64.whl", hash = "sha256:be9b5b8659dff1f913039c2feee1aca499cfbc19e98fa12bc85e037c17ec6ca5", size = 5467094, upload-time = "2024-07-15T00:14:40.126Z" },
    { url = "https://files.pythonhosted.org/packages/ff/57/43ea9df642c636cb79f88a13ab07d92d88d3bfe3e550b55a25a07a26d878/zstandard-0.23.0-cp311-cp311-musllinux_1_2_aarch64.whl", hash = "sha256:65308f4b4890aa12d9b6ad9f2844b7ee42c7f7a4fd3390425b242ffc57498f48", size = 4860440, upload-time = "2024-07-15T00:14:42.786Z" },
    { url = "https://files.pythonhosted.org/packages/46/37/edb78f33c7f44f806525f27baa300341918fd4c4af9472fbc2c3094be2e8/zstandard-0.23.0-cp311-cp311-musllinux_1_2_i686.whl", hash = "sha256:98da17ce9cbf3bfe4617e836d561e433f871129e3a7ac16d6ef4c680f13a839c", size = 4700091, upload-time = "2024-07-15T00:14:45.184Z" },
    { url = "https://files.pythonhosted.org/packages/c1/f1/454ac3962671a754f3cb49242472df5c2cced4eb959ae203a377b45b1a3c/zstandard-0.23.0-cp311-cp311-musllinux_1_2_ppc64le.whl", hash = "sha256:8ed7d27cb56b3e058d3cf684d7200703bcae623e1dcc06ed1e18ecda39fee003", size = 5208682, upload-time = "2024-07-15T00:14:47.407Z" },
    { url = "https://files.pythonhosted.org/packages/85/b2/1734b0fff1634390b1b887202d557d2dd542de84a4c155c258cf75da4773/zstandard-0.23.0-cp311-cp311-musllinux_1_2_s390x.whl", hash = "sha256:b69bb4f51daf461b15e7b3db033160937d3ff88303a7bc808c67bbc1eaf98c78", size = 5669707, upload-time = "2024-07-15T00:15:03.529Z" },
    { url = "https://files.pythonhosted.org/packages/52/5a/87d6971f0997c4b9b09c495bf92189fb63de86a83cadc4977dc19735f652/zstandard-0.23.0-cp311-cp311-musllinux_1_2_x86_64.whl", hash = "sha256:034b88913ecc1b097f528e42b539453fa82c3557e414b3de9d5632c80439a473", size = 5201792, upload-time = "2024-07-15T00:15:28.372Z" },
    { url = "https://files.pythonhosted.org/packages/79/02/6f6a42cc84459d399bd1a4e1adfc78d4dfe45e56d05b072008d10040e13b/zstandard-0.23.0-cp311-cp311-win32.whl", hash = "sha256:f2d4380bf5f62daabd7b751ea2339c1a21d1c9463f1feb7fc2bdcea2c29c3160", size = 430586, upload-time = "2024-07-15T00:15:32.26Z" },
    { url = "https://files.pythonhosted.org/packages/be/a2/4272175d47c623ff78196f3c10e9dc7045c1b9caf3735bf041e65271eca4/zstandard-0.23.0-cp311-cp311-win_amd64.whl", hash = "sha256:62136da96a973bd2557f06ddd4e8e807f9e13cbb0bfb9cc06cfe6d98ea90dfe0", size = 495420, upload-time = "2024-07-15T00:15:34.004Z" },
    { url = "https://files.pythonhosted.org/packages/7b/83/f23338c963bd9de687d47bf32efe9fd30164e722ba27fb59df33e6b1719b/zstandard-0.23.0-cp312-cp312-macosx_10_9_x86_64.whl", hash = "sha256:b4567955a6bc1b20e9c31612e615af6b53733491aeaa19a6b3b37f3b65477094", size = 788713, upload-time = "2024-07-15T00:15:35.815Z" },
    { url = "https://files.pythonhosted.org/packages/5b/b3/1a028f6750fd9227ee0b937a278a434ab7f7fdc3066c3173f64366fe2466/zstandard-0.23.0-cp312-cp312-macosx_11_0_arm64.whl", hash = "sha256:1e172f57cd78c20f13a3415cc8dfe24bf388614324d25539146594c16d78fcc8", size = 633459, upload-time = "2024-07-15T00:15:37.995Z" },
    { url = "https://files.pythonhosted.org/packages/26/af/36d89aae0c1f95a0a98e50711bc5d92c144939efc1f81a2fcd3e78d7f4c1/zstandard-0.23.0-cp312-cp312-manylinux_2_17_aarch64.manylinux2014_aarch64.whl", hash = "sha256:b0e166f698c5a3e914947388c162be2583e0c638a4703fc6a543e23a88dea3c1", size = 4945707, upload-time = "2024-07-15T00:15:39.872Z" },
    { url = "https://files.pythonhosted.org/packages/cd/2e/2051f5c772f4dfc0aae3741d5fc72c3dcfe3aaeb461cc231668a4db1ce14/zstandard-0.23.0-cp312-cp312-manylinux_2_17_ppc64le.manylinux2014_ppc64le.whl", hash = "sha256:12a289832e520c6bd4dcaad68e944b86da3bad0d339ef7989fb7e88f92e96072", size = 5306545, upload-time = "2024-07-15T00:15:41.75Z" },
    { url = "https://files.pythonhosted.org/packages/0a/9e/a11c97b087f89cab030fa71206963090d2fecd8eb83e67bb8f3ffb84c024/zstandard-0.23.0-cp312-cp312-manylinux_2_17_s390x.manylinux2014_s390x.whl", hash = "sha256:d50d31bfedd53a928fed6707b15a8dbeef011bb6366297cc435accc888b27c20", size = 5337533, upload-time = "2024-07-15T00:15:44.114Z" },
    { url = "https://files.pythonhosted.org/packages/fc/79/edeb217c57fe1bf16d890aa91a1c2c96b28c07b46afed54a5dcf310c3f6f/zstandard-0.23.0-cp312-cp312-manylinux_2_17_x86_64.manylinux2014_x86_64.whl", hash = "sha256:72c68dda124a1a138340fb62fa21b9bf4848437d9ca60bd35db36f2d3345f373", size = 5436510, upload-time = "2024-07-15T00:15:46.509Z" },
    { url = "https://files.pythonhosted.org/packages/81/4f/c21383d97cb7a422ddf1ae824b53ce4b51063d0eeb2afa757eb40804a8ef/zstandard-0.23.0-cp312-cp312-manylinux_2_5_i686.manylinux1_i686.manylinux_2_17_i686.manylinux2014_i686.whl", hash = "sha256:53dd9d5e3d29f95acd5de6802e909ada8d8d8cfa37a3ac64836f3bc4bc5512db", size = 4859973, upload-time = "2024-07-15T00:15:49.939Z" },
    { url = "https://files.pythonhosted.org/packages/ab/15/08d22e87753304405ccac8be2493a495f529edd81d39a0870621462276ef/zstandard-0.23.0-cp312-cp312-musllinux_1_1_aarch64.whl", hash = "sha256:6a41c120c3dbc0d81a8e8adc73312d668cd34acd7725f036992b1b72d22c1772", size = 4936968, upload-time = "2024-07-15T00:15:52.025Z" },
    { url = "https://files.pythonhosted.org/packages/eb/fa/f3670a597949fe7dcf38119a39f7da49a8a84a6f0b1a2e46b2f71a0ab83f/zstandard-0.23.0-cp312-cp312-musllinux_1_1_x86_64.whl", hash = "sha256:40b33d93c6eddf02d2c19f5773196068d875c41ca25730e8288e9b672897c105", size = 5467179, upload-time = "2024-07-15T00:15:54.971Z" },
    { url = "https://files.pythonhosted.org/packages/4e/a9/dad2ab22020211e380adc477a1dbf9f109b1f8d94c614944843e20dc2a99/zstandard-0.23.0-cp312-cp312-musllinux_1_2_aarch64.whl", hash = "sha256:9206649ec587e6b02bd124fb7799b86cddec350f6f6c14bc82a2b70183e708ba", size = 4848577, upload-time = "2024-07-15T00:15:57.634Z" },
    { url = "https://files.pythonhosted.org/packages/08/03/dd28b4484b0770f1e23478413e01bee476ae8227bbc81561f9c329e12564/zstandard-0.23.0-cp312-cp312-musllinux_1_2_i686.whl", hash = "sha256:76e79bc28a65f467e0409098fa2c4376931fd3207fbeb6b956c7c476d53746dd", size = 4693899, upload-time = "2024-07-15T00:16:00.811Z" },
    { url = "https://files.pythonhosted.org/packages/2b/64/3da7497eb635d025841e958bcd66a86117ae320c3b14b0ae86e9e8627518/zstandard-0.23.0-cp312-cp312-musllinux_1_2_ppc64le.whl", hash = "sha256:66b689c107857eceabf2cf3d3fc699c3c0fe8ccd18df2219d978c0283e4c508a", size = 5199964, upload-time = "2024-07-15T00:16:03.669Z" },
    { url = "https://files.pythonhosted.org/packages/43/a4/d82decbab158a0e8a6ebb7fc98bc4d903266bce85b6e9aaedea1d288338c/zstandard-0.23.0-cp312-cp312-musllinux_1_2_s390x.whl", hash = "sha256:9c236e635582742fee16603042553d276cca506e824fa2e6489db04039521e90", size = 5655398, upload-time = "2024-07-15T00:16:06.694Z" },
    { url = "https://files.pythonhosted.org/packages/f2/61/ac78a1263bc83a5cf29e7458b77a568eda5a8f81980691bbc6eb6a0d45cc/zstandard-0.23.0-cp312-cp312-musllinux_1_2_x86_64.whl", hash = "sha256:a8fffdbd9d1408006baaf02f1068d7dd1f016c6bcb7538682622c556e7b68e35", size = 5191313, upload-time = "2024-07-15T00:16:09.758Z" },
    { url = "https://files.pythonhosted.org/packages/e7/54/967c478314e16af5baf849b6ee9d6ea724ae5b100eb506011f045d3d4e16/zstandard-0.23.0-cp312-cp312-win32.whl", hash = "sha256:dc1d33abb8a0d754ea4763bad944fd965d3d95b5baef6b121c0c9013eaf1907d", size = 430877, upload-time = "2024-07-15T00:16:11.758Z" },
    { url = "https://files.pythonhosted.org/packages/75/37/872d74bd7739639c4553bf94c84af7d54d8211b626b352bc57f0fd8d1e3f/zstandard-0.23.0-cp312-cp312-win_amd64.whl", hash = "sha256:64585e1dba664dc67c7cdabd56c1e5685233fbb1fc1966cfba2a340ec0dfff7b", size = 495595, upload-time = "2024-07-15T00:16:13.731Z" },
    { url = "https://files.pythonhosted.org/packages/80/f1/8386f3f7c10261fe85fbc2c012fdb3d4db793b921c9abcc995d8da1b7a80/zstandard-0.23.0-cp313-cp313-macosx_10_13_x86_64.whl", hash = "sha256:576856e8594e6649aee06ddbfc738fec6a834f7c85bf7cadd1c53d4a58186ef9", size = 788975, upload-time = "2024-07-15T00:16:16.005Z" },
    { url = "https://files.pythonhosted.org/packages/16/e8/cbf01077550b3e5dc86089035ff8f6fbbb312bc0983757c2d1117ebba242/zstandard-0.23.0-cp313-cp313-macosx_11_0_arm64.whl", hash = "sha256:38302b78a850ff82656beaddeb0bb989a0322a8bbb1bf1ab10c17506681d772a", size = 633448, upload-time = "2024-07-15T00:16:17.897Z" },
    { url = "https://files.pythonhosted.org/packages/06/27/4a1b4c267c29a464a161aeb2589aff212b4db653a1d96bffe3598f3f0d22/zstandard-0.23.0-cp313-cp313-manylinux_2_17_aarch64.manylinux2014_aarch64.whl", hash = "sha256:d2240ddc86b74966c34554c49d00eaafa8200a18d3a5b6ffbf7da63b11d74ee2", size = 4945269, upload-time = "2024-07-15T00:16:20.136Z" },
    { url = "https://files.pythonhosted.org/packages/7c/64/d99261cc57afd9ae65b707e38045ed8269fbdae73544fd2e4a4d50d0ed83/zstandard-0.23.0-cp313-cp313-manylinux_2_17_ppc64le.manylinux2014_ppc64le.whl", hash = "sha256:2ef230a8fd217a2015bc91b74f6b3b7d6522ba48be29ad4ea0ca3a3775bf7dd5", size = 5306228, upload-time = "2024-07-15T00:16:23.398Z" },
    { url = "https://files.pythonhosted.org/packages/7a/cf/27b74c6f22541f0263016a0fd6369b1b7818941de639215c84e4e94b2a1c/zstandard-0.23.0-cp313-cp313-manylinux_2_17_s390x.manylinux2014_s390x.whl", hash = "sha256:774d45b1fac1461f48698a9d4b5fa19a69d47ece02fa469825b442263f04021f", size = 5336891, upload-time = "2024-07-15T00:16:26.391Z" },
    { url = "https://files.pythonhosted.org/packages/fa/18/89ac62eac46b69948bf35fcd90d37103f38722968e2981f752d69081ec4d/zstandard-0.23.0-cp313-cp313-manylinux_2_17_x86_64.manylinux2014_x86_64.whl", hash = "sha256:6f77fa49079891a4aab203d0b1744acc85577ed16d767b52fc089d83faf8d8ed", size = 5436310, upload-time = "2024-07-15T00:16:29.018Z" },
    { url = "https://files.pythonhosted.org/packages/a8/a8/5ca5328ee568a873f5118d5b5f70d1f36c6387716efe2e369010289a5738/zstandard-0.23.0-cp313-cp313-manylinux_2_5_i686.manylinux1_i686.manylinux_2_17_i686.manylinux2014_i686.whl", hash = "sha256:ac184f87ff521f4840e6ea0b10c0ec90c6b1dcd0bad2f1e4a9a1b4fa177982ea", size = 4859912, upload-time = "2024-07-15T00:16:31.871Z" },
    { url = "https://files.pythonhosted.org/packages/ea/ca/3781059c95fd0868658b1cf0440edd832b942f84ae60685d0cfdb808bca1/zstandard-0.23.0-cp313-cp313-musllinux_1_1_aarch64.whl", hash = "sha256:c363b53e257246a954ebc7c488304b5592b9c53fbe74d03bc1c64dda153fb847", size = 4936946, upload-time = "2024-07-15T00:16:34.593Z" },
    { url = "https://files.pythonhosted.org/packages/ce/11/41a58986f809532742c2b832c53b74ba0e0a5dae7e8ab4642bf5876f35de/zstandard-0.23.0-cp313-cp313-musllinux_1_1_x86_64.whl", hash = "sha256:e7792606d606c8df5277c32ccb58f29b9b8603bf83b48639b7aedf6df4fe8171", size = 5466994, upload-time = "2024-07-15T00:16:36.887Z" },
    { url = "https://files.pythonhosted.org/packages/83/e3/97d84fe95edd38d7053af05159465d298c8b20cebe9ccb3d26783faa9094/zstandard-0.23.0-cp313-cp313-musllinux_1_2_aarch64.whl", hash = "sha256:a0817825b900fcd43ac5d05b8b3079937073d2b1ff9cf89427590718b70dd840", size = 4848681, upload-time = "2024-07-15T00:16:39.709Z" },
    { url = "https://files.pythonhosted.org/packages/6e/99/cb1e63e931de15c88af26085e3f2d9af9ce53ccafac73b6e48418fd5a6e6/zstandard-0.23.0-cp313-cp313-musllinux_1_2_i686.whl", hash = "sha256:9da6bc32faac9a293ddfdcb9108d4b20416219461e4ec64dfea8383cac186690", size = 4694239, upload-time = "2024-07-15T00:16:41.83Z" },
    { url = "https://files.pythonhosted.org/packages/ab/50/b1e703016eebbc6501fc92f34db7b1c68e54e567ef39e6e59cf5fb6f2ec0/zstandard-0.23.0-cp313-cp313-musllinux_1_2_ppc64le.whl", hash = "sha256:fd7699e8fd9969f455ef2926221e0233f81a2542921471382e77a9e2f2b57f4b", size = 5200149, upload-time = "2024-07-15T00:16:44.287Z" },
    { url = "https://files.pythonhosted.org/packages/aa/e0/932388630aaba70197c78bdb10cce2c91fae01a7e553b76ce85471aec690/zstandard-0.23.0-cp313-cp313-musllinux_1_2_s390x.whl", hash = "sha256:d477ed829077cd945b01fc3115edd132c47e6540ddcd96ca169facff28173057", size = 5655392, upload-time = "2024-07-15T00:16:46.423Z" },
    { url = "https://files.pythonhosted.org/packages/02/90/2633473864f67a15526324b007a9f96c96f56d5f32ef2a56cc12f9548723/zstandard-0.23.0-cp313-cp313-musllinux_1_2_x86_64.whl", hash = "sha256:fa6ce8b52c5987b3e34d5674b0ab529a4602b632ebab0a93b07bfb4dfc8f8a33", size = 5191299, upload-time = "2024-07-15T00:16:49.053Z" },
    { url = "https://files.pythonhosted.org/packages/b0/4c/315ca5c32da7e2dc3455f3b2caee5c8c2246074a61aac6ec3378a97b7136/zstandard-0.23.0-cp313-cp313-win32.whl", hash = "sha256:a9b07268d0c3ca5c170a385a0ab9fb7fdd9f5fd866be004c4ea39e44edce47dd", size = 430862, upload-time = "2024-07-15T00:16:51.003Z" },
    { url = "https://files.pythonhosted.org/packages/a2/bf/c6aaba098e2d04781e8f4f7c0ba3c7aa73d00e4c436bcc0cf059a66691d1/zstandard-0.23.0-cp313-cp313-win_amd64.whl", hash = "sha256:f3513916e8c645d0610815c257cbfd3242adfd5c4cfa78be514e5a3ebb42a41b", size = 495578, upload-time = "2024-07-15T00:16:53.135Z" },
]<|MERGE_RESOLUTION|>--- conflicted
+++ resolved
@@ -309,11 +309,7 @@
 
 [[package]]
 name = "langchain-core"
-<<<<<<< HEAD
 version = "1.0.0a1"
-=======
-version = "0.3.76"
->>>>>>> f158cea1
 source = { editable = "../../core" }
 dependencies = [
     { name = "jsonpatch" },
