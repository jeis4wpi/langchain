--- conflicted
+++ resolved
@@ -268,14 +268,6 @@
                 k: v for k, v in _model_kwargs.items() if k != "trust_remote_code"
             }
         _pipeline_kwargs = pipeline_kwargs or {}
-<<<<<<< HEAD
-        pipeline_args = {
-            "task": task,
-            "model": model,
-            "tokenizer": tokenizer,
-            "batch_size": batch_size,
-            "model_kwargs": _model_kwargs,
-=======
         pipeline = hf_pipeline(  # type: ignore[call-overload]
             task=task,
             model=model,
@@ -283,7 +275,6 @@
             device=device,
             batch_size=batch_size,
             model_kwargs=_model_kwargs,
->>>>>>> 8509efa6
             **_pipeline_kwargs,
         }
         if device is not None:
