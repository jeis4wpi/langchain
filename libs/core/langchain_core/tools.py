<<<<<<< HEAD
"""Base implementation for tools or skills."""
=======
"""**Tools** are classes that an Agent uses to interact with the world.

Each tool has a **description**. Agent uses the description to choose the right
tool for the job.

**Class hierarchy:**

.. code-block::

    RunnableSerializable --> BaseTool --> <name>Tool  # Examples: AIPluginTool, BaseGraphQLTool
                                          <name>      # Examples: BraveSearch, HumanInputRun

**Main helpers:**

.. code-block::

    CallbackManagerForToolRun, AsyncCallbackManagerForToolRun
"""  # noqa: E501
>>>>>>> 8af4425a

from __future__ import annotations

import inspect
import typing
import warnings
from abc import abstractmethod
from inspect import signature
from typing import (
    Any,
    Awaitable,
    Callable,
    Dict,
    List,
    Mapping,
    Optional,
    Tuple,
    Type,
    Union,
)

from langchain_core.callbacks import (
    AsyncCallbackManager,
    AsyncCallbackManagerForToolRun,
    BaseCallbackManager,
    CallbackManager,
    CallbackManagerForToolRun,
    Callbacks,
)
from langchain_core.load.serializable import Serializable
from langchain_core.pydantic_v1 import (
    BaseModel,
    Extra,
    Field,
    ValidationError,
    create_model,
    root_validator,
    validate_arguments,
)
from langchain_core.runnables import (
    Runnable,
    RunnableConfig,
    RunnableSerializable,
    ensure_config,
)
from langchain_core.runnables.config import run_in_executor


class SchemaAnnotationError(TypeError):
    """Raised when 'args_schema' is missing or has an incorrect type annotation."""


def _create_subset_model(
    name: str,
    model: Type[BaseModel],
    field_names: list,
    descriptions: Optional[Mapping[str, str]] = None,
) -> Type[BaseModel]:
    """Create a pydantic model with only a subset of model's fields."""
    fields = {}
    for field_name in field_names:
        field = model.__fields__[field_name]
        t = (
            # this isn't perfect but should work for most functions
            field.outer_type_
            if field.required and not field.allow_none
            else Optional[field.outer_type_]
        )
        # Inject the description into the field_info
        description = descriptions.get(field_name) if descriptions else None
        if description:
            field.field_info.description = description
        fields[field_name] = (t, field.field_info)
    rtn = create_model(name, **fields)  # type: ignore
    return rtn


def _get_filtered_args(
    inferred_model: Type[BaseModel],
    func: Callable,
) -> dict:
    """Get the arguments from a function's signature."""
    schema = inferred_model.schema()["properties"]
    valid_keys = signature(func).parameters
    return {k: schema[k] for k in valid_keys if k not in ("run_manager", "callbacks")}


def _get_description_from_annotation(ann: Any) -> Optional[str]:
    possible_descriptions = [
        arg for arg in typing.get_args(ann) if isinstance(arg, str)
    ]
    return "\n".join(possible_descriptions) if possible_descriptions else None


def _get_descriptions(func: Callable) -> Dict[str, str]:
    """Get the descriptions from a function's signature."""
    descriptions = {}
    for param in inspect.signature(func).parameters.values():
        if param.annotation is not inspect.Parameter.empty:
            description = _get_description_from_annotation(param.annotation)
            if description:
                descriptions[param.name] = description
    return descriptions


class _SchemaConfig:
    """Configuration for the pydantic model."""

    extra: Any = Extra.forbid
    arbitrary_types_allowed: bool = True


def create_schema_from_function(
    model_name: str,
    func: Callable,
) -> Type[BaseModel]:
    """Create a pydantic schema from a function's signature.
    Args:
        model_name: Name to assign to the generated pydandic schema
        func: Function to generate the schema from
    Returns:
        A pydantic model with the same arguments as the function
    """
    # https://docs.pydantic.dev/latest/usage/validation_decorator/
    validated = validate_arguments(func, config=_SchemaConfig)  # type: ignore
    inferred_model = validated.model  # type: ignore
    if "run_manager" in inferred_model.__fields__:
        del inferred_model.__fields__["run_manager"]
    if "callbacks" in inferred_model.__fields__:
        del inferred_model.__fields__["callbacks"]
    # Pydantic adds placeholder virtual fields we need to strip
    valid_properties = _get_filtered_args(inferred_model, func)
    # TODO: we could pass through additional metadata here
    descriptions = _get_descriptions(func)
    return _create_subset_model(
        f"{model_name}Schema",
        inferred_model,
        list(valid_properties),
        descriptions=descriptions,
    )


class ToolException(Exception):
    """Optional exception that tool throws when execution error occurs.

    When this exception is thrown, the agent will not stop working,
    but it will handle the exception according to the handle_tool_error
    variable of the tool, and the processing result will be returned
    to the agent as observation, and printed in red on the console.
    """

    pass


class BaseTool(RunnableSerializable[Union[str, Dict], Any]):
    """Interface LangChain tools must implement."""

    def __init_subclass__(cls, **kwargs: Any) -> None:
        """Create the definition of the new tool class."""
        super().__init_subclass__(**kwargs)

        args_schema_type = cls.__annotations__.get("args_schema", None)

        if args_schema_type is not None and args_schema_type == BaseModel:
            # Throw errors for common mis-annotations.
            # TODO: Use get_args / get_origin and fully
            # specify valid annotations.
            typehint_mandate = """
class ChildTool(BaseTool):
    ...
    args_schema: Type[BaseModel] = SchemaClass
    ..."""
            name = cls.__name__
            raise SchemaAnnotationError(
                f"Tool definition for {name} must include valid type annotations"
                f" for argument 'args_schema' to behave as expected.\n"
                f"Expected annotation of 'Type[BaseModel]'"
                f" but got '{args_schema_type}'.\n"
                f"Expected class looks like:\n"
                f"{typehint_mandate}"
            )

    name: str
    """The unique name of the tool that clearly communicates its purpose."""
    description: str
    """Used to tell the model how/when/why to use the tool.
    
    You can provide few-shot examples as a part of the description.
    """
    args_schema: Optional[Type[BaseModel]] = None
    """Pydantic model class to validate and parse the tool's input arguments."""
    return_direct: bool = False
    """Whether to return the tool's output directly. Setting this to True means
    
    that after the tool is called, the AgentExecutor will stop looping.
    """
    verbose: bool = False
    """Whether to log the tool's progress."""

    callbacks: Callbacks = Field(default=None, exclude=True)
    """Callbacks to be called during tool execution."""
    callback_manager: Optional[BaseCallbackManager] = Field(default=None, exclude=True)
    """Deprecated. Please use callbacks instead."""
    tags: Optional[List[str]] = None
    """Optional list of tags associated with the tool. Defaults to None
    These tags will be associated with each call to this tool,
    and passed as arguments to the handlers defined in `callbacks`.
    You can use these to eg identify a specific instance of a tool with its use case.
    """
    metadata: Optional[Dict[str, Any]] = None
    """Optional metadata associated with the tool. Defaults to None
    This metadata will be associated with each call to this tool,
    and passed as arguments to the handlers defined in `callbacks`.
    You can use these to eg identify a specific instance of a tool with its use case.
    """

    handle_tool_error: Optional[
        Union[bool, str, Callable[[ToolException], str]]
    ] = False
    """Handle the content of the ToolException thrown."""

    handle_validation_error: Optional[
        Union[bool, str, Callable[[ValidationError], str]]
    ] = False
    """Handle the content of the ValidationError thrown."""

    class Config(Serializable.Config):
        """Configuration for this pydantic object."""

        arbitrary_types_allowed = True

    @property
    def is_single_input(self) -> bool:
        """Whether the tool only accepts a single input."""
        keys = {k for k in self.args if k != "kwargs"}
        return len(keys) == 1

    @property
    def args(self) -> dict:
        if self.args_schema is not None:
            return self.args_schema.schema()["properties"]
        else:
            schema = create_schema_from_function(self.name, self._run)
            return schema.schema()["properties"]

    # --- Runnable ---

    def get_input_schema(
        self, config: Optional[RunnableConfig] = None
    ) -> Type[BaseModel]:
        """The tool's input schema."""
        if self.args_schema is not None:
            return self.args_schema
        else:
            return create_schema_from_function(self.name, self._run)

    def invoke(
        self,
        input: Union[str, Dict],
        config: Optional[RunnableConfig] = None,
        **kwargs: Any,
    ) -> Any:
        config = ensure_config(config)
        return self.run(
            input,
            callbacks=config.get("callbacks"),
            tags=config.get("tags"),
            metadata=config.get("metadata"),
            run_name=config.get("run_name"),
            **kwargs,
        )

    async def ainvoke(
        self,
        input: Union[str, Dict],
        config: Optional[RunnableConfig] = None,
        **kwargs: Any,
    ) -> Any:
        config = ensure_config(config)
        return await self.arun(
            input,
            callbacks=config.get("callbacks"),
            tags=config.get("tags"),
            metadata=config.get("metadata"),
            run_name=config.get("run_name"),
            **kwargs,
        )

    # --- Tool ---

    def _parse_input(
        self,
        tool_input: Union[str, Dict],
    ) -> Union[str, Dict[str, Any]]:
        """Convert tool input to pydantic model."""
        input_args = self.args_schema
        if isinstance(tool_input, str):
            if input_args is not None:
                key_ = next(iter(input_args.__fields__.keys()))
                input_args.validate({key_: tool_input})
            return tool_input
        else:
            if input_args is not None:
                result = input_args.parse_obj(tool_input)
                return {
                    k: getattr(result, k)
                    for k, v in result.dict().items()
                    if k in tool_input
                }
        return tool_input

    @root_validator()
    def raise_deprecation(cls, values: Dict) -> Dict:
        """Raise deprecation warning if callback_manager is used."""
        if values.get("callback_manager") is not None:
            warnings.warn(
                "callback_manager is deprecated. Please use callbacks instead.",
                DeprecationWarning,
            )
            values["callbacks"] = values.pop("callback_manager", None)
        return values

    @abstractmethod
    def _run(
        self,
        *args: Any,
        **kwargs: Any,
    ) -> Any:
        """Use the tool.

        Add run_manager: Optional[CallbackManagerForToolRun] = None
        to child implementations to enable tracing,
        """

    async def _arun(
        self,
        *args: Any,
        **kwargs: Any,
    ) -> Any:
        """Use the tool asynchronously.

        Add run_manager: Optional[AsyncCallbackManagerForToolRun] = None
        to child implementations to enable tracing,
        """
        return await run_in_executor(None, self._run, *args, **kwargs)

    def _to_args_and_kwargs(self, tool_input: Union[str, Dict]) -> Tuple[Tuple, Dict]:
        # For backwards compatibility, if run_input is a string,
        # pass as a positional argument.
        if isinstance(tool_input, str):
            return (tool_input,), {}
        else:
            return (), tool_input

    def run(
        self,
        tool_input: Union[str, Dict[str, Any]],
        verbose: Optional[bool] = None,
        start_color: Optional[str] = "green",
        color: Optional[str] = "green",
        callbacks: Callbacks = None,
        *,
        tags: Optional[List[str]] = None,
        metadata: Optional[Dict[str, Any]] = None,
        run_name: Optional[str] = None,
        **kwargs: Any,
    ) -> Any:
        """Run the tool."""
        if not self.verbose and verbose is not None:
            verbose_ = verbose
        else:
            verbose_ = self.verbose
        callback_manager = CallbackManager.configure(
            callbacks,
            self.callbacks,
            verbose_,
            tags,
            self.tags,
            metadata,
            self.metadata,
        )
        # TODO: maybe also pass through run_manager is _run supports kwargs
        new_arg_supported = signature(self._run).parameters.get("run_manager")
        run_manager = callback_manager.on_tool_start(
            {"name": self.name, "description": self.description},
            tool_input if isinstance(tool_input, str) else str(tool_input),
            color=start_color,
            name=run_name,
            # Inputs by definition should always be dicts.
            # For now, it's unclear whether this assumption is ever violated,
            # but if it is we will send a `None` value to the callback instead
            # And will need to address issue via a patch.
            inputs=None if isinstance(tool_input, str) else tool_input,
            **kwargs,
        )
        try:
            parsed_input = self._parse_input(tool_input)
            tool_args, tool_kwargs = self._to_args_and_kwargs(parsed_input)
            observation = (
                self._run(*tool_args, run_manager=run_manager, **tool_kwargs)
                if new_arg_supported
                else self._run(*tool_args, **tool_kwargs)
            )
        except ValidationError as e:
            if not self.handle_validation_error:
                raise e
            elif isinstance(self.handle_validation_error, bool):
                observation = "Tool input validation error"
            elif isinstance(self.handle_validation_error, str):
                observation = self.handle_validation_error
            elif callable(self.handle_validation_error):
                observation = self.handle_validation_error(e)
            else:
                raise ValueError(
                    f"Got unexpected type of `handle_validation_error`. Expected bool, "
                    f"str or callable. Received: {self.handle_validation_error}"
                )
            return observation
        except ToolException as e:
            if not self.handle_tool_error:
                run_manager.on_tool_error(e)
                raise e
            elif isinstance(self.handle_tool_error, bool):
                if e.args:
                    observation = e.args[0]
                else:
                    observation = "Tool execution error"
            elif isinstance(self.handle_tool_error, str):
                observation = self.handle_tool_error
            elif callable(self.handle_tool_error):
                observation = self.handle_tool_error(e)
            else:
                raise ValueError(
                    f"Got unexpected type of `handle_tool_error`. Expected bool, str "
                    f"or callable. Received: {self.handle_tool_error}"
                )
            run_manager.on_tool_end(
                str(observation), color="red", name=self.name, **kwargs
            )
            return observation
        except (Exception, KeyboardInterrupt) as e:
            run_manager.on_tool_error(e)
            raise e
        else:
            run_manager.on_tool_end(
                str(observation), color=color, name=self.name, **kwargs
            )
            return observation

    async def arun(
        self,
        tool_input: Union[str, Dict],
        verbose: Optional[bool] = None,
        start_color: Optional[str] = "green",
        color: Optional[str] = "green",
        callbacks: Callbacks = None,
        *,
        tags: Optional[List[str]] = None,
        metadata: Optional[Dict[str, Any]] = None,
        run_name: Optional[str] = None,
        **kwargs: Any,
    ) -> Any:
        """Run the tool asynchronously."""
        if not self.verbose and verbose is not None:
            verbose_ = verbose
        else:
            verbose_ = self.verbose
        callback_manager = AsyncCallbackManager.configure(
            callbacks,
            self.callbacks,
            verbose_,
            tags,
            self.tags,
            metadata,
            self.metadata,
        )
        new_arg_supported = signature(self._arun).parameters.get("run_manager")
        run_manager = await callback_manager.on_tool_start(
            {"name": self.name, "description": self.description},
            tool_input if isinstance(tool_input, str) else str(tool_input),
            color=start_color,
            name=run_name,
            inputs=tool_input,
            **kwargs,
        )
        try:
            parsed_input = self._parse_input(tool_input)
            # We then call the tool on the tool input to get an observation
            tool_args, tool_kwargs = self._to_args_and_kwargs(parsed_input)
            observation = (
                await self._arun(*tool_args, run_manager=run_manager, **tool_kwargs)
                if new_arg_supported
                else await self._arun(*tool_args, **tool_kwargs)
            )
        except ValidationError as e:
            if not self.handle_validation_error:
                raise e
            elif isinstance(self.handle_validation_error, bool):
                observation = "Tool input validation error"
            elif isinstance(self.handle_validation_error, str):
                observation = self.handle_validation_error
            elif callable(self.handle_validation_error):
                observation = self.handle_validation_error(e)
            else:
                raise ValueError(
                    f"Got unexpected type of `handle_validation_error`. Expected bool, "
                    f"str or callable. Received: {self.handle_validation_error}"
                )
            return observation
        except ToolException as e:
            if not self.handle_tool_error:
                await run_manager.on_tool_error(e)
                raise e
            elif isinstance(self.handle_tool_error, bool):
                if e.args:
                    observation = e.args[0]
                else:
                    observation = "Tool execution error"
            elif isinstance(self.handle_tool_error, str):
                observation = self.handle_tool_error
            elif callable(self.handle_tool_error):
                observation = self.handle_tool_error(e)
            else:
                raise ValueError(
                    f"Got unexpected type of `handle_tool_error`. Expected bool, str "
                    f"or callable. Received: {self.handle_tool_error}"
                )
            await run_manager.on_tool_end(
                str(observation), color="red", name=self.name, **kwargs
            )
            return observation
        except (Exception, KeyboardInterrupt) as e:
            await run_manager.on_tool_error(e)
            raise e
        else:
            await run_manager.on_tool_end(
                str(observation), color=color, name=self.name, **kwargs
            )
            return observation

    def __call__(self, tool_input: str, callbacks: Callbacks = None) -> str:
        """Make tool callable."""
        return self.run(tool_input, callbacks=callbacks)


class Tool(BaseTool):
    """Tool that takes in function or coroutine directly."""

    description: str = ""
    func: Optional[Callable[..., str]]
    """The function to run when the tool is called."""
    coroutine: Optional[Callable[..., Awaitable[str]]] = None
    """The asynchronous version of the function."""

    # --- Runnable ---

    async def ainvoke(
        self,
        input: Union[str, Dict],
        config: Optional[RunnableConfig] = None,
        **kwargs: Any,
    ) -> Any:
        if not self.coroutine:
            # If the tool does not implement async, fall back to default implementation
            return await run_in_executor(config, self.invoke, input, config, **kwargs)

        return await super().ainvoke(input, config, **kwargs)

    # --- Tool ---

    @property
    def args(self) -> dict:
        """The tool's input arguments."""
        if self.args_schema is not None:
            return self.args_schema.schema()["properties"]
        # For backwards compatibility, if the function signature is ambiguous,
        # assume it takes a single string input.
        return {"tool_input": {"type": "string"}}

    def _to_args_and_kwargs(self, tool_input: Union[str, Dict]) -> Tuple[Tuple, Dict]:
        """Convert tool input to pydantic model."""
        args, kwargs = super()._to_args_and_kwargs(tool_input)
        # For backwards compatibility. The tool must be run with a single input
        all_args = list(args) + list(kwargs.values())
        if len(all_args) != 1:
            raise ToolException(
                f"Too many arguments to single-input tool {self.name}."
                f" Args: {all_args}"
            )
        return tuple(all_args), {}

    def _run(
        self,
        *args: Any,
        run_manager: Optional[CallbackManagerForToolRun] = None,
        **kwargs: Any,
    ) -> Any:
        """Use the tool."""
        if self.func:
            new_argument_supported = signature(self.func).parameters.get("callbacks")
            return (
                self.func(
                    *args,
                    callbacks=run_manager.get_child() if run_manager else None,
                    **kwargs,
                )
                if new_argument_supported
                else self.func(*args, **kwargs)
            )
        raise NotImplementedError("Tool does not support sync")

    async def _arun(
        self,
        *args: Any,
        run_manager: Optional[AsyncCallbackManagerForToolRun] = None,
        **kwargs: Any,
    ) -> Any:
        """Use the tool asynchronously."""
        if self.coroutine:
            new_argument_supported = signature(self.coroutine).parameters.get(
                "callbacks"
            )
            return (
                await self.coroutine(
                    *args,
                    callbacks=run_manager.get_child() if run_manager else None,
                    **kwargs,
                )
                if new_argument_supported
                else await self.coroutine(*args, **kwargs)
            )
        else:
            return await run_in_executor(
                None,
                self._run,
                run_manager=run_manager.get_sync() if run_manager else None,
                *args,
                **kwargs,
            )

    # TODO: this is for backwards compatibility, remove in future
    def __init__(
        self, name: str, func: Optional[Callable], description: str, **kwargs: Any
    ) -> None:
        """Initialize tool."""
        super(Tool, self).__init__(
            name=name, func=func, description=description, **kwargs
        )

    @classmethod
    def from_function(
        cls,
        func: Optional[Callable],
        name: str,  # We keep these required to support backwards compatibility
        description: str,
        return_direct: bool = False,
        args_schema: Optional[Type[BaseModel]] = None,
        coroutine: Optional[
            Callable[..., Awaitable[Any]]
        ] = None,  # This is last for compatibility, but should be after func
        **kwargs: Any,
    ) -> Tool:
        """Initialize tool from a function."""
        if func is None and coroutine is None:
            raise ValueError("Function and/or coroutine must be provided")
        return cls(
            name=name,
            func=func,
            coroutine=coroutine,
            description=description,
            return_direct=return_direct,
            args_schema=args_schema,
            **kwargs,
        )


class StructuredTool(BaseTool):
    """Tool that can operate on any number of inputs."""

    description: str = ""
    args_schema: Type[BaseModel] = Field(..., description="The tool schema.")
    """The input arguments' schema."""
    func: Optional[Callable[..., Any]]
    """The function to run when the tool is called."""
    coroutine: Optional[Callable[..., Awaitable[Any]]] = None
    """The asynchronous version of the function."""

    # --- Runnable ---

    async def ainvoke(
        self,
        input: Union[str, Dict],
        config: Optional[RunnableConfig] = None,
        **kwargs: Any,
    ) -> Any:
        if not self.coroutine:
            # If the tool does not implement async, fall back to default implementation
            return await run_in_executor(config, self.invoke, input, config, **kwargs)

        return await super().ainvoke(input, config, **kwargs)

    # --- Tool ---

    @property
    def args(self) -> dict:
        """The tool's input arguments."""
        return self.args_schema.schema()["properties"]

    def _run(
        self,
        *args: Any,
        run_manager: Optional[CallbackManagerForToolRun] = None,
        **kwargs: Any,
    ) -> Any:
        """Use the tool."""
        if self.func:
            new_argument_supported = signature(self.func).parameters.get("callbacks")
            return (
                self.func(
                    *args,
                    callbacks=run_manager.get_child() if run_manager else None,
                    **kwargs,
                )
                if new_argument_supported
                else self.func(*args, **kwargs)
            )
        raise NotImplementedError("Tool does not support sync")

    async def _arun(
        self,
        *args: Any,
        run_manager: Optional[AsyncCallbackManagerForToolRun] = None,
        **kwargs: Any,
    ) -> str:
        """Use the tool asynchronously."""
        if self.coroutine:
            new_argument_supported = signature(self.coroutine).parameters.get(
                "callbacks"
            )
            return (
                await self.coroutine(
                    *args,
                    callbacks=run_manager.get_child() if run_manager else None,
                    **kwargs,
                )
                if new_argument_supported
                else await self.coroutine(*args, **kwargs)
            )
        return await run_in_executor(
            None,
            self._run,
            run_manager=run_manager.get_sync() if run_manager else None,
            *args,
            **kwargs,
        )

    @classmethod
    def from_function(
        cls,
        func: Optional[Callable] = None,
        coroutine: Optional[Callable[..., Awaitable[Any]]] = None,
        name: Optional[str] = None,
        description: Optional[str] = None,
        return_direct: bool = False,
        args_schema: Optional[Type[BaseModel]] = None,
        infer_schema: bool = True,
        **kwargs: Any,
    ) -> StructuredTool:
        """Create tool from a given function.

        A classmethod that helps to create a tool from a function.

        Args:
            func: The function from which to create a tool
            coroutine: The async function from which to create a tool
            name: The name of the tool. Defaults to the function name
            description: The description of the tool. Defaults to the function docstring
            return_direct: Whether to return the result directly or as a callback
            args_schema: The schema of the tool's input arguments
            infer_schema: Whether to infer the schema from the function's signature
            **kwargs: Additional arguments to pass to the tool

        Returns:
            The tool

        Examples:

            .. code-block:: python

                def add(a: int, b: int) -> int:
                    \"\"\"Add two numbers\"\"\"
                    return a + b
                tool = StructuredTool.from_function(add)
                tool.run(1, 2) # 3
        """

        if func is not None:
            source_function = func
        elif coroutine is not None:
            source_function = coroutine
        else:
            raise ValueError("Function and/or coroutine must be provided")
        name = name or source_function.__name__
        description = description or source_function.__doc__
        if description is None:
            raise ValueError(
                "Function must have a docstring if description not provided."
            )

        # Description example:
        # search_api(query: str) - Searches the API for the query.
        sig = signature(source_function)
        description = f"{name}{sig} - {description.strip()}"
        _args_schema = args_schema
        if _args_schema is None and infer_schema:
            # schema name is appended within function
            _args_schema = create_schema_from_function(name, source_function)
        return cls(
            name=name,
            func=func,
            coroutine=coroutine,
            args_schema=_args_schema,
            description=description,
            return_direct=return_direct,
            **kwargs,
        )


def tool(
    *args: Union[str, Callable, Runnable],
    return_direct: bool = False,
    args_schema: Optional[Type[BaseModel]] = None,
    infer_schema: bool = True,
) -> Callable:
    """Make tools out of functions, can be used with or without arguments.

    Args:
        *args: The arguments to the tool.
        return_direct: Whether to return directly from the tool rather
            than continuing the agent loop.
        args_schema: optional argument schema for user to specify
        infer_schema: Whether to infer the schema of the arguments from
            the function's signature. This also makes the resultant tool
            accept a dictionary input to its `run()` function.

    Requires:
        - Function must be of type (str) -> str
        - Function must have a docstring

    Examples:
        .. code-block:: python

            @tool
            def search_api(query: str) -> str:
                # Searches the API for the query.
                return

            @tool("search", return_direct=True)
            def search_api(query: str) -> str:
                # Searches the API for the query.
                return
    """

    def _make_with_name(tool_name: str) -> Callable:
        def _make_tool(dec_func: Union[Callable, Runnable]) -> BaseTool:
            if isinstance(dec_func, Runnable):
                runnable = dec_func

                if runnable.input_schema.schema().get("type") != "object":
                    raise ValueError("Runnable must have an object schema.")

                async def ainvoke_wrapper(
                    callbacks: Optional[Callbacks] = None, **kwargs: Any
                ) -> Any:
                    return await runnable.ainvoke(kwargs, {"callbacks": callbacks})

                def invoke_wrapper(
                    callbacks: Optional[Callbacks] = None, **kwargs: Any
                ) -> Any:
                    return runnable.invoke(kwargs, {"callbacks": callbacks})

                coroutine = ainvoke_wrapper
                func = invoke_wrapper
                schema: Optional[Type[BaseModel]] = runnable.input_schema
                description = repr(runnable)
            elif inspect.iscoroutinefunction(dec_func):
                coroutine = dec_func
                func = None
                schema = args_schema
                description = None
            else:
                coroutine = None
                func = dec_func
                schema = args_schema
                description = None

            if infer_schema or args_schema is not None:
                return StructuredTool.from_function(
                    func,
                    coroutine,
                    name=tool_name,
                    description=description,
                    return_direct=return_direct,
                    args_schema=schema,
                    infer_schema=infer_schema,
                )
            # If someone doesn't want a schema applied, we must treat it as
            # a simple string->string function
            if func.__doc__ is None:
                raise ValueError(
                    "Function must have a docstring if "
                    "description not provided and infer_schema is False."
                )
            return Tool(
                name=tool_name,
                func=func,
                description=f"{tool_name} tool",
                return_direct=return_direct,
                coroutine=coroutine,
            )

        return _make_tool

    if len(args) == 2 and isinstance(args[0], str) and isinstance(args[1], Runnable):
        return _make_with_name(args[0])(args[1])
    elif len(args) == 1 and isinstance(args[0], str):
        # if the argument is a string, then we use the string as the tool name
        # Example usage: @tool("search", return_direct=True)
        return _make_with_name(args[0])
    elif len(args) == 1 and callable(args[0]):
        # if the argument is a function, then we use the function name as the tool name
        # Example usage: @tool
        return _make_with_name(args[0].__name__)(args[0])
    elif len(args) == 0:
        # if there are no arguments, then we use the function name as the tool name
        # Example usage: @tool(return_direct=True)
        def _partial(func: Callable[[str], str]) -> BaseTool:
            return _make_with_name(func.__name__)(func)

        return _partial
    else:
        raise ValueError("Too many arguments for tool decorator")<|MERGE_RESOLUTION|>--- conflicted
+++ resolved
@@ -1,6 +1,3 @@
-<<<<<<< HEAD
-"""Base implementation for tools or skills."""
-=======
 """**Tools** are classes that an Agent uses to interact with the world.
 
 Each tool has a **description**. Agent uses the description to choose the right
@@ -19,7 +16,6 @@
 
     CallbackManagerForToolRun, AsyncCallbackManagerForToolRun
 """  # noqa: E501
->>>>>>> 8af4425a
 
 from __future__ import annotations
 
