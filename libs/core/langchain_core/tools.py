"""**Tools** are classes that an Agent uses to interact with the world.

Each tool has a **description**. Agent uses the description to choose the right
tool for the job.

**Class hierarchy:**

.. code-block::

    RunnableSerializable --> BaseTool --> <name>Tool  # Examples: AIPluginTool, BaseGraphQLTool
                                          <name>      # Examples: BraveSearch, HumanInputRun

**Main helpers:**

.. code-block::

    CallbackManagerForToolRun, AsyncCallbackManagerForToolRun
"""  # noqa: E501

from __future__ import annotations

import asyncio
import functools
import inspect
import json
import textwrap
import uuid
import warnings
from abc import ABC, abstractmethod
from contextvars import copy_context
from functools import partial
from inspect import signature
from typing import (
    Any,
    Awaitable,
    Callable,
    Dict,
    List,
    Literal,
    Optional,
    Sequence,
    Tuple,
    Type,
    Union,
    get_type_hints,
)

from pydantic import (  # pydantic: ignore
    BaseModel,
    ConfigDict,
    Extra,
    Field,
    SkipValidation,
    ValidationError,
    create_model,
    root_validator,
    validate_arguments,
)
from typing_extensions import Annotated, TypeVar, cast, get_args, get_origin

from langchain_core._api import deprecated
from langchain_core.callbacks import (
    AsyncCallbackManager,
    AsyncCallbackManagerForToolRun,
    BaseCallbackManager,
    CallbackManager,
    CallbackManagerForToolRun,
)
from langchain_core.callbacks.manager import (
    Callbacks,
)
from langchain_core.messages.tool import ToolCall, ToolMessage
from langchain_core.prompts import (
    BasePromptTemplate,
    PromptTemplate,
    aformat_document,
    format_document,
)
from langchain_core.retrievers import BaseRetriever
from langchain_core.runnables import (
    Runnable,
    RunnableConfig,
    RunnableSerializable,
    ensure_config,
)
from langchain_core.runnables.config import (
    _set_config_context,
    patch_config,
    run_in_executor,
)
from langchain_core.runnables.utils import asyncio_accepts_context
from langchain_core.utils.function_calling import (
    _parse_google_docstring,
    _py_38_safe_origin,
)
from langchain_core.utils.pydantic import (
    TypeBaseModel,
    _create_subset_model,
    _get_fields,
    is_basemodel_subclass,
    is_pydantic_v1_subclass,
    is_pydantic_v2_subclass,
)

FILTERED_ARGS = ("run_manager", "callbacks")


class SchemaAnnotationError(TypeError):
    """Raised when 'args_schema' is missing or has an incorrect type annotation."""


def _is_annotated_type(typ: Type[Any]) -> bool:
    return get_origin(typ) is Annotated


def _get_annotation_description(arg_type: Type) -> str | None:
    if _is_annotated_type(arg_type):
        annotated_args = get_args(arg_type)
        for annotation in annotated_args[1:]:
            if isinstance(annotation, str):
                return annotation
    return None


def _get_filtered_args(
    inferred_model: Type[BaseModel],
    func: Callable,
    *,
    filter_args: Sequence[str],
    include_injected: bool = True,
) -> dict:
    """Get the arguments from a function's signature."""
    schema = inferred_model.schema()["properties"]
    valid_keys = signature(func).parameters
    return {
        k: schema[k]
        for i, (k, param) in enumerate(valid_keys.items())
        if k not in filter_args
        and (i > 0 or param.name not in ("self", "cls"))
        and (include_injected or not _is_injected_arg_type(param.annotation))
    }


def _parse_python_function_docstring(
    function: Callable, annotations: dict, error_on_invalid_docstring: bool = False
) -> Tuple[str, dict]:
    """Parse the function and argument descriptions from the docstring of a function.

    Assumes the function docstring follows Google Python style guide.
    """
    docstring = inspect.getdoc(function)
    return _parse_google_docstring(
        docstring,
        list(annotations),
        error_on_invalid_docstring=error_on_invalid_docstring,
    )


def _validate_docstring_args_against_annotations(
    arg_descriptions: dict, annotations: dict
) -> None:
    """Raise error if docstring arg is not in type annotations."""
    for docstring_arg in arg_descriptions:
        if docstring_arg not in annotations:
            raise ValueError(
                f"Arg {docstring_arg} in docstring not found in function signature."
            )


def _infer_arg_descriptions(
    fn: Callable,
    *,
    parse_docstring: bool = False,
    error_on_invalid_docstring: bool = False,
) -> Tuple[str, dict]:
    """Infer argument descriptions from a function's docstring."""
    if hasattr(inspect, "get_annotations"):
        # This is for python < 3.10
        annotations = inspect.get_annotations(fn)  # type: ignore
    else:
        annotations = getattr(fn, "__annotations__", {})
    if parse_docstring:
        description, arg_descriptions = _parse_python_function_docstring(
            fn, annotations, error_on_invalid_docstring=error_on_invalid_docstring
        )
    else:
        description = inspect.getdoc(fn) or ""
        arg_descriptions = {}
    if parse_docstring:
        _validate_docstring_args_against_annotations(arg_descriptions, annotations)
    for arg, arg_type in annotations.items():
        if arg in arg_descriptions:
            continue
        if desc := _get_annotation_description(arg_type):
            arg_descriptions[arg] = desc
    return description, arg_descriptions


class _SchemaConfig:
    """Configuration for the pydantic model.

    This is used to configure the pydantic model created from
    a function's signature.

    Parameters:
        extra: Whether to allow extra fields in the model.
        arbitrary_types_allowed: Whether to allow arbitrary types in the model.
            Defaults to True.
    """

    extra: Any = Extra.forbid
    arbitrary_types_allowed: bool = True


def create_schema_from_function(
    model_name: str,
    func: Callable,
    *,
    filter_args: Optional[Sequence[str]] = None,
    parse_docstring: bool = False,
    error_on_invalid_docstring: bool = False,
    include_injected: bool = True,
) -> Type[BaseModel]:
    """Create a pydantic schema from a function's signature.

    Args:
        model_name: Name to assign to the generated pydantic schema.
        func: Function to generate the schema from.
        filter_args: Optional list of arguments to exclude from the schema.
            Defaults to FILTERED_ARGS.
        parse_docstring: Whether to parse the function's docstring for descriptions
            for each argument. Defaults to False.
        error_on_invalid_docstring: if ``parse_docstring`` is provided, configure
            whether to raise ValueError on invalid Google Style docstrings.
            Defaults to False.
        include_injected: Whether to include injected arguments in the schema.
            Defaults to True, since we want to include them in the schema
            when *validating* tool inputs.

    Returns:
        A pydantic model with the same arguments as the function.
    """
    # https://docs.pydantic.dev/latest/usage/validation_decorator/
    validated = validate_arguments(func, config=_SchemaConfig)  # type: ignore

    sig = inspect.signature(func)

    # Let's ignore `self` and `cls` arguments for class and instance methods
    if func.__qualname__ and "." in func.__qualname__:
        # Then it likely belongs in a class namespace
        in_class = True
    else:
        in_class = False

    has_args = False
    has_kwargs = False

    for param in sig.parameters.values():
        if param.kind == param.VAR_POSITIONAL:
            has_args = True
        elif param.kind == param.VAR_KEYWORD:
            has_kwargs = True

    inferred_model = validated.model  # type: ignore

    if filter_args:
        filter_args_ = filter_args
    else:
        # Handle classmethods and instance methods
        existing_params: List[str] = list(sig.parameters.keys())
        if existing_params and existing_params[0] in ("self", "cls") and in_class:
            filter_args_ = [existing_params[0]] + list(FILTERED_ARGS)
        else:
            filter_args_ = list(FILTERED_ARGS)

        for existing_param in existing_params:
            if not include_injected and _is_injected_arg_type(
                sig.parameters[existing_param].annotation
            ):
                filter_args_.append(existing_param)

    description, arg_descriptions = _infer_arg_descriptions(
        func,
        parse_docstring=parse_docstring,
        error_on_invalid_docstring=error_on_invalid_docstring,
    )
    # Pydantic adds placeholder virtual fields we need to strip
    valid_properties = []
    for field in _get_fields(inferred_model):
        if not has_args:
            if field == "args":
                continue
        if not has_kwargs:
            if field == "kwargs":
                continue

        if field == "v__duplicate_kwargs":  # Internal pydantic field
            continue

        if field not in filter_args_:
            valid_properties.append(field)

    return _create_subset_model(
        f"{model_name}Schema",
        inferred_model,
        list(valid_properties),
        descriptions=arg_descriptions,
        fn_description=description,
    )


class ToolException(Exception):
    """Optional exception that tool throws when execution error occurs.

    When this exception is thrown, the agent will not stop working,
    but it will handle the exception according to the handle_tool_error
    variable of the tool, and the processing result will be returned
    to the agent as observation, and printed in red on the console.
    """

    pass


class BaseTool(RunnableSerializable[Union[str, Dict, ToolCall], Any]):
    """Interface LangChain tools must implement."""

    def __init_subclass__(cls, **kwargs: Any) -> None:
        """Create the definition of the new tool class."""
        super().__init_subclass__(**kwargs)

        args_schema_type = cls.__annotations__.get("args_schema", None)

        if args_schema_type is not None and args_schema_type == BaseModel:
            # Throw errors for common mis-annotations.
            # TODO: Use get_args / get_origin and fully
            # specify valid annotations.
            typehint_mandate = """
class ChildTool(BaseTool):
    ...
    args_schema: Type[BaseModel] = SchemaClass
    ..."""
            name = cls.__name__
            raise SchemaAnnotationError(
                f"Tool definition for {name} must include valid type annotations"
                f" for argument 'args_schema' to behave as expected.\n"
                f"Expected annotation of 'Type[BaseModel]'"
                f" but got '{args_schema_type}'.\n"
                f"Expected class looks like:\n"
                f"{typehint_mandate}"
            )

    name: str
    """The unique name of the tool that clearly communicates its purpose."""
    description: str
    """Used to tell the model how/when/why to use the tool.
    
    You can provide few-shot examples as a part of the description.
    """

    args_schema: Annotated[Optional[TypeBaseModel], SkipValidation()] = Field(
        default=None, description="The tool schema."
    )
    """Pydantic model class to validate and parse the tool's input arguments.
    
    Args schema should be either: 
    
    - A subclass of pydantic.BaseModel.
    or 
    - A subclass of pydantic.v1.BaseModel if accessing v1 namespace in pydantic 2
    """
    return_direct: bool = False
    """Whether to return the tool's output directly. 
    
    Setting this to True means    
    that after the tool is called, the AgentExecutor will stop looping.
    """
    verbose: bool = False
    """Whether to log the tool's progress."""

    callbacks: Callbacks = Field(default=None, exclude=True)
    """Callbacks to be called during tool execution."""

    callback_manager: Optional[BaseCallbackManager] = deprecated(
        name="callback_manager", since="0.1.7", removal="0.3.0", alternative="callbacks"
    )(
        Field(
            default=None,
            exclude=True,
            description="Callback manager to add to the run trace.",
        )
    )
    tags: Optional[List[str]] = None
    """Optional list of tags associated with the tool. Defaults to None.
    These tags will be associated with each call to this tool,
    and passed as arguments to the handlers defined in `callbacks`.
    You can use these to eg identify a specific instance of a tool with its use case.
    """
    metadata: Optional[Dict[str, Any]] = None
    """Optional metadata associated with the tool. Defaults to None.
    This metadata will be associated with each call to this tool,
    and passed as arguments to the handlers defined in `callbacks`.
    You can use these to eg identify a specific instance of a tool with its use case.
    """

    handle_tool_error: Optional[Union[bool, str, Callable[[ToolException], str]]] = (
        False
    )
    """Handle the content of the ToolException thrown."""

    handle_validation_error: Optional[
        Union[bool, str, Callable[[ValidationError], str]]
    ] = False
    """Handle the content of the ValidationError thrown."""

    response_format: Literal["content", "content_and_artifact"] = "content"
    """The tool response format. Defaults to 'content'.

    If "content" then the output of the tool is interpreted as the contents of a 
    ToolMessage. If "content_and_artifact" then the output is expected to be a 
    two-tuple corresponding to the (content, artifact) of a ToolMessage.
    """

    def __init__(self, **kwargs: Any) -> None:
        """Initialize the tool."""
        if "args_schema" in kwargs and kwargs["args_schema"] is not None:
            if not is_basemodel_subclass(kwargs["args_schema"]):
                raise TypeError(
                    f"args_schema must be a subclass of pydantic BaseModel. "
                    f"Got: {kwargs['args_schema']}."
                )
        super().__init__(**kwargs)

    model_config = ConfigDict(
        arbitrary_types_allowed=True,
    )

    @property
    def is_single_input(self) -> bool:
        """Whether the tool only accepts a single input."""
        keys = {k for k in self.args if k != "kwargs"}
        return len(keys) == 1

    @property
    def args(self) -> dict:
        return self.get_input_schema().schema()["properties"]

    @property
    def tool_call_schema(self) -> Type[BaseModel]:
        full_schema = self.get_input_schema()
        fields = []
        for name, type_ in _get_all_basemodel_annotations(full_schema).items():
            if not _is_injected_arg_type(type_):
                fields.append(name)
        return _create_subset_model(
            self.name, full_schema, fields, fn_description=self.description
        )

    # --- Runnable ---

    def get_input_schema(
        self, config: Optional[RunnableConfig] = None
    ) -> Type[BaseModel]:
        """The tool's input schema.

        Args:
            config: The configuration for the tool.

        Returns:
            The input schema for the tool.
        """
        if self.args_schema is not None:
            return self.args_schema
        else:
            return create_schema_from_function(self.name, self._run)

    def invoke(
        self,
        input: Union[str, Dict, ToolCall],
        config: Optional[RunnableConfig] = None,
        **kwargs: Any,
    ) -> Any:
        tool_input, kwargs = _prep_run_args(input, config, **kwargs)
        return self.run(tool_input, **kwargs)

    async def ainvoke(
        self,
        input: Union[str, Dict, ToolCall],
        config: Optional[RunnableConfig] = None,
        **kwargs: Any,
    ) -> Any:
        tool_input, kwargs = _prep_run_args(input, config, **kwargs)
        return await self.arun(tool_input, **kwargs)

    # --- Tool ---

    def _parse_input(self, tool_input: Union[str, Dict]) -> Union[str, Dict[str, Any]]:
        """Convert tool input to a pydantic model.

        Args:
            tool_input: The input to the tool.
        """
        input_args = self.args_schema
        if isinstance(tool_input, str):
            if input_args is not None:
                key_ = next(iter(_get_fields(input_args).keys()))
                input_args.validate({key_: tool_input})
            return tool_input
        else:
            if input_args is not None:
                result = input_args.parse_obj(tool_input)
                return {
                    k: getattr(result, k)
                    for k, v in result.dict().items()
                    if k in tool_input
                }
            return tool_input

    @root_validator(pre=True)
    def raise_deprecation(cls, values: Dict) -> Dict:
        """Raise deprecation warning if callback_manager is used.

        Args:
            values: The values to validate.

        Returns:
            The validated values.
        """
        if values.get("callback_manager") is not None:
            warnings.warn(
                "callback_manager is deprecated. Please use callbacks instead.",
                DeprecationWarning,
            )
            values["callbacks"] = values.pop("callback_manager", None)
        return values

    @abstractmethod
    def _run(self, *args: Any, **kwargs: Any) -> Any:
        """Use the tool.

        Add run_manager: Optional[CallbackManagerForToolRun] = None
        to child implementations to enable tracing.
        """

    async def _arun(self, *args: Any, **kwargs: Any) -> Any:
        """Use the tool asynchronously.

        Add run_manager: Optional[AsyncCallbackManagerForToolRun] = None
        to child implementations to enable tracing.
        """
        if kwargs.get("run_manager") and signature(self._run).parameters.get(
            "run_manager"
        ):
            kwargs["run_manager"] = kwargs["run_manager"].get_sync()
        return await run_in_executor(None, self._run, *args, **kwargs)

    def _to_args_and_kwargs(self, tool_input: Union[str, Dict]) -> Tuple[Tuple, Dict]:
        tool_input = self._parse_input(tool_input)
        # For backwards compatibility, if run_input is a string,
        # pass as a positional argument.
        if isinstance(tool_input, str):
            return (tool_input,), {}
        else:
            return (), tool_input

    def run(
        self,
        tool_input: Union[str, Dict[str, Any]],
        verbose: Optional[bool] = None,
        start_color: Optional[str] = "green",
        color: Optional[str] = "green",
        callbacks: Callbacks = None,
        *,
        tags: Optional[List[str]] = None,
        metadata: Optional[Dict[str, Any]] = None,
        run_name: Optional[str] = None,
        run_id: Optional[uuid.UUID] = None,
        config: Optional[RunnableConfig] = None,
        tool_call_id: Optional[str] = None,
        **kwargs: Any,
    ) -> Any:
        """Run the tool.

        Args:
            tool_input: The input to the tool.
            verbose: Whether to log the tool's progress. Defaults to None.
            start_color: The color to use when starting the tool. Defaults to 'green'.
            color: The color to use when ending the tool. Defaults to 'green'.
            callbacks: Callbacks to be called during tool execution. Defaults to None.
            tags: Optional list of tags associated with the tool. Defaults to None.
            metadata: Optional metadata associated with the tool. Defaults to None.
            run_name: The name of the run. Defaults to None.
            run_id: The id of the run. Defaults to None.
            config: The configuration for the tool. Defaults to None.
            tool_call_id: The id of the tool call. Defaults to None.
            kwargs: Additional arguments to pass to the tool

        Returns:
            The output of the tool.

        Raises:
            ToolException: If an error occurs during tool execution.
        """
        callback_manager = CallbackManager.configure(
            callbacks,
            self.callbacks,
            self.verbose or bool(verbose),
            tags,
            self.tags,
            metadata,
            self.metadata,
        )

        run_manager = callback_manager.on_tool_start(
            {"name": self.name, "description": self.description},
            tool_input if isinstance(tool_input, str) else str(tool_input),
            color=start_color,
            name=run_name,
            run_id=run_id,
            # Inputs by definition should always be dicts.
            # For now, it's unclear whether this assumption is ever violated,
            # but if it is we will send a `None` value to the callback instead
            # TODO: will need to address issue via a patch.
            inputs=tool_input if isinstance(tool_input, dict) else None,
            **kwargs,
        )

        content = None
        artifact = None
        error_to_raise: Union[Exception, KeyboardInterrupt, None] = None
        try:
            child_config = patch_config(config, callbacks=run_manager.get_child())
            context = copy_context()
            context.run(_set_config_context, child_config)
            tool_args, tool_kwargs = self._to_args_and_kwargs(tool_input)
            if signature(self._run).parameters.get("run_manager"):
                tool_kwargs["run_manager"] = run_manager

            if config_param := _get_runnable_config_param(self._run):
                tool_kwargs[config_param] = config
            response = context.run(self._run, *tool_args, **tool_kwargs)
            if self.response_format == "content_and_artifact":
                if not isinstance(response, tuple) or len(response) != 2:
                    raise ValueError(
                        "Since response_format='content_and_artifact' "
                        "a two-tuple of the message content and raw tool output is "
                        f"expected. Instead generated response of type: "
                        f"{type(response)}."
                    )
                content, artifact = response
            else:
                content = response
            status = "success"
        except ValidationError as e:
            if not self.handle_validation_error:
                error_to_raise = e
            else:
                content = _handle_validation_error(e, flag=self.handle_validation_error)
            status = "error"
        except ToolException as e:
            if not self.handle_tool_error:
                error_to_raise = e
            else:
                content = _handle_tool_error(e, flag=self.handle_tool_error)
            status = "error"
        except (Exception, KeyboardInterrupt) as e:
            error_to_raise = e
            status = "error"

        if error_to_raise:
            run_manager.on_tool_error(error_to_raise)
            raise error_to_raise
        output = _format_output(content, artifact, tool_call_id, self.name, status)
        run_manager.on_tool_end(output, color=color, name=self.name, **kwargs)
        return output

    async def arun(
        self,
        tool_input: Union[str, Dict],
        verbose: Optional[bool] = None,
        start_color: Optional[str] = "green",
        color: Optional[str] = "green",
        callbacks: Callbacks = None,
        *,
        tags: Optional[List[str]] = None,
        metadata: Optional[Dict[str, Any]] = None,
        run_name: Optional[str] = None,
        run_id: Optional[uuid.UUID] = None,
        config: Optional[RunnableConfig] = None,
        tool_call_id: Optional[str] = None,
        **kwargs: Any,
    ) -> Any:
        """Run the tool asynchronously.

        Args:
            tool_input: The input to the tool.
            verbose: Whether to log the tool's progress. Defaults to None.
            start_color: The color to use when starting the tool. Defaults to 'green'.
            color: The color to use when ending the tool. Defaults to 'green'.
            callbacks: Callbacks to be called during tool execution. Defaults to None.
            tags: Optional list of tags associated with the tool. Defaults to None.
            metadata: Optional metadata associated with the tool. Defaults to None.
            run_name: The name of the run. Defaults to None.
            run_id: The id of the run. Defaults to None.
            config: The configuration for the tool. Defaults to None.
            tool_call_id: The id of the tool call. Defaults to None.
            kwargs: Additional arguments to pass to the tool

        Returns:
            The output of the tool.

        Raises:
            ToolException: If an error occurs during tool execution.
        """
        callback_manager = AsyncCallbackManager.configure(
            callbacks,
            self.callbacks,
            self.verbose or bool(verbose),
            tags,
            self.tags,
            metadata,
            self.metadata,
        )
        run_manager = await callback_manager.on_tool_start(
            {"name": self.name, "description": self.description},
            tool_input if isinstance(tool_input, str) else str(tool_input),
            color=start_color,
            name=run_name,
            run_id=run_id,
            # Inputs by definition should always be dicts.
            # For now, it's unclear whether this assumption is ever violated,
            # but if it is we will send a `None` value to the callback instead
            # TODO: will need to address issue via a patch.
            inputs=tool_input if isinstance(tool_input, dict) else None,
            **kwargs,
        )
        content = None
        artifact = None
        error_to_raise: Optional[Union[Exception, KeyboardInterrupt]] = None
        try:
            tool_args, tool_kwargs = self._to_args_and_kwargs(tool_input)
            child_config = patch_config(config, callbacks=run_manager.get_child())
            context = copy_context()
            context.run(_set_config_context, child_config)
            func_to_check = (
                self._run if self.__class__._arun is BaseTool._arun else self._arun
            )
            if signature(func_to_check).parameters.get("run_manager"):
                tool_kwargs["run_manager"] = run_manager
            if config_param := _get_runnable_config_param(func_to_check):
                tool_kwargs[config_param] = config

            coro = context.run(self._arun, *tool_args, **tool_kwargs)
            if asyncio_accepts_context():
                response = await asyncio.create_task(coro, context=context)  # type: ignore
            else:
                response = await coro
            if self.response_format == "content_and_artifact":
                if not isinstance(response, tuple) or len(response) != 2:
                    raise ValueError(
                        "Since response_format='content_and_artifact' "
                        "a two-tuple of the message content and raw tool output is "
                        f"expected. Instead generated response of type: "
                        f"{type(response)}."
                    )
                content, artifact = response
            else:
                content = response
            status = "success"
        except ValidationError as e:
            if not self.handle_validation_error:
                error_to_raise = e
            else:
                content = _handle_validation_error(e, flag=self.handle_validation_error)
            status = "error"
        except ToolException as e:
            if not self.handle_tool_error:
                error_to_raise = e
            else:
                content = _handle_tool_error(e, flag=self.handle_tool_error)
            status = "error"
        except (Exception, KeyboardInterrupt) as e:
            error_to_raise = e
            status = "error"

        if error_to_raise:
            await run_manager.on_tool_error(error_to_raise)
            raise error_to_raise

        output = _format_output(content, artifact, tool_call_id, self.name, status)
        await run_manager.on_tool_end(output, color=color, name=self.name, **kwargs)
        return output

    @deprecated("0.1.47", alternative="invoke", removal="0.3.0")
    def __call__(self, tool_input: str, callbacks: Callbacks = None) -> str:
        """Make tool callable."""
        return self.run(tool_input, callbacks=callbacks)


class Tool(BaseTool):
    """Tool that takes in function or coroutine directly."""

    description: str = ""
    func: Optional[Callable[..., str]]
    """The function to run when the tool is called."""
    coroutine: Optional[Callable[..., Awaitable[str]]] = None
    """The asynchronous version of the function."""

    # --- Runnable ---

    async def ainvoke(
        self,
        input: Union[str, Dict, ToolCall],
        config: Optional[RunnableConfig] = None,
        **kwargs: Any,
    ) -> Any:
        if not self.coroutine:
            # If the tool does not implement async, fall back to default implementation
            return await run_in_executor(config, self.invoke, input, config, **kwargs)

        return await super().ainvoke(input, config, **kwargs)

    # --- Tool ---

    @property
    def args(self) -> dict:
        """The tool's input arguments.

        Returns:
            The input arguments for the tool.
        """
        if self.args_schema is not None:
            return self.args_schema.schema()["properties"]
        # For backwards compatibility, if the function signature is ambiguous,
        # assume it takes a single string input.
        return {"tool_input": {"type": "string"}}

    def _to_args_and_kwargs(self, tool_input: Union[str, Dict]) -> Tuple[Tuple, Dict]:
        """Convert tool input to pydantic model."""
        args, kwargs = super()._to_args_and_kwargs(tool_input)
        # For backwards compatibility. The tool must be run with a single input
        all_args = list(args) + list(kwargs.values())
        if len(all_args) != 1:
            raise ToolException(
                f"""Too many arguments to single-input tool {self.name}.
                Consider using StructuredTool instead."""
                f" Args: {all_args}"
            )
        return tuple(all_args), {}

    def _run(
        self,
        *args: Any,
        config: RunnableConfig,
        run_manager: Optional[CallbackManagerForToolRun] = None,
        **kwargs: Any,
    ) -> Any:
        """Use the tool."""
        if self.func:
            if run_manager and signature(self.func).parameters.get("callbacks"):
                kwargs["callbacks"] = run_manager.get_child()
            if config_param := _get_runnable_config_param(self.func):
                kwargs[config_param] = config
            return self.func(*args, **kwargs)
        raise NotImplementedError("Tool does not support sync invocation.")

    async def _arun(
        self,
        *args: Any,
        config: RunnableConfig,
        run_manager: Optional[AsyncCallbackManagerForToolRun] = None,
        **kwargs: Any,
    ) -> Any:
        """Use the tool asynchronously."""
        if self.coroutine:
            if run_manager and signature(self.coroutine).parameters.get("callbacks"):
                kwargs["callbacks"] = run_manager.get_child()
            if config_param := _get_runnable_config_param(self.coroutine):
                kwargs[config_param] = config
            return await self.coroutine(*args, **kwargs)

        # NOTE: this code is unreachable since _arun is only called if coroutine is not
        # None.
        return await super()._arun(
            *args, config=config, run_manager=run_manager, **kwargs
        )

    # TODO: this is for backwards compatibility, remove in future
    def __init__(
        self, name: str, func: Optional[Callable], description: str, **kwargs: Any
    ) -> None:
        """Initialize tool."""
        super(Tool, self).__init__(  # type: ignore[call-arg]
            name=name, func=func, description=description, **kwargs
        )

    @classmethod
    def from_function(
        cls,
        func: Optional[Callable],
        name: str,  # We keep these required to support backwards compatibility
        description: str,
        return_direct: bool = False,
        args_schema: Optional[Type[BaseModel]] = None,
        coroutine: Optional[
            Callable[..., Awaitable[Any]]
        ] = None,  # This is last for compatibility, but should be after func
        **kwargs: Any,
    ) -> Tool:
        """Initialize tool from a function.

        Args:
            func: The function to create the tool from.
            name: The name of the tool.
            description: The description of the tool.
            return_direct: Whether to return the output directly. Defaults to False.
            args_schema: The schema of the tool's input arguments. Defaults to None.
            coroutine: The asynchronous version of the function. Defaults to None.
            kwargs: Additional arguments to pass to the tool.

        Returns:
            The tool.

        Raises:
            ValueError: If the function is not provided.
        """
        if func is None and coroutine is None:
            raise ValueError("Function and/or coroutine must be provided")
        return cls(
            name=name,
            func=func,
            coroutine=coroutine,
            description=description,
            return_direct=return_direct,
            args_schema=args_schema,
            **kwargs,
        )


class StructuredTool(BaseTool):
    """Tool that can operate on any number of inputs."""

    description: str = ""
    args_schema: Annotated[TypeBaseModel, SkipValidation()] = Field(
        ..., description="The tool schema."
    )
    """The input arguments' schema."""
    func: Optional[Callable[..., Any]]
    """The function to run when the tool is called."""
    coroutine: Optional[Callable[..., Awaitable[Any]]] = None
    """The asynchronous version of the function."""

    # --- Runnable ---

    # TODO: Is this needed?
    async def ainvoke(
        self,
        input: Union[str, Dict, ToolCall],
        config: Optional[RunnableConfig] = None,
        **kwargs: Any,
    ) -> Any:
        if not self.coroutine:
            # If the tool does not implement async, fall back to default implementation
            return await run_in_executor(config, self.invoke, input, config, **kwargs)

        return await super().ainvoke(input, config, **kwargs)

    # --- Tool ---

    @property
    def args(self) -> dict:
        """The tool's input arguments."""
        return self.args_schema.schema()["properties"]

    def _run(
        self,
        *args: Any,
        config: RunnableConfig,
        run_manager: Optional[CallbackManagerForToolRun] = None,
        **kwargs: Any,
    ) -> Any:
        """Use the tool."""
        if self.func:
            if run_manager and signature(self.func).parameters.get("callbacks"):
                kwargs["callbacks"] = run_manager.get_child()
            if config_param := _get_runnable_config_param(self.func):
                kwargs[config_param] = config
            return self.func(*args, **kwargs)
        raise NotImplementedError("StructuredTool does not support sync invocation.")

    async def _arun(
        self,
        *args: Any,
        config: RunnableConfig,
        run_manager: Optional[AsyncCallbackManagerForToolRun] = None,
        **kwargs: Any,
    ) -> Any:
        """Use the tool asynchronously."""
        if self.coroutine:
            if run_manager and signature(self.coroutine).parameters.get("callbacks"):
                kwargs["callbacks"] = run_manager.get_child()
            if config_param := _get_runnable_config_param(self.coroutine):
                kwargs[config_param] = config
            return await self.coroutine(*args, **kwargs)

        # NOTE: this code is unreachable since _arun is only called if coroutine is not
        # None.
        return await super()._arun(
            *args, config=config, run_manager=run_manager, **kwargs
        )

    @classmethod
    def from_function(
        cls,
        func: Optional[Callable] = None,
        coroutine: Optional[Callable[..., Awaitable[Any]]] = None,
        name: Optional[str] = None,
        description: Optional[str] = None,
        return_direct: bool = False,
        args_schema: Optional[Type[BaseModel]] = None,
        infer_schema: bool = True,
        *,
        response_format: Literal["content", "content_and_artifact"] = "content",
        parse_docstring: bool = False,
        error_on_invalid_docstring: bool = False,
        **kwargs: Any,
    ) -> StructuredTool:
        """Create tool from a given function.

        A classmethod that helps to create a tool from a function.

        Args:
            func: The function from which to create a tool.
            coroutine: The async function from which to create a tool.
            name: The name of the tool. Defaults to the function name.
            description: The description of the tool.
                Defaults to the function docstring.
            return_direct: Whether to return the result directly or as a callback.
                Defaults to False.
            args_schema: The schema of the tool's input arguments. Defaults to None.
            infer_schema: Whether to infer the schema from the function's signature.
                Defaults to True.
            response_format: The tool response format. If "content" then the output of
                the tool is interpreted as the contents of a ToolMessage. If
                "content_and_artifact" then the output is expected to be a two-tuple
                corresponding to the (content, artifact) of a ToolMessage.
                Defaults to "content".
            parse_docstring: if ``infer_schema`` and ``parse_docstring``, will attempt
                to parse parameter descriptions from Google Style function docstrings.
                Defaults to False.
            error_on_invalid_docstring: if ``parse_docstring`` is provided, configure
                whether to raise ValueError on invalid Google Style docstrings.
                Defaults to False.
            kwargs: Additional arguments to pass to the tool

        Returns:
            The tool.

        Raises:
            ValueError: If the function is not provided.

        Examples:

            .. code-block:: python

                def add(a: int, b: int) -> int:
                    \"\"\"Add two numbers\"\"\"
                    return a + b
                tool = StructuredTool.from_function(add)
                tool.run(1, 2) # 3
        """

        if func is not None:
            source_function = func
        elif coroutine is not None:
            source_function = coroutine
        else:
            raise ValueError("Function and/or coroutine must be provided")
        name = name or source_function.__name__
        if args_schema is None and infer_schema:
            # schema name is appended within function
            args_schema = create_schema_from_function(
                name,
                source_function,
                parse_docstring=parse_docstring,
                error_on_invalid_docstring=error_on_invalid_docstring,
                filter_args=_filter_schema_args(source_function),
            )
        description_ = description
        if description is None and not parse_docstring:
            description_ = source_function.__doc__ or None
        if description_ is None and args_schema:
            description_ = args_schema.__doc__ or None
        if description_ is None:
            raise ValueError(
                "Function must have a docstring if description not provided."
            )
        if description is None:
            # Only apply if using the function's docstring
            description_ = textwrap.dedent(description_).strip()

        # Description example:
        # search_api(query: str) - Searches the API for the query.
        description_ = f"{description_.strip()}"
        return cls(
            name=name,
            func=func,
            coroutine=coroutine,
            args_schema=args_schema,  # type: ignore[arg-type]
            description=description_,
            return_direct=return_direct,
            response_format=response_format,
            **kwargs,
        )


# TODO: Type args_schema as TypeBaseModel if we can get mypy to correctly recognize
# pydantic v2 BaseModel classes.
def tool(
    *args: Union[str, Callable, Runnable],
    return_direct: bool = False,
    args_schema: Optional[Type] = None,
    infer_schema: bool = True,
    response_format: Literal["content", "content_and_artifact"] = "content",
    parse_docstring: bool = False,
    error_on_invalid_docstring: bool = True,
) -> Callable:
    """Make tools out of functions, can be used with or without arguments.

    Args:
        *args: The arguments to the tool.
        return_direct: Whether to return directly from the tool rather
            than continuing the agent loop. Defaults to False.
        args_schema: optional argument schema for user to specify.
            Defaults to None.
        infer_schema: Whether to infer the schema of the arguments from
            the function's signature. This also makes the resultant tool
            accept a dictionary input to its `run()` function.
            Defaults to True.
        response_format: The tool response format. If "content" then the output of
            the tool is interpreted as the contents of a ToolMessage. If
            "content_and_artifact" then the output is expected to be a two-tuple
            corresponding to the (content, artifact) of a ToolMessage.
            Defaults to "content".
        parse_docstring: if ``infer_schema`` and ``parse_docstring``, will attempt to
            parse parameter descriptions from Google Style function docstrings.
            Defaults to False.
        error_on_invalid_docstring: if ``parse_docstring`` is provided, configure
            whether to raise ValueError on invalid Google Style docstrings.
            Defaults to True.

    Returns:
        The tool.

    Requires:
        - Function must be of type (str) -> str
        - Function must have a docstring

    Examples:
        .. code-block:: python

            @tool
            def search_api(query: str) -> str:
                # Searches the API for the query.
                return

            @tool("search", return_direct=True)
            def search_api(query: str) -> str:
                # Searches the API for the query.
                return

            @tool(response_format="content_and_artifact")
            def search_api(query: str) -> Tuple[str, dict]:
                return "partial json of results", {"full": "object of results"}

    .. versionadded:: 0.2.14
    Parse Google-style docstrings:

        .. code-block:: python

            @tool(parse_docstring=True)
            def foo(bar: str, baz: int) -> str:
                \"\"\"The foo.

                Args:
                    bar: The bar.
                    baz: The baz.
                \"\"\"
                return bar

            foo.args_schema.schema()

        .. code-block:: python

            {
                "title": "fooSchema",
                "description": "The foo.",
                "type": "object",
                "properties": {
                    "bar": {
                        "title": "Bar",
                        "description": "The bar.",
                        "type": "string"
                    },
                    "baz": {
                        "title": "Baz",
                        "description": "The baz.",
                        "type": "integer"
                    }
                },
                "required": [
                    "bar",
                    "baz"
                ]
            }

        Note that parsing by default will raise ``ValueError`` if the docstring
        is considered invalid. A docstring is considered invalid if it contains
        arguments not in the function signature, or is unable to be parsed into
        a summary and "Args:" blocks. Examples below:

        .. code-block:: python

            # No args section
            def invalid_docstring_1(bar: str, baz: int) -> str:
                \"\"\"The foo.\"\"\"
                return bar

            # Improper whitespace between summary and args section
            def invalid_docstring_2(bar: str, baz: int) -> str:
                \"\"\"The foo.
                Args:
                    bar: The bar.
                    baz: The baz.
                \"\"\"
                return bar

            # Documented args absent from function signature
            def invalid_docstring_3(bar: str, baz: int) -> str:
                \"\"\"The foo.

                Args:
                    banana: The bar.
                    monkey: The baz.
                \"\"\"
                return bar
    """

    def _make_with_name(tool_name: str) -> Callable:
        def _make_tool(dec_func: Union[Callable, Runnable]) -> BaseTool:
            if isinstance(dec_func, Runnable):
                runnable = dec_func

                if runnable.input_schema.schema().get("type") != "object":
                    raise ValueError("Runnable must have an object schema.")

                async def ainvoke_wrapper(
                    callbacks: Optional[Callbacks] = None, **kwargs: Any
                ) -> Any:
                    return await runnable.ainvoke(kwargs, {"callbacks": callbacks})

                def invoke_wrapper(
                    callbacks: Optional[Callbacks] = None, **kwargs: Any
                ) -> Any:
                    return runnable.invoke(kwargs, {"callbacks": callbacks})

                coroutine = ainvoke_wrapper
                func = invoke_wrapper
                schema: Optional[Type[BaseModel]] = runnable.input_schema
                description = repr(runnable)
            elif inspect.iscoroutinefunction(dec_func):
                coroutine = dec_func
                func = None
                schema = args_schema
                description = None
            else:
                coroutine = None
                func = dec_func
                schema = args_schema
                description = None

            if infer_schema or args_schema is not None:
                return StructuredTool.from_function(
                    func,
                    coroutine,
                    name=tool_name,
                    description=description,
                    return_direct=return_direct,
                    args_schema=schema,
                    infer_schema=infer_schema,
                    response_format=response_format,
                    parse_docstring=parse_docstring,
                    error_on_invalid_docstring=error_on_invalid_docstring,
                )
            # If someone doesn't want a schema applied, we must treat it as
            # a simple string->string function
            if dec_func.__doc__ is None:
                raise ValueError(
                    "Function must have a docstring if "
                    "description not provided and infer_schema is False."
                )
            return Tool(
                name=tool_name,
                func=func,
                description=f"{tool_name} tool",
                return_direct=return_direct,
                coroutine=coroutine,
                response_format=response_format,
            )

        return _make_tool

    if len(args) == 2 and isinstance(args[0], str) and isinstance(args[1], Runnable):
        return _make_with_name(args[0])(args[1])
    elif len(args) == 1 and isinstance(args[0], str):
        # if the argument is a string, then we use the string as the tool name
        # Example usage: @tool("search", return_direct=True)
        return _make_with_name(args[0])
    elif len(args) == 1 and callable(args[0]):
        # if the argument is a function, then we use the function name as the tool name
        # Example usage: @tool
        return _make_with_name(args[0].__name__)(args[0])
    elif len(args) == 0:
        # if there are no arguments, then we use the function name as the tool name
        # Example usage: @tool(return_direct=True)
        def _partial(func: Callable[[str], str]) -> BaseTool:
            return _make_with_name(func.__name__)(func)

        return _partial
    else:
        raise ValueError("Too many arguments for tool decorator")


class RetrieverInput(BaseModel):
    """Input to the retriever."""

    query: str = Field(description="query to look up in retriever")


def _get_relevant_documents(
    query: str,
    retriever: BaseRetriever,
    document_prompt: BasePromptTemplate,
    document_separator: str,
    callbacks: Callbacks = None,
) -> str:
    docs = retriever.invoke(query, config={"callbacks": callbacks})
    return document_separator.join(
        format_document(doc, document_prompt) for doc in docs
    )


async def _aget_relevant_documents(
    query: str,
    retriever: BaseRetriever,
    document_prompt: BasePromptTemplate,
    document_separator: str,
    callbacks: Callbacks = None,
) -> str:
    docs = await retriever.ainvoke(query, config={"callbacks": callbacks})
    return document_separator.join(
        [await aformat_document(doc, document_prompt) for doc in docs]
    )


def create_retriever_tool(
    retriever: BaseRetriever,
    name: str,
    description: str,
    *,
    document_prompt: Optional[BasePromptTemplate] = None,
    document_separator: str = "\n\n",
) -> Tool:
    """Create a tool to do retrieval of documents.

    Args:
        retriever: The retriever to use for the retrieval
        name: The name for the tool. This will be passed to the language model,
            so should be unique and somewhat descriptive.
        description: The description for the tool. This will be passed to the language
            model, so should be descriptive.
        document_prompt: The prompt to use for the document. Defaults to None.
        document_separator: The separator to use between documents. Defaults to "\n\n".

    Returns:
        Tool class to pass to an agent.
    """
    document_prompt = document_prompt or PromptTemplate.from_template("{page_content}")
    func = partial(
        _get_relevant_documents,
        retriever=retriever,
        document_prompt=document_prompt,
        document_separator=document_separator,
    )
    afunc = partial(
        _aget_relevant_documents,
        retriever=retriever,
        document_prompt=document_prompt,
        document_separator=document_separator,
    )
    return Tool(
        name=name,
        description=description,
        func=func,
        coroutine=afunc,
        args_schema=RetrieverInput,
    )


ToolsRenderer = Callable[[List[BaseTool]], str]


def render_text_description(tools: List[BaseTool]) -> str:
    """Render the tool name and description in plain text.

    Args:
        tools: The tools to render.

    Returns:
        The rendered text.

    Output will be in the format of:

    .. code-block:: markdown

        search: This tool is used for search
        calculator: This tool is used for math
    """
    descriptions = []
    for tool in tools:
        if hasattr(tool, "func") and tool.func:
            sig = signature(tool.func)
            description = f"{tool.name}{sig} - {tool.description}"
        else:
            description = f"{tool.name} - {tool.description}"

        descriptions.append(description)
    return "\n".join(descriptions)


def render_text_description_and_args(tools: List[BaseTool]) -> str:
    """Render the tool name, description, and args in plain text.

    Args:
        tools: The tools to render.

    Returns:
        The rendered text.

    Output will be in the format of:

    .. code-block:: markdown

        search: This tool is used for search, args: {"query": {"type": "string"}}
        calculator: This tool is used for math, \
args: {"expression": {"type": "string"}}
    """
    tool_strings = []
    for tool in tools:
        args_schema = str(tool.args)
        if hasattr(tool, "func") and tool.func:
            sig = signature(tool.func)
            description = f"{tool.name}{sig} - {tool.description}"
        else:
            description = f"{tool.name} - {tool.description}"
        tool_strings.append(f"{description}, args: {args_schema}")
    return "\n".join(tool_strings)


class BaseToolkit(BaseModel, ABC):
    """Base Toolkit representing a collection of related tools."""

    @abstractmethod
    def get_tools(self) -> List[BaseTool]:
        """Get the tools in the toolkit."""


def _is_tool_call(x: Any) -> bool:
    return isinstance(x, dict) and x.get("type") == "tool_call"


def _handle_validation_error(
    e: ValidationError,
    *,
    flag: Union[Literal[True], str, Callable[[ValidationError], str]],
) -> str:
    if isinstance(flag, bool):
        content = "Tool input validation error"
    elif isinstance(flag, str):
        content = flag
    elif callable(flag):
        content = flag(e)
    else:
        raise ValueError(
            f"Got unexpected type of `handle_validation_error`. Expected bool, "
            f"str or callable. Received: {flag}"
        )
    return content


def _handle_tool_error(
    e: ToolException,
    *,
    flag: Optional[Union[Literal[True], str, Callable[[ToolException], str]]],
) -> str:
    if isinstance(flag, bool):
        if e.args:
            content = e.args[0]
        else:
            content = "Tool execution error"
    elif isinstance(flag, str):
        content = flag
    elif callable(flag):
        content = flag(e)
    else:
        raise ValueError(
            f"Got unexpected type of `handle_tool_error`. Expected bool, str "
            f"or callable. Received: {flag}"
        )
    return content


def _prep_run_args(
    input: Union[str, dict, ToolCall],
    config: Optional[RunnableConfig],
    **kwargs: Any,
) -> Tuple[Union[str, Dict], Dict]:
    config = ensure_config(config)
    if _is_tool_call(input):
        tool_call_id: Optional[str] = cast(ToolCall, input)["id"]
        tool_input: Union[str, dict] = cast(ToolCall, input)["args"].copy()
    else:
        tool_call_id = None
        tool_input = cast(Union[str, dict], input)
    return (
        tool_input,
        dict(
            callbacks=config.get("callbacks"),
            tags=config.get("tags"),
            metadata=config.get("metadata"),
            run_name=config.get("run_name"),
            run_id=config.pop("run_id", None),
            config=config,
            tool_call_id=tool_call_id,
            **kwargs,
        ),
    )


def _format_output(
    content: Any, artifact: Any, tool_call_id: Optional[str], name: str, status: str
) -> Union[ToolMessage, Any]:
    if tool_call_id:
        if not _is_message_content_type(content):
            content = _stringify(content)
        return ToolMessage(
            content,
            artifact=artifact,
            tool_call_id=tool_call_id,
            name=name,
            status=status,
        )
    else:
        return content


def _is_message_content_type(obj: Any) -> bool:
    """Check for OpenAI or Anthropic format tool message content."""
    if isinstance(obj, str):
        return True
    elif isinstance(obj, list) and all(_is_message_content_block(e) for e in obj):
        return True
    else:
        return False


def _is_message_content_block(obj: Any) -> bool:
    """Check for OpenAI or Anthropic format tool message content blocks."""
    if isinstance(obj, str):
        return True
    elif isinstance(obj, dict):
        return obj.get("type", None) in ("text", "image_url", "image", "json")
    else:
        return False


def _stringify(content: Any) -> str:
    try:
        return json.dumps(content)
    except Exception:
        return str(content)


def _get_description_from_runnable(runnable: Runnable) -> str:
    """Generate a placeholder description of a runnable."""
    input_schema = runnable.input_schema.schema()
    return f"Takes {input_schema}."


def _get_schema_from_runnable_and_arg_types(
    runnable: Runnable,
    name: str,
    arg_types: Optional[Dict[str, Type]] = None,
) -> Type[BaseModel]:
    """Infer args_schema for tool."""
    if arg_types is None:
        try:
            arg_types = get_type_hints(runnable.InputType)
        except TypeError as e:
            raise TypeError(
                "Tool input must be str or dict. If dict, dict arguments must be "
                "typed. Either annotate types (e.g., with TypedDict) or pass "
                f"arg_types into `.as_tool` to specify. {str(e)}"
            )
    fields = {key: (key_type, Field(...)) for key, key_type in arg_types.items()}
    return create_model(name, **fields)  # type: ignore


def convert_runnable_to_tool(
    runnable: Runnable,
    args_schema: Optional[Type[BaseModel]] = None,
    *,
    name: Optional[str] = None,
    description: Optional[str] = None,
    arg_types: Optional[Dict[str, Type]] = None,
) -> BaseTool:
    """Convert a Runnable into a BaseTool.

    Args:
        runnable: The runnable to convert.
        args_schema: The schema for the tool's input arguments. Defaults to None.
        name: The name of the tool. Defaults to None.
        description: The description of the tool. Defaults to None.
        arg_types: The types of the arguments. Defaults to None.

    Returns:
        The tool.
    """
    if args_schema:
        runnable = runnable.with_types(input_type=args_schema)
    description = description or _get_description_from_runnable(runnable)
    name = name or runnable.get_name()

    schema = runnable.input_schema.schema()
    if schema.get("type") == "string":
        return Tool(
            name=name,
            func=runnable.invoke,
            coroutine=runnable.ainvoke,
            description=description,
        )
    else:

        async def ainvoke_wrapper(
            callbacks: Optional[Callbacks] = None, **kwargs: Any
        ) -> Any:
            return await runnable.ainvoke(kwargs, config={"callbacks": callbacks})

        def invoke_wrapper(callbacks: Optional[Callbacks] = None, **kwargs: Any) -> Any:
            return runnable.invoke(kwargs, config={"callbacks": callbacks})

        if (
            arg_types is None
            and schema.get("type") == "object"
            and schema.get("properties")
        ):
            args_schema = runnable.input_schema
        else:
            args_schema = _get_schema_from_runnable_and_arg_types(
                runnable, name, arg_types=arg_types
            )

        return StructuredTool.from_function(
            name=name,
            func=invoke_wrapper,
            coroutine=ainvoke_wrapper,
            description=description,
            args_schema=args_schema,
        )


def _get_type_hints(func: Callable) -> Optional[Dict[str, Type]]:
    if isinstance(func, functools.partial):
        func = func.func
    try:
        return get_type_hints(func)
    except Exception:
        return None


def _get_runnable_config_param(func: Callable) -> Optional[str]:
    type_hints = _get_type_hints(func)
    if not type_hints:
        return None
    for name, type_ in type_hints.items():
        if type_ is RunnableConfig:
            return name
    return None


class InjectedToolArg:
    """Annotation for a Tool arg that is **not** meant to be generated by a model."""


def _is_injected_arg_type(type_: Type) -> bool:
    return any(
        isinstance(arg, InjectedToolArg)
        or (isinstance(arg, type) and issubclass(arg, InjectedToolArg))
        for arg in get_args(type_)[1:]
    )


def _filter_schema_args(func: Callable) -> List[str]:
    filter_args = list(FILTERED_ARGS)
    if config_param := _get_runnable_config_param(func):
        filter_args.append(config_param)
    # filter_args.extend(_get_non_model_params(type_hints))
    return filter_args


def _get_all_basemodel_annotations(
    cls: Union[TypeBaseModel, Any], *, default_to_bound: bool = True
) -> Dict[str, Type]:
    # cls has no subscript: cls = FooBar
    if isinstance(cls, type):
        annotations: Dict[str, Type] = {}
        for name, param in inspect.signature(cls).parameters.items():
            # Exclude hidden init args added by pydantic Config. For example if
            # BaseModel(extra="allow") then "extra_data" will part of init sig.
<<<<<<< HEAD
            if hasattr(cls, "model_fields"):
                if (fields := getattr(cls, "model_fields", {})) and name not in fields:
                    continue
            else:
                if (fields := getattr(cls, "__fields__", {})) and name not in fields:
                    continue
=======
            if (
                fields := getattr(cls, "model_fields", {})  # pydantic v2+
                or getattr(cls, "__fields__", {})  # pydantic v1
            ) and name not in fields:
                continue
>>>>>>> 6e57aa7c
            annotations[name] = param.annotation
        orig_bases: Tuple = getattr(cls, "__orig_bases__", tuple())
    # cls has subscript: cls = FooBar[int]
    else:
        annotations = _get_all_basemodel_annotations(
            get_origin(cls), default_to_bound=False
        )
        orig_bases = (cls,)

    # Pydantic v2 automatically resolves inherited generics, Pydantic v1 does not.
    if not (isinstance(cls, type) and is_pydantic_v2_subclass(cls)):
        # if cls = FooBar inherits from Baz[str], orig_bases will contain Baz[str]
        # if cls = FooBar inherits from Baz, orig_bases will contain Baz
        # if cls = FooBar[int], orig_bases will contain FooBar[int]
        for parent in orig_bases:
            # if class = FooBar inherits from Baz, parent = Baz
            if isinstance(parent, type) and is_pydantic_v1_subclass(parent):
                annotations.update(
                    _get_all_basemodel_annotations(parent, default_to_bound=False)
                )
                continue

            parent_origin = get_origin(parent)

            # if class = FooBar inherits from non-pydantic class
            if not parent_origin:
                continue

            # if class = FooBar inherits from Baz[str]:
            # parent = Baz[str],
            # parent_origin = Baz,
            # generic_type_vars = (type vars in Baz)
            # generic_map = {type var in Baz: str}
            generic_type_vars: Tuple = getattr(parent_origin, "__parameters__", tuple())
            generic_map = {
                type_var: t for type_var, t in zip(generic_type_vars, get_args(parent))
            }
            for field in getattr(parent_origin, "__annotations__", dict()):
                annotations[field] = _replace_type_vars(
                    annotations[field], generic_map, default_to_bound
                )

    return {
        k: _replace_type_vars(v, default_to_bound=default_to_bound)
        for k, v in annotations.items()
    }


def _replace_type_vars(
    type_: Type,
    generic_map: Optional[Dict[TypeVar, Type]] = None,
    default_to_bound: bool = True,
) -> Type:
    generic_map = generic_map or {}
    if isinstance(type_, TypeVar):
        if type_ in generic_map:
            return generic_map[type_]
        elif default_to_bound:
            return type_.__bound__ or Any
        else:
            return type_
    elif (origin := get_origin(type_)) and (args := get_args(type_)):
        new_args = tuple(
            _replace_type_vars(arg, generic_map, default_to_bound) for arg in args
        )
        return _py_38_safe_origin(origin)[new_args]
    else:
        return type_<|MERGE_RESOLUTION|>--- conflicted
+++ resolved
@@ -1726,20 +1726,11 @@
         for name, param in inspect.signature(cls).parameters.items():
             # Exclude hidden init args added by pydantic Config. For example if
             # BaseModel(extra="allow") then "extra_data" will part of init sig.
-<<<<<<< HEAD
-            if hasattr(cls, "model_fields"):
-                if (fields := getattr(cls, "model_fields", {})) and name not in fields:
-                    continue
-            else:
-                if (fields := getattr(cls, "__fields__", {})) and name not in fields:
-                    continue
-=======
             if (
                 fields := getattr(cls, "model_fields", {})  # pydantic v2+
                 or getattr(cls, "__fields__", {})  # pydantic v1
             ) and name not in fields:
                 continue
->>>>>>> 6e57aa7c
             annotations[name] = param.annotation
         orig_bases: Tuple = getattr(cls, "__orig_bases__", tuple())
     # cls has subscript: cls = FooBar[int]
