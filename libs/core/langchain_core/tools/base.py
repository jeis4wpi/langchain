"""Base classes and utilities for LangChain tools."""

from __future__ import annotations

import functools
import inspect
import json
import typing
import warnings
from abc import ABC, abstractmethod
from inspect import signature
from typing import (
    TYPE_CHECKING,
    Annotated,
    Any,
    Callable,
    Literal,
    Optional,
    TypeVar,
    Union,
    cast,
    get_args,
    get_origin,
    get_type_hints,
)

from pydantic import (
    BaseModel,
    ConfigDict,
    Field,
    PydanticDeprecationWarning,
    SkipValidation,
    ValidationError,
    model_validator,
    validate_arguments,
)
from pydantic.v1 import BaseModel as BaseModelV1
from pydantic.v1 import ValidationError as ValidationErrorV1
from pydantic.v1 import validate_arguments as validate_arguments_v1
from typing_extensions import override

from langchain_core._api import deprecated
from langchain_core.callbacks import (
    AsyncCallbackManager,
    BaseCallbackManager,
    CallbackManager,
    Callbacks,
)
from langchain_core.messages.tool import ToolCall, ToolMessage, ToolOutputMixin
from langchain_core.runnables import (
    RunnableConfig,
    RunnableSerializable,
    ensure_config,
    patch_config,
    run_in_executor,
)
from langchain_core.runnables.config import set_config_context
from langchain_core.runnables.utils import coro_with_context
from langchain_core.utils.function_calling import (
    _parse_google_docstring,
    _py_38_safe_origin,
)
from langchain_core.utils.pydantic import (
    TypeBaseModel,
    _create_subset_model,
    get_fields,
    is_basemodel_subclass,
    is_pydantic_v1_subclass,
    is_pydantic_v2_subclass,
)

if TYPE_CHECKING:
    import uuid
    from collections.abc import Sequence

FILTERED_ARGS = ("run_manager", "callbacks")
TOOL_MESSAGE_BLOCK_TYPES = (
    "text",
    "image_url",
    "image",
    "json",
    "search_result",
    "custom_tool_call_output",
    "document",
)


class SchemaAnnotationError(TypeError):
    """Raised when args_schema is missing or has an incorrect type annotation."""


def _is_annotated_type(typ: type[Any]) -> bool:
    """Check if a type is an Annotated type.

    Args:
        typ: The type to check.

    Returns:
        True if the type is an Annotated type, False otherwise.
    """
    return get_origin(typ) is typing.Annotated


def _get_annotation_description(arg_type: type) -> str | None:
    """Extract description from an Annotated type.

    Args:
        arg_type: The type to extract description from.

    Returns:
        The description string if found, None otherwise.
    """
    if _is_annotated_type(arg_type):
        annotated_args = get_args(arg_type)
        for annotation in annotated_args[1:]:
            if isinstance(annotation, str):
                return annotation
    return None


def _get_filtered_args(
    inferred_model: type[BaseModel],
    func: Callable,
    *,
    filter_args: Sequence[str],
    include_injected: bool = True,
) -> dict:
    """Get filtered arguments from a function's signature.

    Args:
        inferred_model: The Pydantic model inferred from the function.
        func: The function to extract arguments from.
        filter_args: Arguments to exclude from the result.
        include_injected: Whether to include injected arguments.

    Returns:
        Dictionary of filtered arguments with their schema definitions.
    """
    schema = inferred_model.model_json_schema()["properties"]
    valid_keys = signature(func).parameters
    return {
        k: schema[k]
        for i, (k, param) in enumerate(valid_keys.items())
        if k not in filter_args
        and (i > 0 or param.name not in {"self", "cls"})
        and (include_injected or not _is_injected_arg_type(param.annotation))
    }


def _parse_python_function_docstring(
    function: Callable, annotations: dict, *, error_on_invalid_docstring: bool = False
) -> tuple[str, dict]:
    """Parse function and argument descriptions from a docstring.

    Assumes the function docstring follows Google Python style guide.

    Args:
        function: The function to parse the docstring from.
        annotations: Type annotations for the function parameters.
        error_on_invalid_docstring: Whether to raise an error on invalid docstring.

    Returns:
        A tuple containing the function description and argument descriptions.
    """
    docstring = inspect.getdoc(function)
    return _parse_google_docstring(
        docstring,
        list(annotations),
        error_on_invalid_docstring=error_on_invalid_docstring,
    )


def _validate_docstring_args_against_annotations(
    arg_descriptions: dict, annotations: dict
) -> None:
    """Validate that docstring arguments match function annotations.

    Args:
        arg_descriptions: Arguments described in the docstring.
        annotations: Type annotations from the function signature.

    Raises:
        ValueError: If a docstring argument is not found in function signature.
    """
    for docstring_arg in arg_descriptions:
        if docstring_arg not in annotations:
            msg = f"Arg {docstring_arg} in docstring not found in function signature."
            raise ValueError(msg)


def _infer_arg_descriptions(
    fn: Callable,
    *,
    parse_docstring: bool = False,
    error_on_invalid_docstring: bool = False,
) -> tuple[str, dict]:
    """Infer argument descriptions from function docstring and annotations.

    Args:
        fn: The function to infer descriptions from.
        parse_docstring: Whether to parse the docstring for descriptions.
        error_on_invalid_docstring: Whether to raise error on invalid docstring.

    Returns:
        A tuple containing the function description and argument descriptions.
    """
    annotations = typing.get_type_hints(fn, include_extras=True)
    if parse_docstring:
        description, arg_descriptions = _parse_python_function_docstring(
            fn, annotations, error_on_invalid_docstring=error_on_invalid_docstring
        )
    else:
        description = inspect.getdoc(fn) or ""
        arg_descriptions = {}
    if parse_docstring:
        _validate_docstring_args_against_annotations(arg_descriptions, annotations)
    for arg, arg_type in annotations.items():
        if arg in arg_descriptions:
            continue
        if desc := _get_annotation_description(arg_type):
            arg_descriptions[arg] = desc
    return description, arg_descriptions


def _is_pydantic_annotation(annotation: Any, pydantic_version: str = "v2") -> bool:
    """Check if a type annotation is a Pydantic model.

    Args:
        annotation: The type annotation to check.
        pydantic_version: The Pydantic version to check against ("v1" or "v2").

    Returns:
        True if the annotation is a Pydantic model, False otherwise.
    """
    base_model_class = BaseModelV1 if pydantic_version == "v1" else BaseModel
    try:
        return issubclass(annotation, base_model_class)
    except TypeError:
        return False


def _function_annotations_are_pydantic_v1(
    signature: inspect.Signature, func: Callable
) -> bool:
    """Check if all Pydantic annotations in a function are from V1.

    Args:
        signature: The function signature to check.
        func: The function being checked.

    Returns:
        True if all Pydantic annotations are from V1, False otherwise.

    Raises:
        NotImplementedError: If the function contains mixed V1 and V2 annotations.
    """
    any_v1_annotations = any(
        _is_pydantic_annotation(parameter.annotation, pydantic_version="v1")
        for parameter in signature.parameters.values()
    )
    any_v2_annotations = any(
        _is_pydantic_annotation(parameter.annotation, pydantic_version="v2")
        for parameter in signature.parameters.values()
    )
    if any_v1_annotations and any_v2_annotations:
        msg = (
            f"Function {func} contains a mix of Pydantic v1 and v2 annotations. "
            "Only one version of Pydantic annotations per function is supported."
        )
        raise NotImplementedError(msg)
    return any_v1_annotations and not any_v2_annotations


class _SchemaConfig:
    """Configuration for Pydantic models generated from function signatures."""

    extra: str = "forbid"
    """Whether to allow extra fields in the model."""
    arbitrary_types_allowed: bool = True
    """Whether to allow arbitrary types in the model."""


def create_schema_from_function(
    model_name: str,
    func: Callable,
    *,
    filter_args: Optional[Sequence[str]] = None,
    parse_docstring: bool = False,
    error_on_invalid_docstring: bool = False,
    include_injected: bool = True,
) -> type[BaseModel]:
    """Create a pydantic schema from a function's signature.

    Args:
        model_name: Name to assign to the generated pydantic schema.
        func: Function to generate the schema from.
        filter_args: Optional list of arguments to exclude from the schema.
            Defaults to FILTERED_ARGS.
        parse_docstring: Whether to parse the function's docstring for descriptions
            for each argument. Defaults to False.
        error_on_invalid_docstring: if ``parse_docstring`` is provided, configure
            whether to raise ValueError on invalid Google Style docstrings.
            Defaults to False.
        include_injected: Whether to include injected arguments in the schema.
            Defaults to True, since we want to include them in the schema
            when *validating* tool inputs.

    Returns:
        A pydantic model with the same arguments as the function.
    """
    sig = inspect.signature(func)

    if _function_annotations_are_pydantic_v1(sig, func):
        validated = validate_arguments_v1(func, config=_SchemaConfig)  # type: ignore[call-overload]
    else:
        # https://docs.pydantic.dev/latest/usage/validation_decorator/
        with warnings.catch_warnings():
            # We are using deprecated functionality here.
            # This code should be re-written to simply construct a pydantic model
            # using inspect.signature and create_model.
            warnings.simplefilter("ignore", category=PydanticDeprecationWarning)
            validated = validate_arguments(func, config=_SchemaConfig)  # type: ignore[operator]

    # Let's ignore `self` and `cls` arguments for class and instance methods
    # If qualified name has a ".", then it likely belongs in a class namespace
    in_class = bool(func.__qualname__ and "." in func.__qualname__)

    has_args = False
    has_kwargs = False

    for param in sig.parameters.values():
        if param.kind == param.VAR_POSITIONAL:
            has_args = True
        elif param.kind == param.VAR_KEYWORD:
            has_kwargs = True

    inferred_model = validated.model

    if filter_args:
        filter_args_ = filter_args
    else:
        # Handle classmethods and instance methods
        existing_params: list[str] = list(sig.parameters.keys())
        if existing_params and existing_params[0] in {"self", "cls"} and in_class:
            filter_args_ = [existing_params[0], *list(FILTERED_ARGS)]
        else:
            filter_args_ = list(FILTERED_ARGS)

        for existing_param in existing_params:
            if not include_injected and _is_injected_arg_type(
                sig.parameters[existing_param].annotation
            ):
                filter_args_.append(existing_param)

    description, arg_descriptions = _infer_arg_descriptions(
        func,
        parse_docstring=parse_docstring,
        error_on_invalid_docstring=error_on_invalid_docstring,
    )
    # Pydantic adds placeholder virtual fields we need to strip
    valid_properties = []
    for field in get_fields(inferred_model):
        if not has_args and field == "args":
            continue
        if not has_kwargs and field == "kwargs":
            continue

        if field == "v__duplicate_kwargs":  # Internal pydantic field
            continue

        if field not in filter_args_:
            valid_properties.append(field)

    return _create_subset_model(
        model_name,
        inferred_model,
        list(valid_properties),
        descriptions=arg_descriptions,
        fn_description=description,
    )


class ToolException(Exception):  # noqa: N818
    """Exception thrown when a tool execution error occurs.

    This exception allows tools to signal errors without stopping the agent.
    The error is handled according to the tool's handle_tool_error setting,
    and the result is returned as an observation to the agent.
    """


ArgsSchema = Union[TypeBaseModel, dict[str, Any]]


class BaseTool(RunnableSerializable[Union[str, dict, ToolCall], Any]):
    """Base class for all LangChain tools.

    This abstract class defines the interface that all LangChain tools must implement.
    Tools are components that can be called by agents to perform specific actions.
    """

    def __init_subclass__(cls, **kwargs: Any) -> None:
        """Validate the tool class definition during subclass creation.

        Args:
            **kwargs: Additional keyword arguments passed to the parent class.

        Raises:
            SchemaAnnotationError: If args_schema has incorrect type annotation.
        """
        super().__init_subclass__(**kwargs)

        args_schema_type = cls.__annotations__.get("args_schema", None)

        if args_schema_type is not None and args_schema_type == BaseModel:
            # Throw errors for common mis-annotations.
            # TODO: Use get_args / get_origin and fully
            # specify valid annotations.
            typehint_mandate = """
class ChildTool(BaseTool):
    ...
    args_schema: Type[BaseModel] = SchemaClass
    ..."""
            name = cls.__name__
            msg = (
                f"Tool definition for {name} must include valid type annotations"
                f" for argument 'args_schema' to behave as expected.\n"
                f"Expected annotation of 'Type[BaseModel]'"
                f" but got '{args_schema_type}'.\n"
                f"Expected class looks like:\n"
                f"{typehint_mandate}"
            )
            raise SchemaAnnotationError(msg)

    name: str
    """The unique name of the tool that clearly communicates its purpose."""
    description: str
    """Used to tell the model how/when/why to use the tool.

    You can provide few-shot examples as a part of the description.
    """

    args_schema: Annotated[Optional[ArgsSchema], SkipValidation()] = Field(
        default=None, description="The tool schema."
    )
    """Pydantic model class to validate and parse the tool's input arguments.

    Args schema should be either:

    - A subclass of pydantic.BaseModel.
    - A subclass of pydantic.v1.BaseModel if accessing v1 namespace in pydantic 2
    - a JSON schema dict
    """
    return_direct: bool = False
    """Whether to return the tool's output directly.

    Setting this to True means
    that after the tool is called, the AgentExecutor will stop looping.
    """
    verbose: bool = False
    """Whether to log the tool's progress."""

    callbacks: Callbacks = Field(default=None, exclude=True)
    """Callbacks to be called during tool execution."""

    callback_manager: Optional[BaseCallbackManager] = deprecated(
        name="callback_manager", since="0.1.7", removal="1.0", alternative="callbacks"
    )(
        Field(
            default=None,
            exclude=True,
            description="Callback manager to add to the run trace.",
        )
    )
    tags: Optional[list[str]] = None
    """Optional list of tags associated with the tool. Defaults to None.
    These tags will be associated with each call to this tool,
    and passed as arguments to the handlers defined in `callbacks`.
    You can use these to eg identify a specific instance of a tool with its use case.
    """
    metadata: Optional[dict[str, Any]] = None
    """Optional metadata associated with the tool. Defaults to None.
    This metadata will be associated with each call to this tool,
    and passed as arguments to the handlers defined in `callbacks`.
    You can use these to eg identify a specific instance of a tool with its use case.
    """

    handle_tool_error: Optional[Union[bool, str, Callable[[ToolException], str]]] = (
        False
    )
    """Handle the content of the ToolException thrown."""

    handle_validation_error: Optional[
        Union[bool, str, Callable[[Union[ValidationError, ValidationErrorV1]], str]]
    ] = False
    """Handle the content of the ValidationError thrown."""

    response_format: Literal["content", "content_and_artifact"] = "content"
    """The tool response format. Defaults to 'content'.

    If "content" then the output of the tool is interpreted as the contents of a
    ToolMessage. If "content_and_artifact" then the output is expected to be a
    two-tuple corresponding to the (content, artifact) of a ToolMessage.
    """

    def __init__(self, **kwargs: Any) -> None:
        """Initialize the tool.

        Raises:
            TypeError: If ``args_schema`` is not a subclass of pydantic ``BaseModel`` or
                dict.
        """
        if (
            "args_schema" in kwargs
            and kwargs["args_schema"] is not None
            and not is_basemodel_subclass(kwargs["args_schema"])
            and not isinstance(kwargs["args_schema"], dict)
        ):
            msg = (
                "args_schema must be a subclass of pydantic BaseModel or "
                f"a JSON schema dict. Got: {kwargs['args_schema']}."
            )
            raise TypeError(msg)
        super().__init__(**kwargs)

    model_config = ConfigDict(
        arbitrary_types_allowed=True,
    )

    @property
    def is_single_input(self) -> bool:
        """Check if the tool accepts only a single input argument.

        Returns:
            True if the tool has only one input argument, False otherwise.
        """
        keys = {k for k in self.args if k != "kwargs"}
        return len(keys) == 1

    @property
    def args(self) -> dict:
        """Get the tool's input arguments schema.

        Returns:
            Dictionary containing the tool's argument properties.
        """
        if isinstance(self.args_schema, dict):
            json_schema = self.args_schema
        elif self.args_schema and issubclass(self.args_schema, BaseModelV1):
            json_schema = self.args_schema.schema()
        else:
            input_schema = self.get_input_schema()
            json_schema = input_schema.model_json_schema()
        return json_schema["properties"]

    @property
    def tool_call_schema(self) -> ArgsSchema:
        """Get the schema for tool calls, excluding injected arguments.

        Returns:
            The schema that should be used for tool calls from language models.
        """
        if isinstance(self.args_schema, dict):
            if self.description:
                return {
                    **self.args_schema,
                    "description": self.description,
                }

            return self.args_schema

        full_schema = self.get_input_schema()
        fields = []
        for name, type_ in get_all_basemodel_annotations(full_schema).items():
            if not _is_injected_arg_type(type_):
                fields.append(name)
        return _create_subset_model(
            self.name, full_schema, fields, fn_description=self.description
        )

    # --- Runnable ---

    @override
    def get_input_schema(
        self, config: Optional[RunnableConfig] = None
    ) -> type[BaseModel]:
        """The tool's input schema.

        Args:
            config: The configuration for the tool.

        Returns:
            The input schema for the tool.
        """
        if self.args_schema is not None:
            if isinstance(self.args_schema, dict):
                return super().get_input_schema(config)
            return self.args_schema
        return create_schema_from_function(self.name, self._run)

    @override
    def invoke(
        self,
        input: Union[str, dict, ToolCall],
        config: Optional[RunnableConfig] = None,
        **kwargs: Any,
    ) -> Any:
        tool_input, kwargs = _prep_run_args(input, config, **kwargs)
        return self.run(tool_input, **kwargs)

    @override
    async def ainvoke(
        self,
        input: Union[str, dict, ToolCall],
        config: Optional[RunnableConfig] = None,
        **kwargs: Any,
    ) -> Any:
        tool_input, kwargs = _prep_run_args(input, config, **kwargs)
        return await self.arun(tool_input, **kwargs)

    # --- Tool ---

    def _parse_input(
        self, tool_input: Union[str, dict], tool_call_id: Optional[str]
    ) -> Union[str, dict[str, Any]]:
        """Parse and validate tool input using the args schema.

        Args:
            tool_input: The raw input to the tool.
            tool_call_id: The ID of the tool call, if available.

        Returns:
            The parsed and validated input.

        Raises:
            ValueError: If string input is provided with JSON schema ``args_schema``.
            ValueError: If InjectedToolCallId is required but ``tool_call_id`` is not
                provided.
            TypeError: If args_schema is not a Pydantic ``BaseModel`` or dict.
        """
        input_args = self.args_schema
        if isinstance(tool_input, str):
            if input_args is not None:
                if isinstance(input_args, dict):
                    msg = (
                        "String tool inputs are not allowed when "
                        "using tools with JSON schema args_schema."
                    )
                    raise ValueError(msg)
                key_ = next(iter(get_fields(input_args).keys()))
                if issubclass(input_args, BaseModel):
                    input_args.model_validate({key_: tool_input})
                elif issubclass(input_args, BaseModelV1):
                    input_args.parse_obj({key_: tool_input})
                else:
                    msg = f"args_schema must be a Pydantic BaseModel, got {input_args}"
                    raise TypeError(msg)
            return tool_input
        if input_args is not None:
            if isinstance(input_args, dict):
                return tool_input
            if issubclass(input_args, BaseModel):
                for k, v in get_all_basemodel_annotations(input_args).items():
                    if _is_injected_arg_type(v, injected_type=InjectedToolCallId):
                        if tool_call_id is None:
                            msg = (
                                "When tool includes an InjectedToolCallId "
                                "argument, tool must always be invoked with a full "
                                "model ToolCall of the form: {'args': {...}, "
                                "'name': '...', 'type': 'tool_call', "
                                "'tool_call_id': '...'}"
                            )
                            raise ValueError(msg)
                        tool_input[k] = tool_call_id
                result = input_args.model_validate(tool_input)
                result_dict = result.model_dump()
            elif issubclass(input_args, BaseModelV1):
                for k, v in get_all_basemodel_annotations(input_args).items():
                    if _is_injected_arg_type(v, injected_type=InjectedToolCallId):
                        if tool_call_id is None:
                            msg = (
                                "When tool includes an InjectedToolCallId "
                                "argument, tool must always be invoked with a full "
                                "model ToolCall of the form: {'args': {...}, "
                                "'name': '...', 'type': 'tool_call', "
                                "'tool_call_id': '...'}"
                            )
                            raise ValueError(msg)
                        tool_input[k] = tool_call_id
                result = input_args.parse_obj(tool_input)
                result_dict = result.dict()
            else:
                msg = (
                    f"args_schema must be a Pydantic BaseModel, got {self.args_schema}"
                )
                raise NotImplementedError(msg)
            return {
                k: getattr(result, k) for k, v in result_dict.items() if k in tool_input
            }
        return tool_input

    @model_validator(mode="before")
    @classmethod
    def raise_deprecation(cls, values: dict) -> Any:
        """Raise deprecation warning if callback_manager is used.

        Args:
            values: The values to validate.

        Returns:
            The validated values.
        """
        if values.get("callback_manager") is not None:
            warnings.warn(
                "callback_manager is deprecated. Please use callbacks instead.",
                DeprecationWarning,
                stacklevel=6,
            )
            values["callbacks"] = values.pop("callback_manager", None)
        return values

    @abstractmethod
    def _run(self, *args: Any, **kwargs: Any) -> Any:
        """Use the tool.

        Add run_manager: Optional[CallbackManagerForToolRun] = None
        to child implementations to enable tracing.

        Returns:
            The result of the tool execution.
        """

    async def _arun(self, *args: Any, **kwargs: Any) -> Any:
        """Use the tool asynchronously.

        Add run_manager: Optional[AsyncCallbackManagerForToolRun] = None
        to child implementations to enable tracing.

        Returns:
            The result of the tool execution.
        """
        if kwargs.get("run_manager") and signature(self._run).parameters.get(
            "run_manager"
        ):
            kwargs["run_manager"] = kwargs["run_manager"].get_sync()
        return await run_in_executor(None, self._run, *args, **kwargs)

    def _to_args_and_kwargs(
        self, tool_input: Union[str, dict], tool_call_id: Optional[str]
    ) -> tuple[tuple, dict]:
        """Convert tool input to positional and keyword arguments.

        Args:
            tool_input: The input to the tool.
            tool_call_id: The ID of the tool call, if available.

        Returns:
            A tuple of (positional_args, keyword_args) for the tool.

        Raises:
            TypeError: If the tool input type is invalid.
        """
        if (
            self.args_schema is not None
            and isinstance(self.args_schema, type)
            and is_basemodel_subclass(self.args_schema)
            and not get_fields(self.args_schema)
        ):
            # StructuredTool with no args
            return (), {}
        tool_input = self._parse_input(tool_input, tool_call_id)
        # For backwards compatibility, if run_input is a string,
        # pass as a positional argument.
        if isinstance(tool_input, str):
            return (tool_input,), {}
        if isinstance(tool_input, dict):
            # Make a shallow copy of the input to allow downstream code
            # to modify the root level of the input without affecting the
            # original input.
            # This is used by the tool to inject run time information like
            # the callback manager.
            return (), tool_input.copy()
        # This code path is not expected to be reachable.
        msg = f"Invalid tool input type: {type(tool_input)}"
        raise TypeError(msg)

    def run(
        self,
        tool_input: Union[str, dict[str, Any]],
        verbose: Optional[bool] = None,  # noqa: FBT001
        start_color: Optional[str] = "green",
        color: Optional[str] = "green",
        callbacks: Callbacks = None,
        *,
        tags: Optional[list[str]] = None,
        metadata: Optional[dict[str, Any]] = None,
        run_name: Optional[str] = None,
        run_id: Optional[uuid.UUID] = None,
        config: Optional[RunnableConfig] = None,
        tool_call_id: Optional[str] = None,
        **kwargs: Any,
    ) -> Any:
        """Run the tool.

        Args:
            tool_input: The input to the tool.
            verbose: Whether to log the tool's progress. Defaults to None.
            start_color: The color to use when starting the tool. Defaults to 'green'.
            color: The color to use when ending the tool. Defaults to 'green'.
            callbacks: Callbacks to be called during tool execution. Defaults to None.
            tags: Optional list of tags associated with the tool. Defaults to None.
            metadata: Optional metadata associated with the tool. Defaults to None.
            run_name: The name of the run. Defaults to None.
            run_id: The id of the run. Defaults to None.
            config: The configuration for the tool. Defaults to None.
            tool_call_id: The id of the tool call. Defaults to None.
            kwargs: Keyword arguments to be passed to tool callbacks (event handler)

        Returns:
            The output of the tool.

        Raises:
            ToolException: If an error occurs during tool execution.
        """
        callback_manager = CallbackManager.configure(
            callbacks,
            self.callbacks,
            self.verbose or bool(verbose),
            tags,
            self.tags,
            metadata,
            self.metadata,
        )

        run_manager = callback_manager.on_tool_start(
            {"name": self.name, "description": self.description},
            tool_input if isinstance(tool_input, str) else str(tool_input),
            color=start_color,
            name=run_name,
            run_id=run_id,
            # Inputs by definition should always be dicts.
            # For now, it's unclear whether this assumption is ever violated,
            # but if it is we will send a `None` value to the callback instead
            # TODO: will need to address issue via a patch.
            inputs=tool_input if isinstance(tool_input, dict) else None,
            **kwargs,
        )

        content = None
        artifact = None
        status = "success"
        error_to_raise: Union[Exception, KeyboardInterrupt, None] = None
        try:
            child_config = patch_config(config, callbacks=run_manager.get_child())
            with set_config_context(child_config) as context:
                tool_args, tool_kwargs = self._to_args_and_kwargs(
                    tool_input, tool_call_id
                )
                if signature(self._run).parameters.get("run_manager"):
                    tool_kwargs |= {"run_manager": run_manager}
                if config_param := _get_runnable_config_param(self._run):
                    tool_kwargs |= {config_param: config}
                response = context.run(self._run, *tool_args, **tool_kwargs)
            if self.response_format == "content_and_artifact":
                if not isinstance(response, tuple) or len(response) != 2:
                    msg = (
                        "Since response_format='content_and_artifact' "
                        "a two-tuple of the message content and raw tool output is "
                        f"expected. Instead generated response of type: "
                        f"{type(response)}."
                    )
                    error_to_raise = ValueError(msg)
                else:
                    content, artifact = response
            else:
                content = response
        except (ValidationError, ValidationErrorV1) as e:
            if not self.handle_validation_error:
                error_to_raise = e
            else:
                content = _handle_validation_error(e, flag=self.handle_validation_error)
                status = "error"
        except ToolException as e:
            if not self.handle_tool_error:
                error_to_raise = e
            else:
                content = _handle_tool_error(e, flag=self.handle_tool_error)
                status = "error"
        except (Exception, KeyboardInterrupt) as e:
            error_to_raise = e

        if error_to_raise:
            run_manager.on_tool_error(error_to_raise)
            raise error_to_raise
        output = _format_output(content, artifact, tool_call_id, self.name, status)
        run_manager.on_tool_end(output, color=color, name=self.name, **kwargs)
        return output

    async def arun(
        self,
        tool_input: Union[str, dict],
        verbose: Optional[bool] = None,  # noqa: FBT001
        start_color: Optional[str] = "green",
        color: Optional[str] = "green",
        callbacks: Callbacks = None,
        *,
        tags: Optional[list[str]] = None,
        metadata: Optional[dict[str, Any]] = None,
        run_name: Optional[str] = None,
        run_id: Optional[uuid.UUID] = None,
        config: Optional[RunnableConfig] = None,
        tool_call_id: Optional[str] = None,
        **kwargs: Any,
    ) -> Any:
        """Run the tool asynchronously.

        Args:
            tool_input: The input to the tool.
            verbose: Whether to log the tool's progress. Defaults to None.
            start_color: The color to use when starting the tool. Defaults to 'green'.
            color: The color to use when ending the tool. Defaults to 'green'.
            callbacks: Callbacks to be called during tool execution. Defaults to None.
            tags: Optional list of tags associated with the tool. Defaults to None.
            metadata: Optional metadata associated with the tool. Defaults to None.
            run_name: The name of the run. Defaults to None.
            run_id: The id of the run. Defaults to None.
            config: The configuration for the tool. Defaults to None.
            tool_call_id: The id of the tool call. Defaults to None.
            kwargs: Keyword arguments to be passed to tool callbacks

        Returns:
            The output of the tool.

        Raises:
            ToolException: If an error occurs during tool execution.
        """
        callback_manager = AsyncCallbackManager.configure(
            callbacks,
            self.callbacks,
            self.verbose or bool(verbose),
            tags,
            self.tags,
            metadata,
            self.metadata,
        )
        run_manager = await callback_manager.on_tool_start(
            {"name": self.name, "description": self.description},
            tool_input if isinstance(tool_input, str) else str(tool_input),
            color=start_color,
            name=run_name,
            run_id=run_id,
            # Inputs by definition should always be dicts.
            # For now, it's unclear whether this assumption is ever violated,
            # but if it is we will send a `None` value to the callback instead
            # TODO: will need to address issue via a patch.
            inputs=tool_input if isinstance(tool_input, dict) else None,
            **kwargs,
        )
        content = None
        artifact = None
        status = "success"
        error_to_raise: Optional[Union[Exception, KeyboardInterrupt]] = None
        try:
            tool_args, tool_kwargs = self._to_args_and_kwargs(tool_input, tool_call_id)
            child_config = patch_config(config, callbacks=run_manager.get_child())
            with set_config_context(child_config) as context:
                func_to_check = (
                    self._run if self.__class__._arun is BaseTool._arun else self._arun  # noqa: SLF001
                )
                if signature(func_to_check).parameters.get("run_manager"):
                    tool_kwargs["run_manager"] = run_manager
                if config_param := _get_runnable_config_param(func_to_check):
                    tool_kwargs[config_param] = config

                coro = self._arun(*tool_args, **tool_kwargs)
                response = await coro_with_context(coro, context)
            if self.response_format == "content_and_artifact":
                if not isinstance(response, tuple) or len(response) != 2:
                    msg = (
                        "Since response_format='content_and_artifact' "
                        "a two-tuple of the message content and raw tool output is "
                        f"expected. Instead generated response of type: "
                        f"{type(response)}."
                    )
                    error_to_raise = ValueError(msg)
                else:
                    content, artifact = response
            else:
                content = response
        except ValidationError as e:
            if not self.handle_validation_error:
                error_to_raise = e
            else:
                content = _handle_validation_error(e, flag=self.handle_validation_error)
                status = "error"
        except ToolException as e:
            if not self.handle_tool_error:
                error_to_raise = e
            else:
                content = _handle_tool_error(e, flag=self.handle_tool_error)
                status = "error"
        except (Exception, KeyboardInterrupt) as e:
            error_to_raise = e

        if error_to_raise:
            await run_manager.on_tool_error(error_to_raise)
            raise error_to_raise

        output = _format_output(content, artifact, tool_call_id, self.name, status)
        await run_manager.on_tool_end(output, color=color, name=self.name, **kwargs)
        return output

    @deprecated("0.1.47", alternative="invoke", removal="1.0")
    def __call__(self, tool_input: str, callbacks: Callbacks = None) -> str:
        """Make tool callable (deprecated).

        Args:
            tool_input: The input to the tool.
            callbacks: Callbacks to use during execution.

        Returns:
            The tool's output.
        """
        return self.run(tool_input, callbacks=callbacks)


def _is_tool_call(x: Any) -> bool:
    """Check if the input is a tool call dictionary.

    Args:
        x: The input to check.

    Returns:
        True if the input is a tool call, False otherwise.
    """
    return isinstance(x, dict) and x.get("type") == "tool_call"


def _handle_validation_error(
    e: Union[ValidationError, ValidationErrorV1],
    *,
    flag: Union[
        Literal[True], str, Callable[[Union[ValidationError, ValidationErrorV1]], str]
    ],
) -> str:
    """Handle validation errors based on the configured flag.

    Args:
        e: The validation error that occurred.
        flag: How to handle the error (bool, string, or callable).

    Returns:
        The error message to return.

    Raises:
        ValueError: If the flag type is unexpected.
    """
    if isinstance(flag, bool):
        content = "Tool input validation error"
    elif isinstance(flag, str):
        content = flag
    elif callable(flag):
        content = flag(e)
    else:
        msg = (
            f"Got unexpected type of `handle_validation_error`. Expected bool, "
            f"str or callable. Received: {flag}"
        )
        raise ValueError(msg)  # noqa: TRY004
    return content


def _handle_tool_error(
    e: ToolException,
    *,
    flag: Optional[Union[Literal[True], str, Callable[[ToolException], str]]],
) -> str:
    """Handle tool execution errors based on the configured flag.

    Args:
        e: The tool exception that occurred.
        flag: How to handle the error (bool, string, or callable).

    Returns:
        The error message to return.

    Raises:
        ValueError: If the flag type is unexpected.
    """
    if isinstance(flag, bool):
        content = e.args[0] if e.args else "Tool execution error"
    elif isinstance(flag, str):
        content = flag
    elif callable(flag):
        content = flag(e)
    else:
        msg = (
            f"Got unexpected type of `handle_tool_error`. Expected bool, str "
            f"or callable. Received: {flag}"
        )
        raise ValueError(msg)  # noqa: TRY004
    return content


def _prep_run_args(
    value: Union[str, dict, ToolCall],
    config: Optional[RunnableConfig],
    **kwargs: Any,
) -> tuple[Union[str, dict], dict]:
    """Prepare arguments for tool execution.

    Args:
        value: The input value (string, dict, or ToolCall).
        config: The runnable configuration.
        **kwargs: Additional keyword arguments.

    Returns:
        A tuple of (tool_input, run_kwargs).
    """
    config = ensure_config(config)
    if _is_tool_call(value):
        tool_call_id: Optional[str] = cast("ToolCall", value)["id"]
        tool_input: Union[str, dict] = cast("ToolCall", value)["args"].copy()
    else:
        tool_call_id = None
        tool_input = cast("Union[str, dict]", value)
    return (
        tool_input,
        dict(
            callbacks=config.get("callbacks"),
            tags=config.get("tags"),
            metadata=config.get("metadata"),
            run_name=config.get("run_name"),
            run_id=config.pop("run_id", None),
            config=config,
            tool_call_id=tool_call_id,
            **kwargs,
        ),
    )


def _format_output(
    content: Any,
    artifact: Any,
    tool_call_id: Optional[str],
    name: str,
    status: str,
) -> Union[ToolOutputMixin, Any]:
    """Format tool output as a ToolMessage if appropriate.

    Args:
        content: The main content of the tool output.
        artifact: Any artifact data from the tool.
        tool_call_id: The ID of the tool call.
        name: The name of the tool.
        status: The execution status.

    Returns:
        The formatted output, either as a ToolMessage or the original content.
    """
    if isinstance(content, ToolOutputMixin) or tool_call_id is None:
        return content
    if not _is_message_content_type(content):
        content = _stringify(content)
    return ToolMessage(
        content,
        artifact=artifact,
        tool_call_id=tool_call_id,
        name=name,
        status=status,
    )


def _is_message_content_type(obj: Any) -> bool:
    """Check if object is valid message content format.

    Validates content for OpenAI or Anthropic format tool messages.

    Args:
        obj: The object to check.

    Returns:
        True if the object is valid message content, False otherwise.
    """
    return isinstance(obj, str) or (
        isinstance(obj, list) and all(_is_message_content_block(e) for e in obj)
    )


def _is_message_content_block(obj: Any) -> bool:
    """Check if object is a valid message content block.

    Validates content blocks for OpenAI or Anthropic format.

    Args:
        obj: The object to check.

    Returns:
        True if the object is a valid content block, False otherwise.
    """
    if isinstance(obj, str):
        return True
    if isinstance(obj, dict):
        return obj.get("type", None) in TOOL_MESSAGE_BLOCK_TYPES
    return False


def _stringify(content: Any) -> str:
    """Convert content to string, preferring JSON format.

    Args:
        content: The content to stringify.

    Returns:
        String representation of the content.
    """
    try:
        return json.dumps(content, ensure_ascii=False)
    except Exception:
        return str(content)


def _get_type_hints(func: Callable) -> Optional[dict[str, type]]:
    """Get type hints from a function, handling partial functions.

    Args:
        func: The function to get type hints from.

    Returns:
        Dictionary of type hints, or None if extraction fails.
    """
    if isinstance(func, functools.partial):
        func = func.func
    try:
        return get_type_hints(func)
    except Exception:
        return None


def _get_runnable_config_param(func: Callable) -> Optional[str]:
    """Find the parameter name for RunnableConfig in a function.

    Args:
        func: The function to check.

    Returns:
        The parameter name for RunnableConfig, or None if not found.
    """
    type_hints = _get_type_hints(func)
    if not type_hints:
        return None
    for name, type_ in type_hints.items():
        if type_ is RunnableConfig:
            return name
    return None


class InjectedToolArg:
    """Annotation for tool arguments that are injected at runtime.

    Tool arguments annotated with this class are not included in the tool
    schema sent to language models and are instead injected during execution.
    """


class InjectedToolCallId(InjectedToolArg):
    """Annotation for injecting the tool call ID.

    This annotation is used to mark a tool parameter that should receive
    the tool call ID at runtime.

    .. code-block:: python

        from typing import Annotated
        from langchain_core.messages import ToolMessage
        from langchain_core.tools import tool, InjectedToolCallId

        @tool
        def foo(
            x: int, tool_call_id: Annotated[str, InjectedToolCallId]
        ) -> ToolMessage:
            \"\"\"Return x.\"\"\"
            return ToolMessage(
                str(x),
                artifact=x,
                name="foo",
                tool_call_id=tool_call_id
            )

    """


def _is_injected_arg_type(
    type_: Union[type, TypeVar], injected_type: Optional[type[InjectedToolArg]] = None
) -> bool:
    """Check if a type annotation indicates an injected argument.

    Args:
        type_: The type annotation to check.
        injected_type: The specific injected type to check for.

    Returns:
        True if the type is an injected argument, False otherwise.
    """
    injected_type = injected_type or InjectedToolArg
    return any(
        isinstance(arg, injected_type)
        or (isinstance(arg, type) and issubclass(arg, injected_type))
        for arg in get_args(type_)[1:]
    )


def get_all_basemodel_annotations(
    cls: Union[TypeBaseModel, Any], *, default_to_bound: bool = True
) -> dict[str, Union[type, TypeVar]]:
    """Get all annotations from a Pydantic BaseModel and its parents.

    Args:
        cls: The Pydantic BaseModel class.
        default_to_bound: Whether to default to the bound of a TypeVar if it exists.

    Returns:
        A dictionary of field names to their type annotations.
    """
    # cls has no subscript: cls = FooBar
    if isinstance(cls, type):
<<<<<<< HEAD
        # Gather pydantic field objects (v2: model_fields / v1: __fields__)
=======
>>>>>>> 7ab2e0dd
        fields = get_fields(cls)
        alias_map = {field.alias: name for name, field in fields.items() if field.alias}

        annotations: dict[str, Union[type, TypeVar]] = {}
        for name, param in inspect.signature(cls).parameters.items():
            # Exclude hidden init args added by pydantic Config. For example if
            # BaseModel(extra="allow") then "extra_data" will part of init sig.
            if fields and name not in fields and name not in alias_map:
                continue
            field_name = alias_map.get(name, name)
            annotations[field_name] = param.annotation
        orig_bases: tuple = getattr(cls, "__orig_bases__", ())
    # cls has subscript: cls = FooBar[int]
    else:
        annotations = get_all_basemodel_annotations(
            get_origin(cls), default_to_bound=False
        )
        orig_bases = (cls,)

    # Pydantic v2 automatically resolves inherited generics, Pydantic v1 does not.
    if not (isinstance(cls, type) and is_pydantic_v2_subclass(cls)):
        # if cls = FooBar inherits from Baz[str], orig_bases will contain Baz[str]
        # if cls = FooBar inherits from Baz, orig_bases will contain Baz
        # if cls = FooBar[int], orig_bases will contain FooBar[int]
        for parent in orig_bases:
            # if class = FooBar inherits from Baz, parent = Baz
            if isinstance(parent, type) and is_pydantic_v1_subclass(parent):
                annotations.update(
                    get_all_basemodel_annotations(parent, default_to_bound=False)
                )
                continue

            parent_origin = get_origin(parent)

            # if class = FooBar inherits from non-pydantic class
            if not parent_origin:
                continue

            # if class = FooBar inherits from Baz[str]:
            # parent = class Baz[str],
            # parent_origin = class Baz,
            # generic_type_vars = (type vars in Baz)
            # generic_map = {type var in Baz: str}
            generic_type_vars: tuple = getattr(parent_origin, "__parameters__", ())
            generic_map = dict(zip(generic_type_vars, get_args(parent)))
            for field in getattr(parent_origin, "__annotations__", {}):
                annotations[field] = _replace_type_vars(
                    annotations[field], generic_map, default_to_bound=default_to_bound
                )

    return {
        k: _replace_type_vars(v, default_to_bound=default_to_bound)
        for k, v in annotations.items()
    }


def _replace_type_vars(
    type_: Union[type, TypeVar],
    generic_map: Optional[dict[TypeVar, type]] = None,
    *,
    default_to_bound: bool = True,
) -> Union[type, TypeVar]:
    """Replace TypeVars in a type annotation with concrete types.

    Args:
        type_: The type annotation to process.
        generic_map: Mapping of TypeVars to concrete types.
        default_to_bound: Whether to use TypeVar bounds as defaults.

    Returns:
        The type with TypeVars replaced.
    """
    generic_map = generic_map or {}
    if isinstance(type_, TypeVar):
        if type_ in generic_map:
            return generic_map[type_]
        if default_to_bound:
            return type_.__bound__ if type_.__bound__ is not None else Any
        return type_
    if (origin := get_origin(type_)) and (args := get_args(type_)):
        new_args = tuple(
            _replace_type_vars(arg, generic_map, default_to_bound=default_to_bound)
            for arg in args
        )
        return _py_38_safe_origin(origin)[new_args]  # type: ignore[index]
    return type_


class BaseToolkit(BaseModel, ABC):
    """Base class for toolkits containing related tools.

    A toolkit is a collection of related tools that can be used together
    to accomplish a specific task or work with a particular system.
    """

    @abstractmethod
    def get_tools(self) -> list[BaseTool]:
        """Get all tools in the toolkit.

        Returns:
            List of tools contained in this toolkit.
        """<|MERGE_RESOLUTION|>--- conflicted
+++ resolved
@@ -1324,10 +1324,6 @@
     """
     # cls has no subscript: cls = FooBar
     if isinstance(cls, type):
-<<<<<<< HEAD
-        # Gather pydantic field objects (v2: model_fields / v1: __fields__)
-=======
->>>>>>> 7ab2e0dd
         fields = get_fields(cls)
         alias_map = {field.alias: name for name, field in fields.items() if field.alias}
 
