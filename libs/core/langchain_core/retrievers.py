--- conflicted
+++ resolved
@@ -26,11 +26,8 @@
 from inspect import signature
 from typing import TYPE_CHECKING, Any, Dict, List, Optional
 
-<<<<<<< HEAD
 from pydantic import ConfigDict
-=======
 from typing_extensions import TypedDict
->>>>>>> 08b97158
 
 from langchain_core._api import deprecated
 from langchain_core.documents import Document
