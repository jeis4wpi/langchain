--- conflicted
+++ resolved
@@ -1055,15 +1055,9 @@
     # content: [empty], [single element], [multiple elements]
     # content dict types: [text], [not text], [no type]
 
-<<<<<<< HEAD
     assert HumanMessage(content="foo").text == "foo"
     assert AIMessage(content=[]).text == ""
     assert AIMessage(content=["foo", "bar"]).text == "foobar"
-=======
-    assert HumanMessage(content="foo").text() == "foo"
-    assert not AIMessage(content=[]).text()
-    assert AIMessage(content=["foo", "bar"]).text() == "foobar"
->>>>>>> cc98fb9b
     assert (
         AIMessage(
             content=[
@@ -1101,7 +1095,6 @@
     assert (
         AIMessage(content=[{"text": "hi there"}, "hi"]).text == "hi"
     )  # missing type: text
-<<<<<<< HEAD
     assert AIMessage(content=[{"type": "nottext", "text": "hi"}]).text == ""
     assert AIMessage(content=[]).text == ""
     assert (
@@ -1110,13 +1103,6 @@
         ).text
         == ""
     )
-=======
-    assert not AIMessage(content=[{"type": "nottext", "text": "hi"}]).text()
-    assert not AIMessage(content=[]).text()
-    assert not AIMessage(
-        content="", tool_calls=[create_tool_call(name="a", args={"b": 1}, id=None)]
-    ).text()
->>>>>>> cc98fb9b
 
 
 def test_is_data_content_block() -> None:
